--- conflicted
+++ resolved
@@ -6,19 +6,6 @@
         "readLogsChunkSize": 10
     },
     "chainInfos": [
-<<<<<<< HEAD
-        {
-            "chainId": 3,
-            "name": "Test XRP",
-            "symbol": "testXRP",
-            "decimals": 6,
-            "amgDecimals": 0,
-            "requireEOAProof": false,
-            "fAssetSymbol": "FtestXRP",
-            "indexerUrl": "https://attestation-coston.aflabs.net/verifier/xrp",
-            "walletUrl": "https://s.altnet.rippletest.net:51234"
-        }
-=======
       {
         "chainId": 3,
         "name": "Test XRP",
@@ -41,7 +28,6 @@
         "indexerUrl": "https://attestation-coston.aflabs.net/verifier/xrp",
         "walletUrl": "https://s.altnet.rippletest.net:51234"
       }
->>>>>>> 2a4462a2
     ],
     "ormOptions": {
         "dbName": "fasset-bots-coston.db",
