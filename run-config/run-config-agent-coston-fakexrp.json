--- conflicted
+++ resolved
@@ -12,10 +12,7 @@
             "symbol": "fakeXRP",
             "decimals": 6,
             "amgDecimals": 0,
-<<<<<<< HEAD
-=======
             "finalizationBlocks": 10,
->>>>>>> 5d949905
             "requireEOAProof": false,
             "fAssetSymbol": "FfakeXRP",
             "indexerUrl": "https://attestation-coston.aflabs.net/verifier/xrp",
