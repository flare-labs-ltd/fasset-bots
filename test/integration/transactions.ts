--- conflicted
+++ resolved
@@ -27,11 +27,7 @@
 
     before(async () => {
         orm = await overrideAndCreateOrm(createTestOrmOptions({ schemaUpdate: "recreate", type: "sqlite" }));
-<<<<<<< HEAD
-        blockChainIndexerHelper = createBlockchainIndexerHelper(sourceId, indexerUrl);
-=======
         blockChainIndexerHelper = createBlockchainIndexerHelper(sourceId, indexerUrl, finalizationBlocks);
->>>>>>> 5d949905
         walletHelper = createBlockchainWalletHelper(sourceId, orm.em, walletUrl);
     });
 
