import { expect } from "chai";
import { ORM } from "../../src/config/orm";
import { EvmEvent } from "../../src/utils/events/common";
import { AgentEntity, AgentMinting, AgentMintingState, AgentRedemption, AgentRedemptionState, DailyProofState, EventEntity } from "../../src/entities/agent";
import { overrideAndCreateOrm } from "../../src/mikro-orm.config";
import { createTestOrmOptions } from "./test-bot-config";

describe("AgentBot", () => {
    let orm: ORM;

    function createAgent(em: any): AgentEntity {
        const agent = new AgentEntity();
        agent.chainId = "0x";
        agent.chainSymbol = "symbol";
        agent.ownerAddress = "0x";
        agent.vaultAddress = "0x";
        agent.underlyingAddress = "0x";
        agent.active = true;
        agent.currentEventBlock = 0;
        agent.collateralPoolAddress = "0x";
        agent.dailyProofState = DailyProofState.OBTAINED_PROOF;
        return agent;
    }

    beforeEach(async () => {
        orm = await overrideAndCreateOrm(createTestOrmOptions({ schemaUpdate: "recreate", type: "sqlite" }));
    });

    it("should test agent's event handling", async () => {
        const _event = { blockNumber: 0, logIndex: 1, transactionIndex: 2 } as EvmEvent;
        const agent = createAgent(orm.em);
        await orm.em.transactional(async (em) => {
            expect(agent.lastEventRead()).to.be.undefined;
            _event.blockNumber = 0;
            agent.addNewEvent(new EventEntity(agent, _event, false));
            _event.blockNumber = 1;
            agent.addNewEvent(new EventEntity(agent, _event, true));
            _event.blockNumber = 2;
            agent.addNewEvent(new EventEntity(agent, _event, true));
            _event.blockNumber = 3;
            agent.addNewEvent(new EventEntity(agent, _event, false));
            _event.blockNumber = 4;
            agent.addNewEvent(new EventEntity(agent, _event, true));
        });
        const unhandledEvents = agent.unhandledEvents();
        expect(unhandledEvents.length).to.equal(2);
        expect(agent.events.length).to.equal(3); // handled were deleted by agent.addEvent
        const lastEventRead = agent.lastEventRead();
<<<<<<< HEAD
        expect(lastEventRead!.blockNumber).to.equal(4)
        await orm.em.persist(agent).flush();
=======
        expect(lastEventRead!.blockNumber).to.equal(4);
>>>>>>> 2c613849
    });
});<|MERGE_RESOLUTION|>--- conflicted
+++ resolved
@@ -46,11 +46,7 @@
         expect(unhandledEvents.length).to.equal(2);
         expect(agent.events.length).to.equal(3); // handled were deleted by agent.addEvent
         const lastEventRead = agent.lastEventRead();
-<<<<<<< HEAD
         expect(lastEventRead!.blockNumber).to.equal(4)
         await orm.em.persist(agent).flush();
-=======
-        expect(lastEventRead!.blockNumber).to.equal(4);
->>>>>>> 2c613849
     });
 });