import { expect, use } from "chai";
import { BlockchainIndexerHelper } from "../../../src/underlying-chain/BlockchainIndexerHelper";
import { TX_BLOCKED, TX_FAILED, TX_SUCCESS } from "../../../src/underlying-chain/interfaces/IBlockChain";
import rewire from "rewire";
import { BN_ZERO, toBN } from "../../../src/utils/helpers";
import { requireSecret } from "../../../src/config/secrets";
import { receiveBlockAndTransaction } from "../../test-utils/test-helpers";
const rewiredBlockchainIndexerHelper = rewire("../../../src/underlying-chain/BlockchainIndexerHelper");
const rewiredBlockchainIndexerHelperClass = rewiredBlockchainIndexerHelper.__get__("BlockchainIndexerHelper");
import chaiAsPromised from "chai-as-promised";
import { createBlockchainIndexerHelper } from "../../../src/config/BotConfig";
import { SourceId } from "../../../src/underlying-chain/SourceId";
use(chaiAsPromised);

<<<<<<< HEAD
const UTXOResponseData = {
    blockhash: "000000000000477220a2eb2d74cf9840cf6b9f720cd706cca4b9c272aaa455df",
    blocktime: 1688214011,
    confirmations: 5,
    fee: 0.00000481,
    hash: "72072e1315e525b23060dfac7947692083755c8dd4b36b552a6c0cbe8442c0db",
    hex: "02000000000102b27f3ad90280a31dea366efc8c97ed1e94d4ba36ad1721c7b9c0817971a8fbb80100000017160014bb6f51d0e9ca4971c3f996c389586145f083533dfefffffff89901d026f3eb73ae65424417a92dd840ab0c3c8870e09f2f2270c974978e2c030000006a473044022036792532c9f26e6127bd88c2b416d56f014abd8ee9537066bc49ef0a7f7d7bbb022044b2837a7f5f8ece17fcae6e3773842e069c8a5598cad0dcf548042f2ef9aeb9012103eab162df45c5354ade110d764e2e06d25e0b67c5e24afe0b21b15e00c268ba0bfeffffff0740a301000000000017a914b5dcdebc745f68e93e344cad411383389b15f42b870d9f0100000000001976a914573a49bc303b276996af9247dabbda0a80836ada88accb9d0100000000001976a91457905ca9e3602de7cae446f51d6f336141c5868388ac12a601000000000017a914565289c10f4d5a6f91a5170eebefd177150da87b87fcec10000000000017a914c848a3ccf94e1fe3ce820c27435b0aa61a13fc96875a960100000000001976a91426a4e12633c2c53e9f6bacfe94f33f5dc6a77e3588ac48870100000000001976a914d603ba8fbb0e12fb8f5d241ec8a75dd52db54cd788ac02473044022024d7ce738b190c3d6f81cb3fb88794d7c21707ffdf06083abfa76b28e03a83b302205751ce4861f581fe1666eeb9c9647aef63bd9a614424c7da418e10153fdb26ef0121033c257c008301aeb614d69d5bd3aa0bef528705d3e22c7fc628d74e54abac537300dd3a2500",
    locktime: 2439901,
    size: 563,
    time: 1688214011,
    txid: "31000edd8759f5ea13c98870170439c650c6927e0d1d30a7dfb880bad9447039",
    version: 2,
    vin: [
        {
            scriptSig: {
                asm: "0014bb6f51d0e9ca4971c3f996c389586145f083533d",
                hex: "160014bb6f51d0e9ca4971c3f996c389586145f083533d",
            },
            sequence: 4294967294,
            txid: "b8fba8717981c0b9c72117ad36bad4941eed978cfc6e36ea1da38002d93a7fb2",
            txinwitness: [
                "3044022024d7ce738b190c3d6f81cb3fb88794d7c21707ffdf06083abfa76b28e03a83b302205751ce4861f581fe1666eeb9c9647aef63bd9a614424c7da418e10153fdb26ef01",
                "033c257c008301aeb614d69d5bd3aa0bef528705d3e22c7fc628d74e54abac5373",
            ],
            vout: 1,
        },
        {
            scriptSig: {
                asm: "3044022036792532c9f26e6127bd88c2b416d56f014abd8ee9537066bc49ef0a7f7d7bbb022044b2837a7f5f8ece17fcae6e3773842e069c8a5598cad0dcf548042f2ef9aeb9[ALL] 03eab162df45c5354ade110d764e2e06d25e0b67c5e24afe0b21b15e00c268ba0b",
                hex: "473044022036792532c9f26e6127bd88c2b416d56f014abd8ee9537066bc49ef0a7f7d7bbb022044b2837a7f5f8ece17fcae6e3773842e069c8a5598cad0dcf548042f2ef9aeb9012103eab162df45c5354ade110d764e2e06d25e0b67c5e24afe0b21b15e00c268ba0b",
            },
            sequence: 4294967294,
            txid: "2c8e9774c970222f9fe070883c0cab40d82da917444265ae73ebf326d00199f8",
            vout: 3,
        },
    ],
    vout: [
        {
            n: 0,
            scriptPubKey: {
                address: "2N9pptKsrwwgxbEF58Wxekf2FSitKe45wVV",
                asm: "OP_HASH160 b5dcdebc745f68e93e344cad411383389b15f42b OP_EQUAL",
                desc: "addr(2N9pptKsrwwgxbEF58Wxekf2FSitKe45wVV)#gmzrh8n8",
                hex: "a914b5dcdebc745f68e93e344cad411383389b15f42b87",
                type: "scripthash",
            },
            value: 0.00107328,
        },
        {
            n: 1,
            scriptPubKey: {
                address: "moUAufc9bcXg1LseNo8W9kARD8qyn9nSkq",
                asm: "OP_DUP OP_HASH160 573a49bc303b276996af9247dabbda0a80836ada OP_EQUALVERIFY OP_CHECKSIG",
                desc: "addr(moUAufc9bcXg1LseNo8W9kARD8qyn9nSkq)#hd23jv9y",
                hex: "76a914573a49bc303b276996af9247dabbda0a80836ada88ac",
                type: "pubkeyhash",
            },
            value: 0.00106253,
        },
        {
            n: 2,
            scriptPubKey: {
                address: "moVx2BthpyVEsd4cfjgmq184UUrRJP5kzD",
                asm: "OP_DUP OP_HASH160 57905ca9e3602de7cae446f51d6f336141c58683 OP_EQUALVERIFY OP_CHECKSIG",
                desc: "addr(moVx2BthpyVEsd4cfjgmq184UUrRJP5kzD)#m67l4v7u",
                hex: "76a91457905ca9e3602de7cae446f51d6f336141c5868388ac",
                type: "pubkeyhash",
            },
            value: 0.00105931,
        },
        {
            n: 3,
            scriptPubKey: {
                address: "2N17eydT2ENxcwYoMys6har4RBc8Fa5JGe3",
                asm: "OP_HASH160 565289c10f4d5a6f91a5170eebefd177150da87b OP_EQUAL",
                desc: "addr(2N17eydT2ENxcwYoMys6har4RBc8Fa5JGe3)#fgmddf3y",
                hex: "a914565289c10f4d5a6f91a5170eebefd177150da87b87",
                type: "scripthash",
            },
            value: 0.0010805,
        },
        {
            n: 4,
            scriptPubKey: {
                address: "2NBWE9kkEC8YK537Xv6RzUtipR1kX2MXKs1",
                asm: "OP_HASH160 c848a3ccf94e1fe3ce820c27435b0aa61a13fc96 OP_EQUAL",
                desc: "addr(2NBWE9kkEC8YK537Xv6RzUtipR1kX2MXKs1)#le9k9psu",
                hex: "a914c848a3ccf94e1fe3ce820c27435b0aa61a13fc9687",
                type: "scripthash",
            },
            value: 0.01109244,
        },
        {
            n: 5,
            scriptPubKey: {
                address: "mj3HVNVP4Q8uKtCrVPGfJFUoKMQ5GG8saJ",
                asm: "OP_DUP OP_HASH160 26a4e12633c2c53e9f6bacfe94f33f5dc6a77e35 OP_EQUALVERIFY OP_CHECKSIG",
                desc: "addr(mj3HVNVP4Q8uKtCrVPGfJFUoKMQ5GG8saJ)#ps5f6hgh",
                hex: "76a91426a4e12633c2c53e9f6bacfe94f33f5dc6a77e3588ac",
                type: "pubkeyhash",
            },
            value: 0.00104026,
        },
        {
            n: 6,
            scriptPubKey: {
                address: "n12ZNBdxNL8Jo6533midaXviJ3n9EXqjAP",
                asm: "OP_DUP OP_HASH160 d603ba8fbb0e12fb8f5d241ec8a75dd52db54cd7 OP_EQUALVERIFY OP_CHECKSIG",
                desc: "addr(n12ZNBdxNL8Jo6533midaXviJ3n9EXqjAP)#0z3j988m",
                hex: "76a914d603ba8fbb0e12fb8f5d241ec8a75dd52db54cd788ac",
                type: "pubkeyhash",
            },
            value: 0.00100168,
        },
    ],
    vsize: 481,
    weight: 1922,
};

=======
>>>>>>> aba6d9fb
describe("testXRP blockchain tests via indexer", async () => {
    const sourceId: SourceId = SourceId.testXRP;
    const indexerUrl: string = "https://attestation-coston.aflabs.net/verifier/xrp";
    let rewiredBlockChainIndexerClient: typeof rewiredBlockchainIndexerHelperClass;
    let blockchainIndexerClient: BlockchainIndexerHelper;
    let blockId: number;
    let blockHash: string;
    let txHash: string;

    before(async () => {
        rewiredBlockChainIndexerClient = new rewiredBlockchainIndexerHelperClass("", sourceId, "");
        blockchainIndexerClient = createBlockchainIndexerHelper(sourceId, indexerUrl);
        // TODO could be done better
        const info = await receiveBlockAndTransaction(sourceId, blockchainIndexerClient, indexerUrl);
        if (info) {
            blockId = info?.blockNumber;
            blockHash = info?.blockHash;
            txHash = info!.txHash!;
        }
    });

    it("Should retrieve transaction", async () => {
        const retrievedTransaction = await blockchainIndexerClient.getTransaction(txHash);
        expect(txHash.toUpperCase()).to.be.eq(retrievedTransaction?.hash.toUpperCase());
    });

    it("Should retrieve block (hash)", async () => {
        const retrievedBlock = await blockchainIndexerClient.getBlock(blockHash);
        expect(blockId).to.be.eq(retrievedBlock?.number);
    });

    it("Should not retrieve block (hash)", async () => {
        const blHash = "50DD4ED48D22EB7232C836FBC25B33DB5A7345E139DB7E967717D76606103E1C";
        const retrievedBlock = await blockchainIndexerClient.getBlock(blHash);
        expect(retrievedBlock).to.be.null;
    });

    it("Should retrieve block (number)", async () => {
        const retrievedBlock = await blockchainIndexerClient.getBlockAt(blockId);
        expect(blockId).to.be.eq(retrievedBlock?.number);
    });

    it("Should not retrieve block (number)", async () => {
        const blockNumber = 38760363;
        const retrievedBlock = await blockchainIndexerClient.getBlockAt(blockNumber);
        expect(retrievedBlock).to.be.null;
    });

    it("Should retrieve block height", async () => {
        const retrievedHeight = await blockchainIndexerClient.getBlockHeight();
        expect(retrievedHeight).to.be.greaterThanOrEqual(blockId);
    });

    it("Should retrieve transaction block", async () => {
        const transactionBlock = await blockchainIndexerClient.getTransactionBlock(txHash);
        expect(transactionBlock?.number).to.be.eq(blockId);
        expect(transactionBlock?.hash.toLocaleUpperCase()).to.be.eq(blockHash.toUpperCase());
    });

    it("Should not retrieve transaction block", async () => {
        const transactionHash = "236DDA439C92DE126B549F5DFD1B813C8F1E68A94B27BFBD3B830B16B26C83DA";
        const transactionBlock = await blockchainIndexerClient.getTransactionBlock(transactionHash);
        expect(transactionBlock).to.be.null;
    });

    it("Should return appropriate status", async () => {
        const data = {
            response: {
                result: {
                    meta: {
                        AffectedNodes: [{ ModifiedNode: [Object] }, { ModifiedNode: [Object] }],
                        TransactionIndex: 1,
                        TransactionResult: "tesSUCCESS",
                        delivered_amount: "1000000",
                    },
                },
            },
        };
        expect(rewiredBlockChainIndexerClient.successStatus(data)).to.eq(TX_SUCCESS);
        data.response.result.meta.TransactionResult = "tec";
        expect(rewiredBlockChainIndexerClient.successStatus(data)).to.eq(TX_FAILED);
        data.response.result.meta.TransactionResult = "tem";
        expect(rewiredBlockChainIndexerClient.successStatus(data)).to.eq(TX_FAILED);
        data.response.result.meta.TransactionResult = "tecDST_TAG_NEEDED";
        expect(rewiredBlockChainIndexerClient.successStatus(data)).to.eq(TX_BLOCKED);
        data.response.result.meta.TransactionResult = "tecNO_DST";
        expect(rewiredBlockChainIndexerClient.successStatus(data)).to.eq(TX_BLOCKED);
        data.response.result.meta.TransactionResult = "tecNO_DST_INSUF_XRP";
        expect(rewiredBlockChainIndexerClient.successStatus(data)).to.eq(TX_BLOCKED);
        data.response.result.meta.TransactionResult = "tecNO_PERMISSION";
        expect(rewiredBlockChainIndexerClient.successStatus(data)).to.eq(TX_BLOCKED);
    });

    it("Should return inputs/outputs accordingly", async () => {
        const data = {
            isNativePayment: true,
            response: {
                result: {
                    Account: "rQ3fNyLjbvcDaPNS4EAJY8aT9zR3uGk17c",
                    Amount: 100,
                    Destination: "rQ3fNyLjbvcDaPNS4EAJY8aT9zR3uGk17c",
                    meta: {
                        delivered_amount: "100",
                        TransactionResult: "tesSUCCESS",
                    },
                },
            },
        };
        const dataWithFee = {
            isNativePayment: true,
            response: {
                result: {
                    Account: "rQ3fNyLjbvcDaPNS4EAJY8aT9zR3uGk17c",
                    Amount: 100,
                    Fee: 15,
                    meta: {
                        delivered_amount: "100",
                        TransactionResult: "tesSUCCESS",
                    },
                },
            },
        };
        const inputs = rewiredBlockChainIndexerClient.XRPInputsOutputs(data, true);
        expect(inputs[0][0]).to.eq(data.response.result.Account);
        expect(inputs[0][1].eqn(data.response.result.Amount)).to.be.true;

        const inputsWithFee = rewiredBlockChainIndexerClient.XRPInputsOutputs(dataWithFee, true);
        expect(inputsWithFee[0][0]).to.eq(dataWithFee.response.result.Account);
        expect(inputsWithFee[0][1].eqn(dataWithFee.response.result.Amount + dataWithFee.response.result.Fee)).to.be.true;

        const outputs = rewiredBlockChainIndexerClient.XRPInputsOutputs(data, false);
        expect(outputs[0][0]).to.eq(data.response.result.Account);
        expect(outputs[0][1].eq(toBN(data.response.result.meta.delivered_amount))).to.be.true;

        data.isNativePayment = false;
        const inputsNotNativePayment = rewiredBlockChainIndexerClient.XRPInputsOutputs(data, true);
        expect(inputsNotNativePayment[0][0]).to.eq(data.response.result.Account);
        expect(inputsNotNativePayment[0][1].eqn(0)).to.be.true;

        dataWithFee.isNativePayment = false;
        const inputsWithFeeNotNativePayment = rewiredBlockChainIndexerClient.XRPInputsOutputs(dataWithFee, true);
        expect(inputsWithFeeNotNativePayment[0][0]).to.eq(data.response.result.Account);
        expect(inputsWithFeeNotNativePayment[0][1].eqn(dataWithFee.response.result.Fee)).to.be.true;

        const outputsNotNativePayment = rewiredBlockChainIndexerClient.XRPInputsOutputs(data, false);
        expect(outputsNotNativePayment[0][0]).to.eq("");
        expect(outputsNotNativePayment[0][1].eqn(0)).to.be.true;
    });

    it("Should wait for underlying transaction finalization", async () => {
        if (txHash) {
            const retrievedTransaction = await blockchainIndexerClient.waitForUnderlyingTransactionFinalization(txHash, 3);
            expect(txHash).to.be.eq(retrievedTransaction?.hash);
        }
    });

    it("Should wait for underlying transaction finalization 2", async () => {
        const retrievedTransaction = await blockchainIndexerClient.waitForUnderlyingTransactionFinalization("txHash", 0);
        expect(retrievedTransaction).to.be.null;
    });

    it("Should not get balance - not implemented", async () => {
        await expect(blockchainIndexerClient.getBalance())
            .to.eventually.be.rejectedWith("Method not implemented on indexer. Use wallet.")
            .and.be.an.instanceOf(Error);
    });

    it("Should get transaction by reference - invalid reference", async () => {
        await expect(blockchainIndexerClient.getTransactionsByReference("txHash"))
            .to.eventually.be.rejectedWith(`Cannot retrieve transaction by reference txHash: ERROR: Invalid payment reference`)
            .and.be.an.instanceOf(Error);
    });

    it("Should get transaction by reference - empty array", async () => {
        const note = "0x1eeeeeeeeeeeeeeeeeeeeeeeeeeeeeeeeeeeeeeeebeefbeaddeafdeaddeedcab";
        const retrievedTransaction1 = await blockchainIndexerClient.getTransactionsByReference(note);
        expect(retrievedTransaction1.length).to.be.eq(0);
    });

    it("Should get transactions within block range", async () => {
        const offset = 10;
        const retrievedTransaction1 = await blockchainIndexerClient.getTransactionsWithinBlockRange(blockId - offset, blockId);
        expect(retrievedTransaction1.length).to.be.gte(1);
    });

    it("Should return BN_ZERO if input is undefined", async () => {
        const output = rewiredBlockChainIndexerClient.toBnValue(undefined);
        expect(output.eq(BN_ZERO)).to.be.true;
    });
});

<<<<<<< HEAD
describe("LTC blockchain tests via indexer", async () => {
    const sourceId: SourceId = SourceId.LTC;
    it("Should not create blockChainIndexerHelper - not supported chain id", async () => {
        const fn = () => {
            return createBlockchainIndexerHelper(sourceId, "");
        };
        expect(fn).to.throw(`SourceId ${sourceId} not supported.`);
    });

    it("Should not create BlockchainIndexerHelper instance - not supported chain id", async () => {
        const fn = () => {
            return new rewiredBlockchainIndexerHelperClass("", sourceId, "");
        };
        expect(fn).to.throw(`SourceId ${sourceId} not supported.`);
    });
});

=======
>>>>>>> aba6d9fb
describe("testDOGE blockchain tests via indexer", async () => {
    const sourceId: SourceId = SourceId.testDOGE;
    const indexerUrl: string = "https://attestation-coston.aflabs.net/verifier/doge/";
    let rewiredBlockChainIndexerClient: typeof rewiredBlockchainIndexerHelperClass;
    let blockChainIndexerClient: BlockchainIndexerHelper;
    let blockId: number;
    let blockHash: string;
    let txHash: string;

    before(async () => {
        rewiredBlockChainIndexerClient = new rewiredBlockchainIndexerHelperClass("", sourceId, "");
        blockChainIndexerClient = createBlockchainIndexerHelper(sourceId, indexerUrl);
        // TODO could be done better
        const info = await receiveBlockAndTransaction(sourceId, blockChainIndexerClient, indexerUrl);
        if (info) {
            blockId = info?.blockNumber;
            blockHash = info?.blockHash;
            txHash = info!.txHash!;
        }
    });

    // skip until indexer is fixed
    it.skip("Should retrieve transaction", async () => {
        const retrievedTransaction = await blockChainIndexerClient.getTransaction(txHash);
        expect(txHash.toUpperCase()).to.be.eq(retrievedTransaction?.hash.toUpperCase());
    });

    it("Should retrieve block (hash)", async () => {
        const retrievedBlock = await blockChainIndexerClient.getBlock(blockHash);
        expect(blockId).to.be.eq(retrievedBlock?.number);
    });

    it("Should retrieve block (number)", async () => {
        const retrievedBlock = await blockChainIndexerClient.getBlockAt(blockId);
        expect(blockId).to.be.eq(retrievedBlock?.number);
    });

    it("Should retrieve block height", async () => {
        const retrievedHeight = await blockChainIndexerClient.getBlockHeight();
        expect(retrievedHeight).to.be.greaterThanOrEqual(blockId);
    });

    it("Should retrieve transaction block", async () => {
        const transactionBlock = await blockChainIndexerClient.getTransactionBlock(txHash);
        expect(transactionBlock?.number).to.be.eq(blockId);
        expect(transactionBlock?.hash.toLocaleUpperCase()).to.be.eq(blockHash.toUpperCase());
    });

    it("Should return appropriate status", async () => {
        expect(rewiredBlockChainIndexerClient.successStatus({ data: "data" })).to.eq(TX_SUCCESS);
    });
});

describe("testBTC blockchain tests via indexer", async () => {
    const sourceId: SourceId = SourceId.testBTC;
    const indexerUrl: string = "https://attestation-coston.aflabs.net/verifier/btc/";
    let rewiredBlockChainIndexerClient: typeof rewiredBlockchainIndexerHelperClass;
    let blockChainIndexerClient: BlockchainIndexerHelper;
    let blockId: number;
    let blockHash: string;
    let txHash: string;

    before(async () => {
        rewiredBlockChainIndexerClient = new rewiredBlockchainIndexerHelperClass(indexerUrl, sourceId, requireSecret("apiKey.indexer"));
        blockChainIndexerClient = createBlockchainIndexerHelper(sourceId, indexerUrl);
        // TODO could be done better
        const info = await receiveBlockAndTransaction(sourceId, blockChainIndexerClient, indexerUrl);
        if (info) {
            blockId = info?.blockNumber;
            blockHash = info?.blockHash;
            txHash = info!.txHash!;
        }
    });

    it("Should retrieve transaction", async () => {
        const retrievedTransaction = await blockChainIndexerClient.getTransaction(txHash);
        expect(txHash.toUpperCase()).to.be.eq(retrievedTransaction?.hash.toUpperCase());
    });

    it("Should retrieve block (hash)", async () => {
        const retrievedBlock = await blockChainIndexerClient.getBlock(blockHash);
        expect(blockId).to.be.eq(retrievedBlock?.number);
    });

    it("Should retrieve block (number)", async () => {
        const retrievedBlock = await blockChainIndexerClient.getBlockAt(blockId);
        expect(blockId).to.be.eq(retrievedBlock?.number);
    });

    it("Should retrieve block height", async () => {
        const retrievedHeight = await blockChainIndexerClient.getBlockHeight();
        expect(retrievedHeight).to.be.greaterThanOrEqual(blockId);
    });

    it("Should retrieve transaction block", async () => {
        const transactionBlock = await blockChainIndexerClient.getTransactionBlock(txHash);
        expect(transactionBlock?.number).to.be.eq(blockId);
        expect(transactionBlock?.hash.toLocaleUpperCase()).to.be.eq(blockHash.toUpperCase());
    });

    it("Should return inputs/outputs accordingly", async () => {
        const resInput = await rewiredBlockChainIndexerClient.UTXOInputsOutputs("payment", UTXOResponseData, true);
        expect(resInput[0][0]).to.eq("");
        expect(resInput[0][1].eq(toBN(0))).to.be.true;
        const resInputCoinbase = await rewiredBlockChainIndexerClient.UTXOInputsOutputs("coinbase", UTXOResponseData, true);
        expect(resInputCoinbase[0][0]).to.eq("");
        expect(resInputCoinbase[0][1].eq(toBN(0))).to.be.true;
        // delete inputs
        UTXOResponseData.vin = [];
        const resInputEmpty = await rewiredBlockChainIndexerClient.UTXOInputsOutputs("payment", UTXOResponseData, true);
        expect(resInputEmpty[0][0]).to.eq("");
        expect(resInputEmpty[0][1].eq(toBN(0))).to.be.true;
        const resOutput = await rewiredBlockChainIndexerClient.UTXOInputsOutputs("payment", UTXOResponseData, false);
        expect(resOutput.length).to.eq(UTXOResponseData.vout.length);
        // delete outputs
        UTXOResponseData.vout = [];
        const resOutputEmpty = await rewiredBlockChainIndexerClient.UTXOInputsOutputs("payment", UTXOResponseData, false);
        expect(resOutputEmpty[0][0]).to.eq("");
        expect(resOutputEmpty[0][1].eq(toBN(0))).to.be.true;
    });
});

<<<<<<< HEAD
describe("other blockchain tests via indexer", async () => {
    const sourceIdBTC: SourceId = SourceId.BTC;
    const sourceIdDOGE: SourceId = SourceId.DOGE;
    const sourceIdXRP: SourceId = SourceId.XRP;

    it("Should not handle inputs and outputs - not supported chain id", async () => {
        const rewiredBTCIndexerClient = new rewiredBlockchainIndexerHelperClass("", sourceIdBTC, "");
        expect((await rewiredBTCIndexerClient.handleInputsOutputs({ transactionType: "coinbase", response: { data: UTXOResponseData } }, true))[0][0]).to.eq(
            ""
        );

        const rewiredDOGEIndexerClient = new rewiredBlockchainIndexerHelperClass("", sourceIdDOGE, "");
        expect((await rewiredDOGEIndexerClient.handleInputsOutputs({ transactionType: "coinbase", response: { data: UTXOResponseData } }, true))[0][0]).to.eq(
            ""
        );

        const data = {
            isNativePayment: true,
            response: {
                result: {
                    Account: "rQ3fNyLjbvcDaPNS4EAJY8aT9zR3uGk17c",
                    Amount: 100,
                    Destination: "rQ3fNyLjbvcDaPNS4EAJY8aT9zR3uGk17c",
                    meta: {
                        delivered_amount: "100",
                        TransactionResult: "tesSUCCESS",
                    },
                },
            },
        };
        const rewiredXRPIndexerClient = new rewiredBlockchainIndexerHelperClass("", sourceIdXRP, "");
        expect((await rewiredXRPIndexerClient.handleInputsOutputs(data, true))[0][0]).to.eq(
            data.response.result.Account
        );
    });

=======
describe("LTC blockchain tests via indexer", async () => {
    const sourceId: SourceId = SourceId.LTC;
    it("Should not create blockChainIndexerHelper - not supported chain id", async () => {
        const fn = () => {
            return createBlockchainIndexerHelper(sourceId, "");
        };
        expect(fn).to.throw(`SourceId ${sourceId} not supported.`);
    });

    it("Should not create BlockchainIndexerHelper instance - not supported chain id", async () => {
        const fn = () => {
            return new rewiredBlockchainIndexerHelperClass("", sourceId, "");
        };
        expect(fn).to.throw(`SourceId ${sourceId} not supported.`);
    });
});

describe("BTC blockchain tests via indexer", async () => {
    const sourceId: SourceId = SourceId.BTC;
    it("Should create blockChainIndexerHelper", async () => {
        const indexer = createBlockchainIndexerHelper(sourceId, "");
        expect(indexer.sourceId).to.eq(`${sourceId}`);
    });
});

describe("DOGE blockchain tests via indexer", async () => {
    const sourceId: SourceId = SourceId.DOGE;
    it("Should create blockChainIndexerHelper", async () => {
        const indexer = createBlockchainIndexerHelper(sourceId, "");
        expect(indexer.sourceId).to.eq(`${sourceId}`);
    });
});

describe("XRP blockchain tests via indexer", async () => {
    const sourceId: SourceId = SourceId.XRP;
    it("Should create blockChainIndexerHelper", async () => {
        const indexer = createBlockchainIndexerHelper(sourceId, "");
        expect(indexer.sourceId).to.eq(`${sourceId}`);
    });
});

describe("Other blockchain tests via indexer", async () => {
    const sourceId: SourceId = SourceId.XRP;
    const replacedId = SourceId.LTC;
    it("Should create blockChainIndexerHelper", async () => {
        const indexer = createBlockchainIndexerHelper(sourceId, "");
        indexer.sourceId = replacedId;
        const fn = () => {
            return indexer.finalizationBlocksByChain();
        };
        expect(fn).to.throw(`SourceId ${replacedId} not supported.`);
    });
>>>>>>> aba6d9fb
});<|MERGE_RESOLUTION|>--- conflicted
+++ resolved
@@ -12,7 +12,6 @@
 import { SourceId } from "../../../src/underlying-chain/SourceId";
 use(chaiAsPromised);
 
-<<<<<<< HEAD
 const UTXOResponseData = {
     blockhash: "000000000000477220a2eb2d74cf9840cf6b9f720cd706cca4b9c272aaa455df",
     blocktime: 1688214011,
@@ -132,8 +131,6 @@
     weight: 1922,
 };
 
-=======
->>>>>>> aba6d9fb
 describe("testXRP blockchain tests via indexer", async () => {
     const sourceId: SourceId = SourceId.testXRP;
     const indexerUrl: string = "https://attestation-coston.aflabs.net/verifier/xrp";
@@ -325,26 +322,6 @@
     });
 });
 
-<<<<<<< HEAD
-describe("LTC blockchain tests via indexer", async () => {
-    const sourceId: SourceId = SourceId.LTC;
-    it("Should not create blockChainIndexerHelper - not supported chain id", async () => {
-        const fn = () => {
-            return createBlockchainIndexerHelper(sourceId, "");
-        };
-        expect(fn).to.throw(`SourceId ${sourceId} not supported.`);
-    });
-
-    it("Should not create BlockchainIndexerHelper instance - not supported chain id", async () => {
-        const fn = () => {
-            return new rewiredBlockchainIndexerHelperClass("", sourceId, "");
-        };
-        expect(fn).to.throw(`SourceId ${sourceId} not supported.`);
-    });
-});
-
-=======
->>>>>>> aba6d9fb
 describe("testDOGE blockchain tests via indexer", async () => {
     const sourceId: SourceId = SourceId.testDOGE;
     const indexerUrl: string = "https://attestation-coston.aflabs.net/verifier/doge/";
@@ -467,7 +444,6 @@
     });
 });
 
-<<<<<<< HEAD
 describe("other blockchain tests via indexer", async () => {
     const sourceIdBTC: SourceId = SourceId.BTC;
     const sourceIdDOGE: SourceId = SourceId.DOGE;
@@ -504,58 +480,4 @@
         );
     });
 
-=======
-describe("LTC blockchain tests via indexer", async () => {
-    const sourceId: SourceId = SourceId.LTC;
-    it("Should not create blockChainIndexerHelper - not supported chain id", async () => {
-        const fn = () => {
-            return createBlockchainIndexerHelper(sourceId, "");
-        };
-        expect(fn).to.throw(`SourceId ${sourceId} not supported.`);
-    });
-
-    it("Should not create BlockchainIndexerHelper instance - not supported chain id", async () => {
-        const fn = () => {
-            return new rewiredBlockchainIndexerHelperClass("", sourceId, "");
-        };
-        expect(fn).to.throw(`SourceId ${sourceId} not supported.`);
-    });
-});
-
-describe("BTC blockchain tests via indexer", async () => {
-    const sourceId: SourceId = SourceId.BTC;
-    it("Should create blockChainIndexerHelper", async () => {
-        const indexer = createBlockchainIndexerHelper(sourceId, "");
-        expect(indexer.sourceId).to.eq(`${sourceId}`);
-    });
-});
-
-describe("DOGE blockchain tests via indexer", async () => {
-    const sourceId: SourceId = SourceId.DOGE;
-    it("Should create blockChainIndexerHelper", async () => {
-        const indexer = createBlockchainIndexerHelper(sourceId, "");
-        expect(indexer.sourceId).to.eq(`${sourceId}`);
-    });
-});
-
-describe("XRP blockchain tests via indexer", async () => {
-    const sourceId: SourceId = SourceId.XRP;
-    it("Should create blockChainIndexerHelper", async () => {
-        const indexer = createBlockchainIndexerHelper(sourceId, "");
-        expect(indexer.sourceId).to.eq(`${sourceId}`);
-    });
-});
-
-describe("Other blockchain tests via indexer", async () => {
-    const sourceId: SourceId = SourceId.XRP;
-    const replacedId = SourceId.LTC;
-    it("Should create blockChainIndexerHelper", async () => {
-        const indexer = createBlockchainIndexerHelper(sourceId, "");
-        indexer.sourceId = replacedId;
-        const fn = () => {
-            return indexer.finalizationBlocksByChain();
-        };
-        expect(fn).to.throw(`SourceId ${replacedId} not supported.`);
-    });
->>>>>>> aba6d9fb
 });