{
    "root": true,
    "parser": "@typescript-eslint/parser",
    "plugins": [
        "@typescript-eslint"
    ],
    "extends": [
        "eslint:recommended",
        "plugin:@typescript-eslint/recommended",
<<<<<<< HEAD
        "plugin:@typescript-eslint/eslint-recommended",
        "plugin:prettier/recommended"
=======
        "plugin:@typescript-eslint/eslint-recommended"
>>>>>>> 5d949905
    ],
    "rules": {
        "linebreak-style": [
            "error",
            "unix"
        ],
        "@typescript-eslint/prefer-namespace-keyword": "off",
        "@typescript-eslint/no-namespace": "off",
        "@typescript-eslint/no-inferrable-types": "off",
        "guard-for-in": "warn",
        "@typescript-eslint/await-thenable": "warn",
        "@typescript-eslint/no-floating-promises": [
            "error",
            {
                "ignoreVoid": true
            }
        ],
        "@typescript-eslint/no-explicit-any": "off",
<<<<<<< HEAD
        "no-console": 1
=======
        "no-console": 0
>>>>>>> 5d949905
    },
    "parserOptions": {
        "ecmaVersion": 2020,
        "project": "./tsconfig.json"
    }
}<|MERGE_RESOLUTION|>--- conflicted
+++ resolved
@@ -7,12 +7,7 @@
     "extends": [
         "eslint:recommended",
         "plugin:@typescript-eslint/recommended",
-<<<<<<< HEAD
-        "plugin:@typescript-eslint/eslint-recommended",
-        "plugin:prettier/recommended"
-=======
         "plugin:@typescript-eslint/eslint-recommended"
->>>>>>> 5d949905
     ],
     "rules": {
         "linebreak-style": [
@@ -31,11 +26,7 @@
             }
         ],
         "@typescript-eslint/no-explicit-any": "off",
-<<<<<<< HEAD
-        "no-console": 1
-=======
         "no-console": 0
->>>>>>> 5d949905
     },
     "parserOptions": {
         "ecmaVersion": 2020,
