import { assert, expect, spy, use } from "chai";
import chaiAsPromised from "chai-as-promised";
import spies from "chai-spies";
import { UserBot } from "../../../src/actors/UserBot";
import { ORM } from "../../../src/config/orm";
import { overrideAndCreateOrm } from "../../../src/mikro-orm.config";
import { MockChain, MockChainWallet } from "../../../src/mock/MockChain";
import { MockIndexer } from "../../../src/mock/MockIndexer";
import { MockStateConnectorClient } from "../../../src/mock/MockStateConnectorClient";
import { SourceId } from "../../../src/underlying-chain/SourceId";
import { Notifier } from "../../../src/utils/Notifier";
import { checkedCast, sleep, toBN, toBNExp } from "../../../src/utils/helpers";
import { artifacts, web3 } from "../../../src/utils/web3";
import { testChainInfo, testNativeChainInfo } from "../../../test/test-utils/TestChainInfo";
import { createTestOrmOptions } from "../../../test/test-utils/test-bot-config";
import { TestAssetBotContext, createTestAssetContext } from "../../test-utils/create-test-asset-context";
import { createTestAgentBotAndMakeAvailable, createTestMinter, createTestRedeemer } from "../../test-utils/helpers";
import { time } from "@openzeppelin/test-helpers";
import { latestBlockTimestamp } from "../../../src/utils/web3helpers";
import { Minter } from "../../../src/mock/Minter";
import { existsSync } from "fs";
import { AgentBot } from "../../../src/actors/AgentBot";
import { AgentRedemptionState } from "../../../src/entities/agent";
import { Redeemer } from "../../../src/mock/Redeemer";
use(chaiAsPromised);
use(spies);
import fs from "fs";
import path from "path";

const IERC20 = artifacts.require("IERC20");

const StateConnector = artifacts.require("StateConnectorMock");
const userUnderlyingAddress = "userUnderlyingAddress";

interface MintData {
    type: "mint";
    requestId: string;
    transactionHash: string;
    paymentAddress: string;
    createdAt: string;
}
interface RedeemData {
    type: "redeem";
    requestId: string;
    amountUBA: string;
    paymentReference: string;
    firstUnderlyingBlock: string;
    lastUnderlyingBlock: string;
    lastUnderlyingTimestamp: string;
    createdAt: string;
}

describe("UserBot cli commands unit tests", async () => {
    let accounts: string[];
    let context: TestAssetBotContext;
    let orm: ORM;
    let ownerAddress: string;
    let minterAddress: string;
    let userBot: UserBot;
    let chain: MockChain;
    let agentBot: AgentBot;
    let minter: Minter;
    let redeemer: Redeemer;

    before(async () => {
        UserBot.userDataDir = "./test-data";
        accounts = await web3.eth.getAccounts();
        orm = await overrideAndCreateOrm(createTestOrmOptions({ schemaUpdate: "recreate", type: "sqlite" }));
        // accounts
        ownerAddress = accounts[3];
        minterAddress = accounts[4];
    });

    beforeEach(async () => {
        orm.em.clear();
        context = await createTestAssetContext(accounts[0], testChainInfo.xrp);
        chain = checkedCast(context.blockchainIndexer.chain, MockChain);
        // chain tunning
        chain.finalizationBlocks = 0;
        chain.secondsPerBlock = 1;
        // user bot
        userBot = new UserBot();
        userBot.context = context;
        userBot.nativeAddress = minterAddress;
        userBot.underlyingAddress = userUnderlyingAddress;
        const chainId = SourceId.testXRP;
        userBot.fassetConfig = {
            chainInfo: {
                chainId: chainId,
                name: "Ripple",
                symbol: "XRP",
                decimals: 6,
                amgDecimals: 0,
                requireEOAProof: false,
            },
            wallet: new MockChainWallet(chain),
            blockchainIndexerClient: new MockIndexer("", chainId, chain),
            stateConnector: new MockStateConnectorClient(await StateConnector.new(), { [chainId]: chain }, "auto"),
            assetManager: "",
            fAssetSymbol: "TESTHHSYM",
        };
        userBot.botConfig = {
            rpcUrl: "",
            loopDelay: 0,
            fAssets: [userBot.fassetConfig],
            nativeChainInfo: testNativeChainInfo,
            orm: orm,
            notifier: new Notifier(),
            addressUpdater: "",
        };
        agentBot = await createTestAgentBotAndMakeAvailable(context, orm, ownerAddress);
        minter = await createTestMinter(context, minterAddress, chain, userUnderlyingAddress);
        redeemer = await createTestRedeemer(context, minterAddress, userUnderlyingAddress);
    });

    afterEach(function () {
        spy.restore(console);
    });

    after(function () {
        // clean up -  delete residual redeem files
        const fileList: string[] = [];
        const dir = `./${UserBot.userDataDir}/${userBot.fassetConfig.fAssetSymbol}-redeem/`;
        fs.readdirSync(dir).forEach((file) => {
            const fullPath = path.join(dir, file);
            fileList.push(fullPath);
        });
        fileList.filter((file) => path.extname(file) === ".json");
        for (const file of fileList) {
            fs.unlinkSync(file);
        }
    });

    it("Should update underlying block", async () => {
        const blockBefore = await context.assetManager.currentUnderlyingBlock();
        chain.mine(10);
        await userBot.updateUnderlyingTime();
        const blockAfter = await context.assetManager.currentUnderlyingBlock();
        expect(blockAfter[0].gt(blockBefore[0])).to.be.true;
        expect(blockAfter[1].gt(blockBefore[1])).to.be.true;
    });

    it("Should mint and redeem", async () => {
        const deposit = toBNExp(1_000_000, 6);
        chain.mint(userBot.underlyingAddress, deposit);
        const agentInfoBeforeMint = await context.assetManager.getAgentInfo(agentBot.agent.vaultAddress);
        await userBot.mint(agentBot.agent.vaultAddress, 5);
        const agentInfoAfterMint = await context.assetManager.getAgentInfo(agentBot.agent.vaultAddress);
        expect(toBN(agentInfoAfterMint.freePoolCollateralNATWei).lt(toBN(agentInfoBeforeMint.freePoolCollateralNATWei)));
        expect(toBN(agentInfoAfterMint.freeVaultCollateralWei).lt(toBN(agentInfoBeforeMint.freeVaultCollateralWei)));
        await userBot.redeem(1);
        const agentInfoAfterRedeem = await context.assetManager.getAgentInfo(agentBot.agent.vaultAddress);
        expect(toBN(agentInfoAfterMint.freePoolCollateralNATWei).lt(toBN(agentInfoAfterRedeem.freePoolCollateralNATWei)));
        expect(toBN(agentInfoAfterMint.freeVaultCollateralWei).lt(toBN(agentInfoAfterRedeem.freeVaultCollateralWei)));
        await userBot.redeem(10);
        const agentInfoAfterRedeem2 = await context.assetManager.getAgentInfo(agentBot.agent.vaultAddress);
        expect(toBN(agentInfoAfterMint.freePoolCollateralNATWei).lt(toBN(agentInfoAfterRedeem2.freePoolCollateralNATWei)));
        expect(toBN(agentInfoAfterMint.freeVaultCollateralWei).lt(toBN(agentInfoAfterRedeem2.freeVaultCollateralWei)));
    });

<<<<<<< HEAD
    it("Should mint and redeem and wait for redemption to be resolved", async () => {
        const deposit = toBNExp(1_000_000, 18);
=======
    it("Should mint and redeem - again", async () => {
        const deposit = toBNExp(1_000_000, 6);
>>>>>>> aba6d9fb
        chain.mint(userBot.underlyingAddress, deposit);
        const agentInfoBeforeMint = await context.assetManager.getAgentInfo(agentBot.agent.vaultAddress);
        await userBot.mint(agentBot.agent.vaultAddress, 2);
        const agentInfoAfterMint = await context.assetManager.getAgentInfo(agentBot.agent.vaultAddress);
        expect(toBN(agentInfoAfterMint.freePoolCollateralNATWei).lt(toBN(agentInfoBeforeMint.freePoolCollateralNATWei)));
        expect(toBN(agentInfoAfterMint.freeVaultCollateralWei).lt(toBN(agentInfoBeforeMint.freeVaultCollateralWei)));
        const [reqs] = await redeemer.requestRedemption(2);
        const rdReq = reqs[0];
        const data: RedeemData = {
            type: "redeem",
            requestId: String(rdReq.requestId),
            amountUBA: String(toBN(rdReq.valueUBA).sub(toBN(rdReq.feeUBA))),
            paymentReference: rdReq.paymentReference,
            firstUnderlyingBlock: String(rdReq.firstUnderlyingBlock),
            lastUnderlyingBlock: String(rdReq.lastUnderlyingBlock),
            lastUnderlyingTimestamp: String(rdReq.lastUnderlyingTimestamp),
            createdAt: userBot.timestampToDateString(await latestBlockTimestamp()),
        };
        userBot.writeState(data);
        // run agent's steps until redemption process is finished
        for (let i = 0; ; i++) {
            await time.advanceBlock();
            chain.mine();
            await agentBot.runStep(orm.em);
            // check if redemption is done
            orm.em.clear();
            const redemption = await agentBot.findRedemption(orm.em, rdReq.requestId);
            console.log(`Agent step ${i}, state = ${redemption.state}`);
            if (redemption.state === AgentRedemptionState.DONE) break;
        }
        await userBot.listRedemptions();
        const agentInfoAfterRedeem = await context.assetManager.getAgentInfo(agentBot.agent.vaultAddress);
        expect(toBN(agentInfoAfterMint.freePoolCollateralNATWei).lt(toBN(agentInfoAfterRedeem.freePoolCollateralNATWei)));
        expect(toBN(agentInfoAfterMint.freeVaultCollateralWei).lt(toBN(agentInfoAfterRedeem.freeVaultCollateralWei)));
        userBot.deleteState(data);
    });

    it("Should mint and defaulted redemption", async () => {
        // vaultCollateralToken
        const vaultCollateralToken = await IERC20.at((await agentBot.agent.getVaultCollateral()).token);
        // mint
        const deposit = toBNExp(1_000_000, 6);
        chain.mint(userBot.underlyingAddress, deposit);
        const agentInfoBeforeMint = await context.assetManager.getAgentInfo(agentBot.agent.vaultAddress);
        await userBot.mint(agentBot.agent.vaultAddress, 1);
        const agentInfoAfterMint = await context.assetManager.getAgentInfo(agentBot.agent.vaultAddress);
        expect(toBN(agentInfoAfterMint.freePoolCollateralNATWei).lt(toBN(agentInfoBeforeMint.freePoolCollateralNATWei)));
        expect(toBN(agentInfoAfterMint.freeVaultCollateralWei).lt(toBN(agentInfoBeforeMint.freeVaultCollateralWei)));
        // transfer FAssets
        const redeemer = await createTestRedeemer(context, userBot.nativeAddress, userUnderlyingAddress);
        // request redemption
        const [rdReqs] = await redeemer.requestRedemption(1);
        assert.equal(rdReqs.length, 1);
        const rdReq = rdReqs[0];
        // list and save redemptions
        const data: RedeemData = {
            type: "redeem",
            requestId: String(rdReq.requestId),
            amountUBA: String(toBN(rdReq.valueUBA).sub(toBN(rdReq.feeUBA))),
            paymentReference: rdReq.paymentReference,
            firstUnderlyingBlock: String(rdReq.firstUnderlyingBlock),
            lastUnderlyingBlock: String(rdReq.lastUnderlyingBlock),
            lastUnderlyingTimestamp: String(rdReq.lastUnderlyingTimestamp),
            createdAt: userBot.timestampToDateString(await latestBlockTimestamp()),
        };
        userBot.writeState(data);
        await userBot.listRedemptions();
        // skip time so the payment will expire on underlying chain
        chain.skipTimeTo(Number(rdReq.lastUnderlyingTimestamp));
        chain.mine(Number(rdReq.lastUnderlyingBlock));
        await userBot.listRedemptions();
        // redeemer requests non-payment proof
        // redeemer triggers payment default and gets paid in collateral with extra
        const startBalanceRedeemer = await vaultCollateralToken.balanceOf(redeemer.address);
        const startBalanceAgent = await vaultCollateralToken.balanceOf(agentBot.agent.vaultAddress);
        const amount = toBN(rdReq.valueUBA).sub(toBN(rdReq.feeUBA));
        // redemption default - invalid payment reference
        await expect(
            userBot.redemptionDefault(amount, userBot.nativeAddress, rdReq.firstUnderlyingBlock, rdReq.lastUnderlyingBlock, rdReq.lastUnderlyingTimestamp)
        )
            .to.eventually.be.rejectedWith("Invalid payment reference")
            .and.be.an.instanceOf(Error);
        // redemption default
        await userBot.savedRedemptionDefault(rdReq.requestId);
        const endBalanceRedeemer = await vaultCollateralToken.balanceOf(redeemer.address);
        const endBalanceAgent = await vaultCollateralToken.balanceOf(agentBot.agent.vaultAddress);
        expect(endBalanceRedeemer.gt(startBalanceRedeemer)).to.be.true;
        expect(endBalanceAgent.lt(startBalanceAgent)).to.be.true;
    });

    it("Should enter and exit pool", async () => {
        const poolAddress = agentBot.agent.collateralPool.address;
        const amount = toBN(10000000000000000000);
        const enter = await userBot.enterPool(poolAddress, amount);
        expect(enter.tokenHolder).to.eq(userBot.nativeAddress);
        expect(enter.amountNatWei.eq(amount)).to.be.true;
        await time.increase(time.duration.days(1));
        const exit = await userBot.exitPool(poolAddress, amount);
        expect(exit.tokenHolder).to.eq(userBot.nativeAddress);
        expect(exit.receivedNatWei.eq(amount)).to.be.true;
    });

    it("Should write and read state data", async () => {
        const mintData: MintData = {
            type: "mint",
            requestId: "001",
            paymentAddress: "r3RoZkBrbJqivaXs3qugAQDhHHsXboYANy",
            transactionHash: "BA2B34AE1025C7BA4288BD18B4D5A79B3E71A412DB208BB6569FC4369784ED01",
            createdAt: "2023-11-24T10:42:03.811Z",
        };
        const redeemData: RedeemData = {
            type: "redeem",
            requestId: "001",
            amountUBA: "9900000000",
            paymentReference: "0x4642505266410002000000000000000000000000000000000000000000000120",
            firstUnderlyingBlock: "0",
            lastUnderlyingBlock: "10",
            lastUnderlyingTimestamp: context.blockchainIndexer.chain.currentTimestamp().toString(),
            createdAt: new Date().toISOString(),
        };
        userBot.writeState(mintData);
        userBot.writeState(redeemData);
        const readM = userBot.readState("mint", mintData.requestId);
        expect(mintData.type).to.eq(readM.type);
        expect(mintData.requestId).to.eq(readM.requestId);
        expect(mintData.transactionHash).to.eq(readM.transactionHash);
        expect(mintData.paymentAddress).to.eq(readM.paymentAddress);
        expect(mintData.createdAt).to.eq(readM.createdAt);
        const readR = userBot.readState("redeem", redeemData.requestId);
        expect(redeemData.type).to.eq(readR.type);
        expect(redeemData.requestId).to.eq(readR.requestId);
        expect(redeemData.amountUBA).to.eq(readR.amountUBA);
        expect(redeemData.paymentReference).to.eq(readR.paymentReference);
        expect(redeemData.firstUnderlyingBlock).to.eq(readR.firstUnderlyingBlock);
        expect(redeemData.lastUnderlyingBlock).to.eq(readR.lastUnderlyingBlock);
        expect(redeemData.lastUnderlyingTimestamp).to.eq(readR.lastUnderlyingTimestamp);
        expect(redeemData.createdAt).to.eq(readR.createdAt);
        await userBot.listMintings();
        await userBot.listRedemptions();
        userBot.deleteState(mintData);
        userBot.deleteState(redeemData);
    });

    it("Should proof and execute saved minting", async () => {
        const crt = await minter.reserveCollateral(agentBot.agent.vaultAddress, 1);
        const txHash = await minter.performMintingPayment(crt);
        const timestamp = await latestBlockTimestamp();
        const mintData: MintData = {
            type: "mint",
            requestId: String(crt.collateralReservationId),
            paymentAddress: crt.paymentAddress,
            transactionHash: txHash,
            createdAt: userBot.timestampToDateString(timestamp),
        };
        userBot.writeState(mintData);
        const newFilename = `./${UserBot.userDataDir}/${userBot.fassetConfig.fAssetSymbol}-mint/${mintData.requestId}.json`;
        const existBefore = existsSync(newFilename);
        expect(existBefore).to.be.true;
        await userBot.listMintings();
        await userBot.proveAndExecuteSavedMinting(mintData.requestId);
        const existAfter = existsSync(newFilename);
        expect(existAfter).to.be.false;
    });
});<|MERGE_RESOLUTION|>--- conflicted
+++ resolved
@@ -158,13 +158,8 @@
         expect(toBN(agentInfoAfterMint.freeVaultCollateralWei).lt(toBN(agentInfoAfterRedeem2.freeVaultCollateralWei)));
     });
 
-<<<<<<< HEAD
     it("Should mint and redeem and wait for redemption to be resolved", async () => {
-        const deposit = toBNExp(1_000_000, 18);
-=======
-    it("Should mint and redeem - again", async () => {
         const deposit = toBNExp(1_000_000, 6);
->>>>>>> aba6d9fb
         chain.mint(userBot.underlyingAddress, deposit);
         const agentInfoBeforeMint = await context.assetManager.getAgentInfo(agentBot.agent.vaultAddress);
         await userBot.mint(agentBot.agent.vaultAddress, 2);
