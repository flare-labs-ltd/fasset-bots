{
    "$schema": "../asset-manager-parameters.schema.json",
    "burnAddress": "0x000000000000000000000000000000000000dEaD",
    "chainName": "testXRP",
    "assetName": "Test XRP",
    "assetSymbol": "testXRP",
    "assetDecimals": 6,
    "fAssetName": "F-TestXRP",
    "fAssetSymbol": "FtestXRP",
    "poolTokenSuffix": "TXRP",
    "assetMintingDecimals": 6,
    "userWhitelist": null,
    "underlyingAddressValidator": [
        "RippleAddressValidator",
        []
    ],
    "liquidationStrategy": "LiquidationStrategyImpl",
    "liquidationStrategySettings": {
        "$schema": "../LiquidationStrategyImplSettings.schema.json",
<<<<<<< HEAD
        "liquidationStepSeconds": 90,
        "liquidationCollateralFactorBIPS": [
            12000,
            16000,
            20000
        ],
        "liquidationFactorVaultCollateralBIPS": [
            10000,
            10000,
            10000
        ]
=======
        "liquidationStepSeconds": 180,
        "liquidationCollateralFactorBIPS": [10500, 11000, 11500],
        "liquidationFactorVaultCollateralBIPS": [10000, 10000, 10000]
>>>>>>> 70e23234
    },
    "poolCollateral": {
        "token": "WNat",
        "decimals": 18,
        "directPricePair": false,
        "assetFtsoSymbol": "testXRP",
        "tokenFtsoSymbol": "CFLR",
        "minCollateralRatioBIPS": 20000,
        "ccbMinCollateralRatioBIPS": 19000,
        "safetyMinCollateralRatioBIPS": 21000
    },
    "vaultCollaterals": [
        {
            "token": "USDC",
            "decimals": 18,
            "directPricePair": false,
            "assetFtsoSymbol": "testXRP",
            "tokenFtsoSymbol": "testUSDC",
            "minCollateralRatioBIPS": 14000,
            "ccbMinCollateralRatioBIPS": 13000,
            "safetyMinCollateralRatioBIPS": 15000
        },
        {
            "token": "USDT",
            "decimals": 18,
            "directPricePair": false,
            "assetFtsoSymbol": "testXRP",
            "tokenFtsoSymbol": "testUSDT",
            "minCollateralRatioBIPS": 14000,
            "ccbMinCollateralRatioBIPS": 13000,
            "safetyMinCollateralRatioBIPS": 15000
        }
    ],
    "minUnderlyingBackingBIPS": 10000,
    "mintingCap": "0",
    "lotSize": "1000 000000",
    "requireEOAAddressProof": false,
    "collateralReservationFeeBIPS": 10,
    "mintingPoolHoldingsRequiredBIPS": 5000,
    "maxRedeemedTickets": 20,
    "redemptionFeeBIPS": 10,
    "redemptionDefaultFactorVaultCollateralBIPS": 11000,
    "redemptionDefaultFactorPoolBIPS": 0,
    "underlyingBlocksForPayment": 500,
    "underlyingSecondsForPayment": 900,
    "averageBlockTimeMS": 2000,
    "attestationWindowSeconds": 86400,
    "confirmationByOthersAfterSeconds": 7200,
    "confirmationByOthersRewardUSD5": "100 00000",
    "paymentChallengeRewardBIPS": 0,
    "paymentChallengeRewardUSD5": "300 00000",
    "ccbTimeSeconds": 180,
    "maxTrustedPriceAgeSeconds": 600,
    "withdrawalWaitMinSeconds": 60,
    "announcedUnderlyingConfirmationMinSeconds": 250,
<<<<<<< HEAD
    "buybackCollateralFactorBIPS": 10100,
    "vaultCollateralBuyForFlareFactorBIPS": 10100,
=======
    "buybackCollateralFactorBIPS": 10030,
    "vaultCollateralBuyForFlareFactorBIPS": 10000,
>>>>>>> 70e23234
    "minUpdateRepeatTimeSeconds": 60,
    "tokenInvalidationTimeMinSeconds": 86400,
    "agentExitAvailableTimelockSeconds": 60,
    "agentFeeChangeTimelockSeconds": 120,
    "agentMintingCRChangeTimelockSeconds": 120,
    "poolExitAndTopupChangeTimelockSeconds": 120,
    "agentTimelockedOperationWindowSeconds": 3600,
    "collateralPoolTokenTimelockSeconds": 60
}<|MERGE_RESOLUTION|>--- conflicted
+++ resolved
@@ -17,23 +17,9 @@
     "liquidationStrategy": "LiquidationStrategyImpl",
     "liquidationStrategySettings": {
         "$schema": "../LiquidationStrategyImplSettings.schema.json",
-<<<<<<< HEAD
-        "liquidationStepSeconds": 90,
-        "liquidationCollateralFactorBIPS": [
-            12000,
-            16000,
-            20000
-        ],
-        "liquidationFactorVaultCollateralBIPS": [
-            10000,
-            10000,
-            10000
-        ]
-=======
         "liquidationStepSeconds": 180,
         "liquidationCollateralFactorBIPS": [10500, 11000, 11500],
         "liquidationFactorVaultCollateralBIPS": [10000, 10000, 10000]
->>>>>>> 70e23234
     },
     "poolCollateral": {
         "token": "WNat",
@@ -89,13 +75,8 @@
     "maxTrustedPriceAgeSeconds": 600,
     "withdrawalWaitMinSeconds": 60,
     "announcedUnderlyingConfirmationMinSeconds": 250,
-<<<<<<< HEAD
-    "buybackCollateralFactorBIPS": 10100,
-    "vaultCollateralBuyForFlareFactorBIPS": 10100,
-=======
     "buybackCollateralFactorBIPS": 10030,
     "vaultCollateralBuyForFlareFactorBIPS": 10000,
->>>>>>> 70e23234
     "minUpdateRepeatTimeSeconds": 60,
     "tokenInvalidationTimeMinSeconds": 86400,
     "agentExitAvailableTimelockSeconds": 60,
