import axios, { AxiosInstance, AxiosRequestConfig } from "axios";
import { IStateConnectorInstance, SCProofVerifierInstance } from "../../typechain-truffle";
import { requiredEventArgs } from "../utils/events/truffle";
import { BNish, DEFAULT_RETRIES, DEFAULT_TIMEOUT, retry, sleep, toBN, toNumber } from "../utils/helpers";
import { MerkleTree } from "../utils/MerkleTree";
import { web3DeepNormalize } from "../utils/web3normalize";
import {
    DHBalanceDecreasingTransaction,
    DHConfirmedBlockHeightExists,
    DHPayment,
    DHReferencedPaymentNonexistence,
    DHType,
} from "../verification/generated/attestation-hash-types";
import { AttestationType } from "../verification/generated/attestation-types-enum";
import { AttestationRequestId, AttestationResponse, IStateConnectorClient } from "./interfaces/IStateConnectorClient";
import { ARBase } from "../verification/generated/attestation-request-types";
import { StaticAttestationDefinitionStore } from "../utils/StaticAttestationDefinitionStore";
import { artifacts } from "../utils/artifacts";
import { logger } from "../utils/logger";
import { formatArgs } from "../utils/formatting";

export class StateConnectorError extends Error {
    constructor(message: string) {
        super(message);
    }
}

export class StateConnectorClientHelper implements IStateConnectorClient {
    clients: AxiosInstance[] = [];
    verifier: AxiosInstance;
    // initialized at initStateConnector()
    stateConnector!: IStateConnectorInstance;
    scProofVerifier!: SCProofVerifierInstance;
    firstEpochStartTime!: number;
    roundDurationSec!: number;
    definitionStore = new StaticAttestationDefinitionStore();

    constructor(
        public attestationProviderUrls: string[],
        public scProofVerifierAddress: string,
        public stateConnectorAddress: string,
        public verifierUrl: string,
        public verifierUrlApiKey: string,
        public account: string
    ) {
        for (const url of attestationProviderUrls) {
            // set clients
            this.clients.push(axios.create(this.createAxiosConfig(url, null)));
        }
        this.verifier = axios.create(this.createAxiosConfig(verifierUrl, verifierUrlApiKey));
    }

    async initStateConnector(): Promise<void> {
        const IStateConnector = artifacts.require("IStateConnector");
        this.stateConnector = await IStateConnector.at(this.stateConnectorAddress);
        const SCProofVerifier = artifacts.require("SCProofVerifier");
        this.scProofVerifier = await SCProofVerifier.at(this.scProofVerifierAddress);
        this.firstEpochStartTime = toNumber(await this.stateConnector.BUFFER_TIMESTAMP_OFFSET());
        this.roundDurationSec = toNumber(await this.stateConnector.BUFFER_WINDOW());
    }

    static async create(
        urls: string[],
        attestationClientAddress: string,
        stateConnectorAddress: string,
        verifierUrl: string,
        verifierUrlApiKey: string,
        account: string
    ): Promise<StateConnectorClientHelper> {
        const helper = new StateConnectorClientHelper(urls, attestationClientAddress, stateConnectorAddress, verifierUrl, verifierUrlApiKey, account);
        await helper.initStateConnector();
        return helper;
    }

    async roundFinalized(round: number): Promise<boolean> {
        const lastRound = Number(await this.stateConnector.lastFinalizedRoundId());
        if (round <= lastRound) {
            return true;
        }
        return false;
    }
    async waitForRoundFinalization(round: number): Promise<void> {
        logger.info(`State connector helper: waiting for round ${round} finalization`);
        let roundFinalized = false;
        while (!roundFinalized) {
            roundFinalized = await this.roundFinalized(round);
            await sleep(5000);
        }
        logger.info(`State connector helper: round ${round} is finalized`);
    }

    async submitRequest(request: ARBase): Promise<AttestationRequestId | null> {
<<<<<<< HEAD
=======
        const attReq = await retry(this.submitRequestToStateConnector.bind(this), [request], DEFAULT_RETRIES);
        logger.info(`State connector helper: retrieved attestation request ${formatArgs(attReq)}`);
        return attReq;
    }

    async submitRequestToStateConnector(request: ARBase): Promise<AttestationRequestId | null> {
>>>>>>> 5d949905
        const response = await this.verifier.post("/query/prepareAttestation", request);
        const status = response.data.status;
        const data = response.data.data;
        const errorMessage = response.data.errorMessage;
        const errorDetails = response.data.errorDetails;
        /* istanbul ignore else */
        if (status === "OK") {
            const txRes = await this.stateConnector.requestAttestations(data, { from: this.account });
            const attReq = requiredEventArgs(txRes, "AttestationRequest");
            const calculated_round_id = this.timestampToRoundId(toNumber(attReq.timestamp));
            return {
                round: calculated_round_id,
                data: data,
            };
        } else {
            logger.error(
                `State connector error: cannot submit request ${formatArgs(request)}: ${status}: ${errorMessage ? errorMessage : ""}, ${
                    errorDetails ? errorDetails : ""
                }`
            );
            throw new StateConnectorError(
                `State connector error: cannot submit request ${formatArgs(request)}: ${status}: ${errorMessage ? errorMessage : ""}, ${
                    errorDetails ? errorDetails : ""
                }`
            );
        }
    }

    timestampToRoundId(timestamp: number): number {
        // assume that initStateConnector was called before
        return Math.floor((timestamp - this.firstEpochStartTime) / this.roundDurationSec);
    }

    async obtainProof(round: number, requestData: string): Promise<AttestationResponse<DHType>> {
        const proof = await retry(this.obtainProofFromStateConnector.bind(this), [round, requestData], DEFAULT_RETRIES);
        logger.info(`State connector helper: obtained proof ${formatArgs(proof)}`);
        return proof;
    }

    async obtainProofFromStateConnector(round: number, requestData: string): Promise<AttestationResponse<DHType>> {
        try {
            for (const [i, client] of this.clients.entries()) {
                const resp = await client.get(`/api/proof/votes-for-round/${round}`);
                const status = resp.data.status;
                const data = resp.data.data;

                // is the round finalized?
                if (status !== "OK") {
                    return { finalized: false, result: null };
                }

                // find response matching requestData
                let matchedResponse: any = null;
                for (const item of data) {
                    const encoded = this.definitionStore.encodeRequest(item.request);
                    if (encoded.toUpperCase() === requestData.toUpperCase()) {
                        matchedResponse = item;
                    }
                }
                if (matchedResponse == null) {
                    // round is finalized, but this request hasn't been proved (it is false)
                    if (this.lastClient(i)) {
                        return { finalized: true, result: null };
                    } else {
                        continue;
                    }
                }

                // build Merkle tree, obtain proof, and check root
                const hashes: string[] = data.map((item: any) => item.hash) as string[];
                const tree = new MerkleTree(hashes);
                const index = tree.sortedHashes.findIndex((hash) => hash === matchedResponse.hash);
                const proof = tree.getProof(index);
                /* istanbul ignore next */
                if (proof == null) {
                    // this should never happen, unless there is bug in the MerkleTree implementation
                    logger.error(`State connector error: cannot obtain Merkle proof`);
                    throw new StateConnectorError(`Cannot obtain Merkle proof`);
                }

                // gets the root and checks that it is available (throws if it is not)
                const scFinalizedRoot = await this.stateConnector.merkleRoot(round);
                /* istanbul ignore next */
                if (scFinalizedRoot !== tree.root) {
                    // this can only happen if the attestation provider from where we picked data is
                    // inconsistent with the finalized Merkle root in the blockchain
                    // skip to next attestation provider
                    if (this.lastClient(i)) {
                        logger.error(`State connector error: SC Merkle roots mismatch ${scFinalizedRoot} != ${tree.root}`);
                        throw new StateConnectorError(`SC Merkle roots mismatch ${scFinalizedRoot} != ${tree.root}`);
                    } else {
                        continue;
                    }
                }

                // convert the proof
                const proofData = this.decodeProof(matchedResponse.response, matchedResponse.request.attestationType, proof);

                // extra verification - should never fail, since Merkle root matches
                const verified = this.verifyProof(matchedResponse.request.sourceId, matchedResponse.request.attestationType, proofData);
                /* istanbul ignore next */
                if (!verified) {
<<<<<<< HEAD
=======
                    logger.error(`State connector error: proof does not verify!!`);
>>>>>>> 5d949905
                    throw new StateConnectorError("Proof does not verify!!!");
                }

                return { finalized: true, result: proofData };
            }
<<<<<<< HEAD
=======
            logger.error(`State connector error: there aren't any attestation providers`);
>>>>>>> 5d949905
            throw new StateConnectorError("There aren't any attestation providers.");
        } catch (e) {
            if (e instanceof StateConnectorError) {
                logger.error(`State connector error: ${e}`);
                throw e;
            }
            logger.error(`State connector error: ${String(e)}`);
            throw new StateConnectorError(String(e));
        }
    }

    private async verifyProof(sourceId: BNish, type: AttestationType, proofData: DHType): Promise<boolean> {
        const normalizedProofData = web3DeepNormalize(proofData);
        switch (type) {
            case AttestationType.Payment:
                return await this.scProofVerifier.verifyPayment(sourceId, normalizedProofData as any);
            case AttestationType.BalanceDecreasingTransaction:
                return await this.scProofVerifier.verifyBalanceDecreasingTransaction(sourceId, normalizedProofData as any);
            case AttestationType.ConfirmedBlockHeightExists:
                return await this.scProofVerifier.verifyConfirmedBlockHeightExists(sourceId, normalizedProofData as any);
            case AttestationType.ReferencedPaymentNonexistence:
                return await this.scProofVerifier.verifyReferencedPaymentNonexistence(sourceId, normalizedProofData as any);
            default:
                logger.error(`State connector error: invalid attestation type ${type}`);
                throw new StateConnectorError(`Invalid attestation type ${type}`);
        }
    }

    private decodeProof(matchedResponse: any, type: AttestationType, proof: string[]): DHType {
        switch (type) {
            case AttestationType.Payment:
                return this.decodePayment(matchedResponse, proof);
            case AttestationType.BalanceDecreasingTransaction:
                return this.decodeBalanceDecreasingTransaction(matchedResponse, proof);
            case AttestationType.ConfirmedBlockHeightExists:
                return this.decodeConfirmedBlockHeightExists(matchedResponse, proof);
            case AttestationType.ReferencedPaymentNonexistence:
                return this.decodeReferencedPaymentNonexistence(matchedResponse, proof);
            default:
                logger.error(`State connector error: invalid attestation type ${type}`);
                throw new StateConnectorError(`Invalid attestation type ${type}`);
        }
    }

    private decodePayment(matchedResponse: any, proof: string[]): DHPayment {
        return {
            stateConnectorRound: matchedResponse.stateConnectorRound,
            merkleProof: proof,
            blockNumber: toBN(matchedResponse.blockNumber),
            blockTimestamp: toBN(matchedResponse.blockTimestamp),
            transactionHash: matchedResponse.transactionHash,
            inUtxo: toBN(matchedResponse.inUtxo),
            utxo: toBN(matchedResponse.utxo),
            sourceAddressHash: matchedResponse.sourceAddressHash,
            intendedSourceAddressHash: matchedResponse.intendedSourceAddressHash,
            receivingAddressHash: matchedResponse.receivingAddressHash,
            intendedReceivingAddressHash: matchedResponse.intendedReceivingAddressHash,
            spentAmount: toBN(matchedResponse.spentAmount),
            intendedSpentAmount: toBN(matchedResponse.intendedSpentAmount),
            receivedAmount: toBN(matchedResponse.receivedAmount),
            intendedReceivedAmount: toBN(matchedResponse.intendedReceivedAmount),
            paymentReference: matchedResponse.paymentReference,
            oneToOne: matchedResponse.oneToOne,
            status: toBN(matchedResponse.status),
        };
    }

    private decodeBalanceDecreasingTransaction(matchedResponse: any, proof: string[]): DHBalanceDecreasingTransaction {
        return {
            stateConnectorRound: matchedResponse.stateConnectorRound,
            merkleProof: proof,
            blockNumber: toBN(matchedResponse.blockNumber),
            blockTimestamp: toBN(matchedResponse.blockTimestamp),
            transactionHash: matchedResponse.transactionHash,
            sourceAddressIndicator: matchedResponse.sourceAddressIndicator,
            sourceAddressHash: matchedResponse.sourceAddressHash,
            spentAmount: toBN(matchedResponse.spentAmount),
            paymentReference: matchedResponse.paymentReference,
        };
    }

    private decodeConfirmedBlockHeightExists(matchedResponse: any, proof: string[]): DHConfirmedBlockHeightExists {
        return {
            stateConnectorRound: matchedResponse.stateConnectorRound,
            merkleProof: proof,
            blockNumber: toBN(matchedResponse.blockNumber),
            blockTimestamp: toBN(matchedResponse.blockTimestamp),
            numberOfConfirmations: toBN(matchedResponse.numberOfConfirmations),
            lowestQueryWindowBlockNumber: toBN(matchedResponse.lowestQueryWindowBlockNumber),
            lowestQueryWindowBlockTimestamp: toBN(matchedResponse.lowestQueryWindowBlockTimestamp),
        };
    }

    private decodeReferencedPaymentNonexistence(matchedResponse: any, proof: string[]): DHReferencedPaymentNonexistence {
        return {
            stateConnectorRound: matchedResponse.stateConnectorRound,
            merkleProof: proof,
            deadlineBlockNumber: toBN(matchedResponse.deadlineBlockNumber),
            deadlineTimestamp: toBN(matchedResponse.deadlineTimestamp),
            destinationAddressHash: matchedResponse.destinationAddressHash,
            paymentReference: matchedResponse.paymentReference,
            amount: toBN(matchedResponse.amount),
            lowerBoundaryBlockNumber: toBN(matchedResponse.lowerBoundaryBlockNumber),
            lowerBoundaryBlockTimestamp: toBN(matchedResponse.lowerBoundaryBlockTimestamp),
            firstOverflowBlockNumber: toBN(matchedResponse.firstOverflowBlockNumber),
            firstOverflowBlockTimestamp: toBN(matchedResponse.firstOverflowBlockTimestamp),
        };
    }

    private lastClient(i: number): boolean {
        return i === this.clients.length - 1;
    }

    private createAxiosConfig(url: string, apiKey: string | null): AxiosRequestConfig {
        const createAxiosConfig: AxiosRequestConfig = {
            baseURL: url,
            timeout: DEFAULT_TIMEOUT,
            headers: {
                "Content-Type": "application/json",
            },

            validateStatus: function (status: number) {
                /* istanbul ignore next */
                return (status >= 200 && status < 300) || status == 500;
            },
        };
        if (apiKey) {
            // eslint-disable-next-line @typescript-eslint/no-non-null-assertion
            createAxiosConfig.headers!["X-API-KEY"] = apiKey;
        }
        return createAxiosConfig;
    }
}<|MERGE_RESOLUTION|>--- conflicted
+++ resolved
@@ -90,15 +90,12 @@
     }
 
     async submitRequest(request: ARBase): Promise<AttestationRequestId | null> {
-<<<<<<< HEAD
-=======
         const attReq = await retry(this.submitRequestToStateConnector.bind(this), [request], DEFAULT_RETRIES);
         logger.info(`State connector helper: retrieved attestation request ${formatArgs(attReq)}`);
         return attReq;
     }
 
     async submitRequestToStateConnector(request: ARBase): Promise<AttestationRequestId | null> {
->>>>>>> 5d949905
         const response = await this.verifier.post("/query/prepareAttestation", request);
         const status = response.data.status;
         const data = response.data.data;
@@ -201,19 +198,13 @@
                 const verified = this.verifyProof(matchedResponse.request.sourceId, matchedResponse.request.attestationType, proofData);
                 /* istanbul ignore next */
                 if (!verified) {
-<<<<<<< HEAD
-=======
                     logger.error(`State connector error: proof does not verify!!`);
->>>>>>> 5d949905
                     throw new StateConnectorError("Proof does not verify!!!");
                 }
 
                 return { finalized: true, result: proofData };
             }
-<<<<<<< HEAD
-=======
             logger.error(`State connector error: there aren't any attestation providers`);
->>>>>>> 5d949905
             throw new StateConnectorError("There aren't any attestation providers.");
         } catch (e) {
             if (e instanceof StateConnectorError) {
