import { sleep } from "../utils/helpers";
import { ActorBase, ActorBaseKind } from "../fasset-bots/ActorBase";
import { TrackedState } from "../state/TrackedState";
import { web3 } from "../utils/web3";
import { Challenger } from "./Challenger";
import { ScopedRunner } from "../utils/events/ScopedRunner";
import { Liquidator } from "./Liquidator";
import { SystemKeeper } from "./SystemKeeper";
import { logger } from "../utils/logger";
import { createActorAssetContext } from "../config/create-asset-context";
import { BotConfig, BotFAssetConfig } from "../config/BotConfig";

export class ActorBaseRunner {
    constructor(
        public loopDelay: number,
        public actor: ActorBase
    ) {}

    private stopRequested = false;

    async run(kind: ActorBaseKind): Promise<void> {
        this.stopRequested = false;
        while (!this.stopRequested) {
            await this.runStep(kind);
            await sleep(this.loopDelay);
        }
    }

    requestStop(): void {
        this.stopRequested = true;
    }

    /**
     * This is the main method, where "automatic" logic is gathered.
     * It runs actor runsStep method, which handles required events and other.
     */
    async runStep(kind: ActorBaseKind): Promise<void> {
        try {
            logger.info(`${ActorBaseKind[kind]}'s ${this.actor.address} ActorBaseRunner started running steps ${this.actor.address}.`);
            await this.actor.runStep();
            logger.info(`${ActorBaseKind[kind]}'s ${this.actor.address} ActorBaseRunner finished running steps ${this.actor.address}.`);
        } catch (error) {
            console.error(`Error with ${ActorBaseKind[kind]} ${this.actor.address}: ${error}`);
            logger.error(`${ActorBaseKind[kind]}'s ${this.actor.address} ActorBaseRunner run into error: ${error}`);
        }
    }

    /**
     * Creates ActorBase runner from ActorConfig, native address and kind of actor (Challenger, Liquidator or SystemKeeper)
     * @param config - configs to run bot
     * @param address - actor's native address
     * @param kind - actor's kind (Challenger, Liquidator or SystemKeeper)
     */
    static async create(config: BotConfig, address: string, kind: ActorBaseKind, fAsset: BotFAssetConfig): Promise<ActorBaseRunner> {
        logger.info(`${ActorBaseKind[kind]} ${address} started to create ActorBaseRunner.`);
<<<<<<< HEAD
        const assetContext = await createActorAssetContext(config, config.fAssets[0]);
=======
        const assetContext = await createActorAssetContext(config, fAsset);
>>>>>>> 6e460f13
        logger.info(`${ActorBaseKind[kind]} ${address} initialized asset context for ActorBaseRunner.`);
        const lastBlock = await web3.eth.getBlockNumber();
        const trackedState = new TrackedState(assetContext, lastBlock);
        await trackedState.initialize();
        logger.info(`${ActorBaseKind[kind]} ${address} initialized tracked state for ActorBaseRunner.`);
        let actor: ActorBase;
        if (kind === ActorBaseKind.CHALLENGER) {
            const blockHeight = await assetContext.blockchainIndexer.getBlockHeight();
            actor = new Challenger(new ScopedRunner(), address, trackedState, blockHeight);
        } else if (kind === ActorBaseKind.LIQUIDATOR) {
            actor = new Liquidator(new ScopedRunner(), address, trackedState);
        } else {
            actor = new SystemKeeper(new ScopedRunner(), address, trackedState);
        }
        logger.info(`${ActorBaseKind[kind]} ${address} was created.`);
        logger.info(`${ActorBaseKind[kind]} ${address} created ActorBaseRunner.`);
        return new ActorBaseRunner(config.loopDelay, actor);
    }
}<|MERGE_RESOLUTION|>--- conflicted
+++ resolved
@@ -53,11 +53,7 @@
      */
     static async create(config: BotConfig, address: string, kind: ActorBaseKind, fAsset: BotFAssetConfig): Promise<ActorBaseRunner> {
         logger.info(`${ActorBaseKind[kind]} ${address} started to create ActorBaseRunner.`);
-<<<<<<< HEAD
-        const assetContext = await createActorAssetContext(config, config.fAssets[0]);
-=======
         const assetContext = await createActorAssetContext(config, fAsset);
->>>>>>> 6e460f13
         logger.info(`${ActorBaseKind[kind]} ${address} initialized asset context for ActorBaseRunner.`);
         const lastBlock = await web3.eth.getBlockNumber();
         const trackedState = new TrackedState(assetContext, lastBlock);
