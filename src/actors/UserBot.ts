import chalk from "chalk";
import { readFileSync } from "fs";
import { BotConfig, BotConfigFile, createBotConfig } from "../config/BotConfig";
import { createAssetContext } from "../config/create-asset-context";
import { AvailableAgentInfo } from "../fasset/AssetManagerTypes";
import { IAssetContext } from "../fasset/IAssetContext";
import { Minter } from "../mock/Minter";
import { Redeemer } from "../mock/Redeemer";
import { proveAndUpdateUnderlyingBlock } from "../utils/fasset-helpers";
import { BNish, CommandLineError, requireEnv, toBN } from "../utils/helpers";
import { initWeb3 } from "../utils/web3";
import { PaymentReference } from "../fasset/PaymentReference";
import { logger } from "../utils/logger";
import { web3DeepNormalize } from "../utils/web3normalize";
import { formatArgs } from "../utils/formatting";

export class UserBot {
    context!: IAssetContext;
    botConfig!: BotConfig;
    nativeAddress!: string;
    underlyingAddress!: string;

    static async create(configFile: string, fAssetSymbol: string) {
        const bot = new UserBot();
        await bot.initialize(configFile, fAssetSymbol);
        return bot;
    }

    async initialize(configFile: string, fAssetSymbol: string) {
        logger.info(`User ${requireEnv("USER_ADDRESS")} started to initialize cli environment.`);
        console.error(chalk.cyan("Initializing environment..."));
        const runConfig = JSON.parse(readFileSync(configFile).toString()) as BotConfigFile;
        // init web3 and accounts
        this.nativeAddress = requireEnv("USER_ADDRESS");
        const nativePrivateKey = requireEnv("USER_PRIVATE_KEY");
        const accounts = await initWeb3(runConfig.rpcUrl, [nativePrivateKey], null);
        /* istanbul ignore next */
        if (this.nativeAddress !== accounts[0]) {
            logger.error(`User ${requireEnv("USER_ADDRESS")} has invalid address/private key pair.`);
            throw new Error("Invalid address/private key pair");
        }
        // create config
        this.botConfig = await createBotConfig(runConfig, this.nativeAddress);
        const chainConfig = this.botConfig.chains.find((cc) => cc.fAssetSymbol === fAssetSymbol);
<<<<<<< HEAD
        if (chainConfig == null) throw new CommandLineError("Invalid FAsset symbol");
=======
        if (chainConfig == null) {
            logger.error(`User ${requireEnv("USER_ADDRESS")} has invalid FAsset symbol.`);
            throw new CommandLineError("Invalid FAsset symbol");
        }
>>>>>>> 5d949905
        this.context = await createAssetContext(this.botConfig, chainConfig);
        // create underlying wallet key
        this.underlyingAddress = requireEnv("USER_UNDERLYING_ADDRESS");
        const underlyingPrivateKey = requireEnv("USER_UNDERLYING_PRIVATE_KEY");
        await this.context.wallet.addExistingAccount(this.underlyingAddress, underlyingPrivateKey);
        console.error(chalk.cyan("Environment successfully initialized."));
        logger.info(`User ${requireEnv("USER_ADDRESS")} successfully finished initializing cli environment.`);
    }

    async updateUnderlyingTime() {
        logger.info(`User ${requireEnv("USER_ADDRESS")} started updating underlying block time.`);
        console.log("Updating underlying block time....");
        await proveAndUpdateUnderlyingBlock(this.context, this.nativeAddress);
        logger.info(`User ${requireEnv("USER_ADDRESS")} finished updating underlying block time.`);
    }

    async getAvailableAgents() {
        const result: AvailableAgentInfo[] = [];
        const chunkSize = 10;
        let start = 0;
        // eslint-disable-next-line no-constant-condition
        while (true) {
            const { 0: list } = await this.context.assetManager.getAvailableAgentsDetailedList(start, chunkSize);
            result.splice(result.length, 0, ...list);
            if (list.length < chunkSize) break;
            start += list.length;
        }
        return result;
    }

    async mint(agentVault: string, lots: BNish) {
        logger.info(`User ${requireEnv("USER_ADDRESS")} started minting with agent ${agentVault}.`);
        const minter = new Minter(this.context, this.nativeAddress, this.underlyingAddress, this.context.wallet);
        console.log("Reserving collateral...");
        logger.info(`User ${requireEnv("USER_ADDRESS")} is reserving collateral with agent ${agentVault} and ${lots} lots.`);
        const crt = await minter.reserveCollateral(agentVault, lots);
        logger.info(`User ${requireEnv("USER_ADDRESS")} reserved collateral ${formatArgs(crt)} with agent ${agentVault} and ${lots} lots.`);
        console.log(`Paying on the underlying chain for reservation ${crt.collateralReservationId} to address ${crt.paymentAddress}...`);
        logger.info(
            `User ${requireEnv("USER_ADDRESS")} is paying on underlying chain for reservation ${crt.collateralReservationId} to agent's ${agentVault} address ${
                crt.paymentAddress
            }.`
        );
        const txHash = await minter.performMintingPayment(crt);
        logger.info(
            `User ${requireEnv("USER_ADDRESS")} paid on underlying chain for reservation ${
                crt.collateralReservationId
            } to agent's ${agentVault} with transaction ${txHash}.`
        );
        await this.proveAndExecuteMinting(crt.collateralReservationId, txHash, crt.paymentAddress);
        logger.info(`User ${requireEnv("USER_ADDRESS")} finished minting with agent ${agentVault}.`);
    }

    async proveAndExecuteMinting(collateralReservationId: BNish, transactionHash: string, paymentAddress: string) {
        const minter = new Minter(this.context, this.nativeAddress, this.underlyingAddress, this.context.wallet);
        console.log("Waiting for transaction finalization...");
        logger.info(
            `User ${requireEnv("USER_ADDRESS")} is waiting for transaction ${transactionHash} finalization for reservation ${collateralReservationId}.`
        );
        await minter.waitForTransactionFinalization(transactionHash);
        console.log(`Waiting for proof of underlying payment transaction ${transactionHash}...`);
        logger.info(
            `User ${requireEnv(
                "USER_ADDRESS"
            )} is waiting for proof of underlying payment transaction ${transactionHash} for reservation ${collateralReservationId}.`
        );
        const proof = await minter.proveMintingPayment(paymentAddress, transactionHash);
        console.log(`Executing payment...`);
        logger.info(
            `User ${requireEnv("USER_ADDRESS")} is executing minting with proof ${JSON.stringify(
                web3DeepNormalize(proof)
            )} of underlying payment transaction ${transactionHash} for reservation ${collateralReservationId}.`
        );
        await minter.executeProvedMinting(collateralReservationId, proof);
        console.log("Done");
        logger.info(
            `User ${requireEnv("USER_ADDRESS")} executed minting with proof ${JSON.stringify(
                web3DeepNormalize(proof)
            )} of underlying payment transaction ${transactionHash} for reservation ${collateralReservationId}.`
        );
    }

    async redeem(lots: BNish) {
        const redeemer = new Redeemer(this.context, this.nativeAddress, this.underlyingAddress);
        console.log(`Asking for redemption of ${lots} lots`);
        logger.info(`User ${requireEnv("USER_ADDRESS")} is asking for redemption of ${lots} lots.`);
        const [requests, remainingLots] = await redeemer.requestRedemption(lots);
        if (!toBN(remainingLots).isZero()) {
            console.log(
                `Maximum number of redeemed tickets exceeded. ${remainingLots} lots have remained unredeemed. You can execute redeem again until all are redeemed.`
            );
            logger.info(`User ${requireEnv("USER_ADDRESS")} exceeded maximum number of redeemed tickets. ${remainingLots} lots have remained unredeemed.`);
        }
        console.log(`Triggered ${requests.length} payment requests (addresses, block numbers and timestamps are on underlying chain):`);
        logger.info(`User ${requireEnv("USER_ADDRESS")} triggered ${requests.length} payment requests.`);
        let loggedRequests = ``;
        for (const req of requests) {
            const amount = toBN(req.valueUBA).sub(toBN(req.feeUBA));
            console.log(
                `    id=${req.requestId}  to=${req.paymentAddress}  amount=${amount}  agentVault=${req.agentVault}  reference=${req.paymentReference}  firstBlock=${req.firstUnderlyingBlock}  lastBlock=${req.lastUnderlyingBlock}  lastTimestamp=${req.lastUnderlyingTimestamp}`
            );
            loggedRequests =
                loggedRequests +
                `User ${requireEnv("USER_ADDRESS")} triggered request:    id=${req.requestId}  to=${req.paymentAddress}  amount=${amount}  agentVault=${
                    req.agentVault
                }  reference=${req.paymentReference}  firstBlock=${req.firstUnderlyingBlock}  lastBlock=${req.lastUnderlyingBlock}  lastTimestamp=${
                    req.lastUnderlyingTimestamp
                }\n`;
        }
        logger.info(loggedRequests);
    }

    async redemptionDefault(
        amountUBA: BNish,
        paymentReference: string,
        firstUnderlyingBlock: BNish,
        lastUnderlyingBlock: BNish,
        lastUnderlyingTimestamp: BNish
    ) {
        const redeemer = new Redeemer(this.context, this.nativeAddress, this.underlyingAddress);
        const requestId = PaymentReference.decodeId(paymentReference);
        logger.info(`User ${requireEnv("USER_ADDRESS")} is defaulting redemption ${requestId}.`);
        if (paymentReference !== PaymentReference.redemption(requestId)) {
            logger.error(`User ${requireEnv("USER_ADDRESS")} provided invalid payment reference ${paymentReference} for redemption ${requestId}.`);
            throw new CommandLineError("Invalid payment reference");
        }
        console.log("Waiting for payment default proof...");
        logger.info(`User ${requireEnv("USER_ADDRESS")} is waiting for proof of underlying non payment for redemption ${requestId}.`);
        const proof = await redeemer.obtainNonPaymentProof(
            this.underlyingAddress,
            paymentReference,
            amountUBA,
            firstUnderlyingBlock,
            lastUnderlyingBlock,
            lastUnderlyingTimestamp
        );
        console.log("Executing payment default...");
        logger.info(
            `User ${requireEnv("USER_ADDRESS")} is executing payment default with proof ${JSON.stringify(web3DeepNormalize(proof))} redemption ${requestId}.`
        );
        await redeemer.executePaymentDefault(requestId, proof);
        console.log("Done");
        logger.info(
            `User ${requireEnv("USER_ADDRESS")} executed payment default with proof ${JSON.stringify(web3DeepNormalize(proof))} redemption ${requestId}.`
        );
    }
}<|MERGE_RESOLUTION|>--- conflicted
+++ resolved
@@ -42,14 +42,10 @@
         // create config
         this.botConfig = await createBotConfig(runConfig, this.nativeAddress);
         const chainConfig = this.botConfig.chains.find((cc) => cc.fAssetSymbol === fAssetSymbol);
-<<<<<<< HEAD
-        if (chainConfig == null) throw new CommandLineError("Invalid FAsset symbol");
-=======
         if (chainConfig == null) {
             logger.error(`User ${requireEnv("USER_ADDRESS")} has invalid FAsset symbol.`);
             throw new CommandLineError("Invalid FAsset symbol");
         }
->>>>>>> 5d949905
         this.context = await createAssetContext(this.botConfig, chainConfig);
         // create underlying wallet key
         this.underlyingAddress = requireEnv("USER_UNDERLYING_ADDRESS");
