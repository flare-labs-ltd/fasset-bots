import chalk from "chalk";
import { readFileSync } from "fs";
import { BotConfig, BotConfigFile, createBotConfig } from "../config/BotConfig";
import { createAssetContext } from "../config/create-asset-context";
import { AvailableAgentInfo } from "../fasset/AssetManagerTypes";
import { IAssetContext } from "../fasset/IAssetContext";
import { Minter } from "../mock/Minter";
import { Redeemer } from "../mock/Redeemer";
import { proveAndUpdateUnderlyingBlock } from "../utils/fasset-helpers";
import { BNish, CommandLineError, requireEnv, toBN } from "../utils/helpers";
import { initWeb3 } from "../utils/web3";
import { PaymentReference } from "../fasset/PaymentReference";
import { logger } from "../utils/logger";
import { web3DeepNormalize } from "../utils/web3normalize";
import { formatArgs } from "../utils/formatting";

export class UserBot {
    context!: IAssetContext;
    botConfig!: BotConfig;
    nativeAddress!: string;
    underlyingAddress!: string;

    static async create(configFile: string, fAssetSymbol: string) {
        const bot = new UserBot();
        await bot.initialize(configFile, fAssetSymbol);
        return bot;
    }

    async initialize(configFile: string, fAssetSymbol: string) {
        logger.info(`User ${requireEnv("USER_ADDRESS")} started to initialize cli environment.`);
        console.error(chalk.cyan("Initializing environment..."));
        const runConfig = JSON.parse(readFileSync(configFile).toString()) as BotConfigFile;
        // init web3 and accounts
        this.nativeAddress = requireEnv("USER_ADDRESS");
        const nativePrivateKey = requireEnv("USER_PRIVATE_KEY");
        const accounts = await initWeb3(runConfig.rpcUrl, [nativePrivateKey], null);
        /* istanbul ignore next */
        if (this.nativeAddress !== accounts[0]) {
            logger.error(`User ${requireEnv("USER_ADDRESS")} has invalid address/private key pair.`);
            throw new Error("Invalid address/private key pair");
        }
        // create config
        this.botConfig = await createBotConfig(runConfig, this.nativeAddress);
<<<<<<< HEAD
        const chainConfig = this.botConfig.chains.find((cc) => cc.fAssetSymbol === fAssetSymbol);
        if (chainConfig == null) throw new CommandLineError("Invalid FAsset symbol");
=======
        const chainConfig = this.botConfig.chains.find(cc => cc.fAssetSymbol === fAssetSymbol);
        if (chainConfig == null) {
            logger.error(`User ${requireEnv('USER_ADDRESS')} has invalid FAsset symbol.`);
            throw new CommandLineError("Invalid FAsset symbol");
        }
>>>>>>> 2a4462a2
        this.context = await createAssetContext(this.botConfig, chainConfig);
        // create underlying wallet key
        this.underlyingAddress = requireEnv("USER_UNDERLYING_ADDRESS");
        const underlyingPrivateKey = requireEnv("USER_UNDERLYING_PRIVATE_KEY");
        await this.context.wallet.addExistingAccount(this.underlyingAddress, underlyingPrivateKey);
        console.error(chalk.cyan("Environment successfully initialized."));
        logger.info(`User ${requireEnv("USER_ADDRESS")} successfully finished initializing cli environment.`);
    }

    async updateUnderlyingTime() {
        logger.info(`User ${requireEnv("USER_ADDRESS")} started updating underlying block time.`);
        console.log("Updating underlying block time....");
        await proveAndUpdateUnderlyingBlock(this.context, this.nativeAddress);
        logger.info(`User ${requireEnv("USER_ADDRESS")} finished updating underlying block time.`);
    }

    async getAvailableAgents() {
        const result: AvailableAgentInfo[] = [];
        const chunkSize = 10;
        let start = 0;
        // eslint-disable-next-line no-constant-condition
        while (true) {
            const { 0: list } = await this.context.assetManager.getAvailableAgentsDetailedList(start, chunkSize);
            result.splice(result.length, 0, ...list);
            if (list.length < chunkSize) break;
            start += list.length;
        }
        return result;
    }

    async mint(agentVault: string, lots: BNish) {
        logger.info(`User ${requireEnv("USER_ADDRESS")} started minting with agent ${agentVault}.`);
        const minter = new Minter(this.context, this.nativeAddress, this.underlyingAddress, this.context.wallet);
        console.log("Reserving collateral...");
        logger.info(`User ${requireEnv("USER_ADDRESS")} is reserving collateral with agent ${agentVault} and ${lots} lots.`);
        const crt = await minter.reserveCollateral(agentVault, lots);
        logger.info(`User ${requireEnv("USER_ADDRESS")} reserved collateral ${formatArgs(crt)} with agent ${agentVault} and ${lots} lots.`);
        console.log(`Paying on the underlying chain for reservation ${crt.collateralReservationId} to address ${crt.paymentAddress}...`);
        logger.info(
            `User ${requireEnv("USER_ADDRESS")} is paying on underlying chain for reservation ${crt.collateralReservationId} to agent's ${agentVault} address ${
                crt.paymentAddress
            }.`
        );
        const txHash = await minter.performMintingPayment(crt);
        logger.info(
            `User ${requireEnv("USER_ADDRESS")} paid on underlying chain for reservation ${
                crt.collateralReservationId
            } to agent's ${agentVault} with transaction ${txHash}.`
        );
        await this.proveAndExecuteMinting(crt.collateralReservationId, txHash, crt.paymentAddress);
        logger.info(`User ${requireEnv("USER_ADDRESS")} finished minting with agent ${agentVault}.`);
    }

    async proveAndExecuteMinting(collateralReservationId: BNish, transactionHash: string, paymentAddress: string) {
        const minter = new Minter(this.context, this.nativeAddress, this.underlyingAddress, this.context.wallet);
        console.log("Waiting for transaction finalization...");
        logger.info(
            `User ${requireEnv("USER_ADDRESS")} is waiting for transaction ${transactionHash} finalization for reservation ${collateralReservationId}.`
        );
        await minter.waitForTransactionFinalization(transactionHash);
        console.log(`Waiting for proof of underlying payment transaction ${transactionHash}...`);
        logger.info(
            `User ${requireEnv(
                "USER_ADDRESS"
            )} is waiting for proof of underlying payment transaction ${transactionHash} for reservation ${collateralReservationId}.`
        );
        const proof = await minter.proveMintingPayment(paymentAddress, transactionHash);
        console.log(`Executing payment...`);
        logger.info(
            `User ${requireEnv("USER_ADDRESS")} is executing minting with proof ${JSON.stringify(
                web3DeepNormalize(proof)
            )} of underlying payment transaction ${transactionHash} for reservation ${collateralReservationId}.`
        );
        await minter.executeProvedMinting(collateralReservationId, proof);
        console.log("Done");
        logger.info(
            `User ${requireEnv("USER_ADDRESS")} executed minting with proof ${JSON.stringify(
                web3DeepNormalize(proof)
            )} of underlying payment transaction ${transactionHash} for reservation ${collateralReservationId}.`
        );
    }

    async redeem(lots: BNish) {
        const redeemer = new Redeemer(this.context, this.nativeAddress, this.underlyingAddress);
        console.log(`Asking for redemption of ${lots} lots`);
        logger.info(`User ${requireEnv("USER_ADDRESS")} is asking for redemption of ${lots} lots.`);
        const [requests, remainingLots] = await redeemer.requestRedemption(lots);
        if (!toBN(remainingLots).isZero()) {
            console.log(
                `Maximum number of redeemed tickets exceeded. ${remainingLots} lots have remained unredeemed. You can execute redeem again until all are redeemed.`
            );
            logger.info(`User ${requireEnv("USER_ADDRESS")} exceeded maximum number of redeemed tickets. ${remainingLots} lots have remained unredeemed.`);
        }
        console.log(`Triggered ${requests.length} payment requests (addresses, block numbers and timestamps are on underlying chain):`);
        logger.info(`User ${requireEnv("USER_ADDRESS")} triggered ${requests.length} payment requests.`);
        let loggedRequests = ``;
        for (const req of requests) {
            const amount = toBN(req.valueUBA).sub(toBN(req.feeUBA));
<<<<<<< HEAD
            console.log(
                `    id=${req.requestId}  to=${req.paymentAddress}  amount=${amount}  agentVault=${req.agentVault}  reference=${req.paymentReference}  firstBlock=${req.firstUnderlyingBlock}  lastBlock=${req.lastUnderlyingBlock}  lastTimestamp=${req.lastUnderlyingTimestamp}`
            );
            loggedRequests =
                loggedRequests +
                `User ${requireEnv("USER_ADDRESS")} triggered request:    id=${req.requestId}  to=${req.paymentAddress}  amount=${amount}  agentVault=${
                    req.agentVault
                }  reference=${req.paymentReference}  firstBlock=${req.firstUnderlyingBlock}  lastBlock=${req.lastUnderlyingBlock}  lastTimestamp=${
                    req.lastUnderlyingTimestamp
                }\n`;
=======
            console.log(`    id=${req.requestId}  to=${req.paymentAddress}  amount=${amount}  agentVault=${req.agentVault}  reference=${req.paymentReference}  firstBlock=${req.firstUnderlyingBlock}  lastBlock=${req.lastUnderlyingBlock}  lastTimestamp=${req.lastUnderlyingTimestamp}`);
            loggedRequests = loggedRequests + `User ${requireEnv('USER_ADDRESS')} triggered request:    id=${req.requestId}  to=${req.paymentAddress}  amount=${amount}  agentVault=${req.agentVault}  reference=${req.paymentReference}  firstBlock=${req.firstUnderlyingBlock}  lastBlock=${req.lastUnderlyingBlock}  lastTimestamp=${req.lastUnderlyingTimestamp}\n`;
>>>>>>> 2a4462a2
        }
        logger.info(loggedRequests);
    }

    async redemptionDefault(
        amountUBA: BNish,
        paymentReference: string,
        firstUnderlyingBlock: BNish,
        lastUnderlyingBlock: BNish,
        lastUnderlyingTimestamp: BNish
    ) {
        const redeemer = new Redeemer(this.context, this.nativeAddress, this.underlyingAddress);
        const requestId = PaymentReference.decodeId(paymentReference);
        logger.info(`User ${requireEnv("USER_ADDRESS")} is defaulting redemption ${requestId}.`);
        if (paymentReference !== PaymentReference.redemption(requestId)) {
            logger.error(`User ${requireEnv("USER_ADDRESS")} provided invalid payment reference ${paymentReference} for redemption ${requestId}.`);
            throw new CommandLineError("Invalid payment reference");
        }
        console.log("Waiting for payment default proof...");
        logger.info(`User ${requireEnv("USER_ADDRESS")} is waiting for proof of underlying non payment for redemption ${requestId}.`);
        const proof = await redeemer.obtainNonPaymentProof(
            this.underlyingAddress,
            paymentReference,
            amountUBA,
            firstUnderlyingBlock,
            lastUnderlyingBlock,
            lastUnderlyingTimestamp
        );
        console.log("Executing payment default...");
        logger.info(
            `User ${requireEnv("USER_ADDRESS")} is executing payment default with proof ${JSON.stringify(web3DeepNormalize(proof))} redemption ${requestId}.`
        );
        await redeemer.executePaymentDefault(requestId, proof);
        console.log("Done");
        logger.info(
            `User ${requireEnv("USER_ADDRESS")} executed payment default with proof ${JSON.stringify(web3DeepNormalize(proof))} redemption ${requestId}.`
        );
    }
}<|MERGE_RESOLUTION|>--- conflicted
+++ resolved
@@ -41,16 +41,11 @@
         }
         // create config
         this.botConfig = await createBotConfig(runConfig, this.nativeAddress);
-<<<<<<< HEAD
-        const chainConfig = this.botConfig.chains.find((cc) => cc.fAssetSymbol === fAssetSymbol);
-        if (chainConfig == null) throw new CommandLineError("Invalid FAsset symbol");
-=======
         const chainConfig = this.botConfig.chains.find(cc => cc.fAssetSymbol === fAssetSymbol);
         if (chainConfig == null) {
             logger.error(`User ${requireEnv('USER_ADDRESS')} has invalid FAsset symbol.`);
             throw new CommandLineError("Invalid FAsset symbol");
         }
->>>>>>> 2a4462a2
         this.context = await createAssetContext(this.botConfig, chainConfig);
         // create underlying wallet key
         this.underlyingAddress = requireEnv("USER_UNDERLYING_ADDRESS");
@@ -149,7 +144,6 @@
         let loggedRequests = ``;
         for (const req of requests) {
             const amount = toBN(req.valueUBA).sub(toBN(req.feeUBA));
-<<<<<<< HEAD
             console.log(
                 `    id=${req.requestId}  to=${req.paymentAddress}  amount=${amount}  agentVault=${req.agentVault}  reference=${req.paymentReference}  firstBlock=${req.firstUnderlyingBlock}  lastBlock=${req.lastUnderlyingBlock}  lastTimestamp=${req.lastUnderlyingTimestamp}`
             );
@@ -160,10 +154,6 @@
                 }  reference=${req.paymentReference}  firstBlock=${req.firstUnderlyingBlock}  lastBlock=${req.lastUnderlyingBlock}  lastTimestamp=${
                     req.lastUnderlyingTimestamp
                 }\n`;
-=======
-            console.log(`    id=${req.requestId}  to=${req.paymentAddress}  amount=${amount}  agentVault=${req.agentVault}  reference=${req.paymentReference}  firstBlock=${req.firstUnderlyingBlock}  lastBlock=${req.lastUnderlyingBlock}  lastTimestamp=${req.lastUnderlyingTimestamp}`);
-            loggedRequests = loggedRequests + `User ${requireEnv('USER_ADDRESS')} triggered request:    id=${req.requestId}  to=${req.paymentAddress}  amount=${amount}  agentVault=${req.agentVault}  reference=${req.paymentReference}  firstBlock=${req.firstUnderlyingBlock}  lastBlock=${req.lastUnderlyingBlock}  lastTimestamp=${req.lastUnderlyingTimestamp}\n`;
->>>>>>> 2a4462a2
         }
         logger.info(loggedRequests);
     }
