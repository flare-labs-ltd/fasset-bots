import { FilterQuery, RequiredEntityData } from "@mikro-orm/core/typings";
import { CollateralReserved, RedemptionRequested } from "../../typechain-truffle/AssetManager";
import { EM } from "../config/orm";
import { AgentEntity, AgentMinting, AgentMintingState, AgentRedemption, AgentRedemptionState } from "../entities/agent";
import { AgentB } from "../fasset-bots/AgentB";
import { AgentBotDefaultSettings, IAssetAgentBotContext } from "../fasset-bots/IAssetBotContext";
import { AgentInfo, AgentSettings, CollateralClass } from "../fasset/AssetManagerTypes";
import { PaymentReference } from "../fasset/PaymentReference";
import { ProvedDH } from "../underlying-chain/AttestationHelper";
import { artifacts } from "../utils/artifacts";
import { EventArgs, EvmEvent } from "../utils/events/common";
import { eventIs, requiredEventArgs } from "../utils/events/truffle";
import { Web3EventDecoder } from "../utils/events/Web3EventDecoder";
import { BN_ZERO, CCB_LIQUIDATION_PREVENTION_FACTOR, DAYS, MAX_BIPS, NATIVE_LOW_BALANCE, NEGATIVE_FREE_UNDERLYING_BALANCE_PREVENTION_FACTOR, STABLE_COIN_LOW_BALANCE, requireEnv, toBN } from "../utils/helpers";
import { Notifier } from "../utils/Notifier";
import { web3 } from "../utils/web3";
import { DHConfirmedBlockHeightExists, DHPayment, DHReferencedPaymentNonexistence } from "../verification/generated/attestation-hash-types";
import { latestBlockTimestampBN } from "../utils/web3helpers";
import { CollateralPrice } from "../state/CollateralPrice";
import { attestationWindowSeconds, latestUnderlyingBlock } from "../utils/fasset-helpers";
import { web3DeepNormalize } from "../utils/web3normalize";
import {formatArgs, logger } from "../../logger";
import { min } from "bn.js";

const AgentVault = artifacts.require('AgentVault');
const ContingencyPool = artifacts.require('ContingencyPool');
const ContingencyPoolToken = artifacts.require('ContingencyPoolToken');
const IERC20 = artifacts.require('IERC20');

export class AgentBot {
    constructor(
        public agent: AgentB,
        public notifier: Notifier
    ) { }

    context = this.agent.context;
    eventDecoder = new Web3EventDecoder({ assetManager: this.context.assetManager, ftsoManager: this.context.ftsoManager });
    latestProof: ProvedDH<DHConfirmedBlockHeightExists> | null = null;

    /**
     *
     * Creates AgentBot with newly created underlying address and with provided agent default settings.
     * Certain AgentBot properties are also stored in persistent state.
     */
    static async create(rootEm: EM, context: IAssetAgentBotContext, ownerAddress: string, agentSettingsConfig: AgentBotDefaultSettings, notifier: Notifier): Promise<AgentBot> {
        logger.info(`Starting to create agent for owner ${ownerAddress} with settings ${JSON.stringify(agentSettingsConfig)}.`);
        const lastBlock = await web3.eth.getBlockNumber();
        return await rootEm.transactional(async em => {
            const underlyingAddress = await context.wallet.createAccount();
            const settings = await context.assetManager.getSettings();
            if (settings.requireEOAAddressProof) {
                await this.proveEOAaddress(context, underlyingAddress, ownerAddress);
            }
            const agentSettings: AgentSettings = { underlyingAddressString: underlyingAddress, ...agentSettingsConfig };
            const agent = await AgentB.create(context, ownerAddress, agentSettings);
            const agentEntity = new AgentEntity();
            agentEntity.chainId = context.chainInfo.chainId;
            agentEntity.ownerAddress = agent.ownerAddress;
            agentEntity.vaultAddress = agent.vaultAddress;
            agentEntity.underlyingAddress = agent.underlyingAddress;
            agentEntity.active = true;
            agentEntity.lastEventBlockHandled = lastBlock;
<<<<<<< HEAD
            agentEntity.contingencyPoolAddress = agent.contingencyPool.address
=======
            agentEntity.collateralPoolAddress = agent.collateralPool.address;
>>>>>>> 54da2ca7
            em.persist(agentEntity);
            logger.info(`Agent ${agent.vaultAddress} was created by owner ${agent.ownerAddress} with underlying address ${agent.underlyingAddress} and collateral pool address ${agent.collateralPool.address}.`);
            return new AgentBot(agent, notifier);
        });
    }

    /**
     * This method fixes the underlying address to be used by given AgentBot owner.
     */
    static async proveEOAaddress(context: IAssetAgentBotContext, underlyingAddress: string, ownerAddress: string): Promise<void> {
        // 1 = smallest possible amount (as in 1 satoshi or 1 drop)
        const txHash = await context.wallet.addTransaction(underlyingAddress, underlyingAddress, 1, PaymentReference.addressOwnership(ownerAddress));
        await context.blockchainIndexer.waitForUnderlyingTransactionFinalization(txHash);
        const proof = await context.attestationProvider.provePayment(txHash, underlyingAddress, underlyingAddress);
        await context.assetManager.proveUnderlyingAddressEOA(web3DeepNormalize(proof), { from: ownerAddress });
    }

    /**
     * Create AgentBot from persistent state.
     */
    static async fromEntity(context: IAssetAgentBotContext, agentEntity: AgentEntity, notifier: Notifier): Promise<AgentBot> {
        logger.info(`Starting to recreate agent ${agentEntity.vaultAddress} from DB for owner ${agentEntity.ownerAddress}.`);
        const agentVault = await AgentVault.at(agentEntity.vaultAddress);
        // get contingency pool
        const contingencyPool = await ContingencyPool.at(agentEntity.contingencyPoolAddress);
        // get pool token
        const poolTokenAddress = await contingencyPool.poolToken();
        const contingencyPoolToken = await ContingencyPoolToken.at(poolTokenAddress);
        // agent
<<<<<<< HEAD
        const agent = new AgentB(context, agentEntity.ownerAddress, agentVault, contingencyPool, contingencyPoolToken, agentEntity.underlyingAddress);
=======
        const agent = new AgentB(context, agentEntity.ownerAddress, agentVault, collateralPool, collateralPoolToken, agentEntity.underlyingAddress);
        logger.info(`Agent ${agent.vaultAddress} was restore from DB by owner ${agent.ownerAddress} with underlying address ${agent.underlyingAddress} and collateral pool address ${agent.collateralPool.address}.`);
>>>>>>> 54da2ca7
        return new AgentBot(agent, notifier);
    }

    /**
     * This is the main method, where "automatic" logic is gathered. In every step it firstly collects unhandled events and runs through them and handles them appropriately.
     * Secondly it checks if there are any redemptions in persistent storage, that needs to be handled.
     * Thirdly, it checks if there are any actions ready to be handled for AgentBot in persistent state (such actions that need announcement beforehand or that are time locked).
     * Lastly, it checks if there are any mintings or redemptions caught in corner case.
     */
    async runStep(rootEm: EM): Promise<void> {
        await this.handleEvents(rootEm);
        await this.handleOpenRedemptions(rootEm);
        await this.handleAgentsWaitingsAndCleanUp(rootEm);
        await this.handleCornerCases(rootEm);
    }

    /**
     * Performs appropriate actions according to received events.
     */
    async handleEvents(rootEm: EM): Promise<void> {
        await rootEm.transactional(async em => {
            const events = await this.readUnhandledEvents(em);
            // Note: only update db here, so that retrying on error won't retry on-chain operations.
            for (const event of events) {
                if (eventIs(event, this.context.assetManager, 'CollateralReserved')) {
                    logger.info(`Agent ${this.agent.vaultAddress} received event 'CollateralReserved' with data ${formatArgs(event)}.`);
                    this.mintingStarted(em, event.args);
                } else if (eventIs(event, this.context.assetManager, 'CollateralReservationDeleted')) {
                    logger.info(`Agent ${this.agent.vaultAddress} received event 'CollateralReservationDeleted' with data ${formatArgs(event)}.`);
                    const minting = await this.findMinting(em, event.args.collateralReservationId);
                    this.mintingExecuted(minting, false);
                } else if (eventIs(event, this.context.assetManager, 'MintingExecuted')) {
                    if (!event.args.collateralReservationId.isZero()) {
                        logger.info(`Agent ${this.agent.vaultAddress} received event 'MintingExecuted' with data ${formatArgs(event)}.`);
                        const minting = await this.findMinting(em, event.args.collateralReservationId);
                        this.mintingExecuted(minting, true);
                    }
                } else if (eventIs(event, this.context.assetManager, 'RedemptionRequested')) {
                    logger.info(`Agent ${this.agent.vaultAddress} received event 'RedemptionRequested' with data ${formatArgs(event)}.`);
                    this.redemptionStarted(em, event.args);
                } else if (eventIs(event, this.context.assetManager, 'RedemptionDefault')) {
                    logger.info(`Agent ${this.agent.vaultAddress} received event 'RedemptionDefault' with data ${formatArgs(event)}.`);
                    this.notifier.sendRedemptionDefaulted(event.args.requestId.toString(), event.args.redeemer, event.args.agentVault);
                } else if (eventIs(event, this.context.assetManager, 'RedemptionPerformed')) {
                    logger.info(`Agent ${this.agent.vaultAddress} received event 'RedemptionPerformed' with data ${formatArgs(event)}.`);
                    await this.redemptionFinished(em, event.args.requestId, event.args.agentVault);
                    this.notifier.sendRedemptionWasPerformed(event.args.requestId, event.args.redeemer, event.args.agentVault);
                } else if (eventIs(event, this.context.assetManager, 'RedemptionPaymentFailed')) {
                    logger.info(`Agent ${this.agent.vaultAddress} received event 'RedemptionPaymentFailed' with data ${formatArgs(event)}.`);
                    await this.redemptionFinished(em, event.args.requestId, event.args.agentVault);
                    this.notifier.sendRedemptionFailedOrBlocked(event.args.requestId.toString(), event.args.transactionHash, event.args.redeemer, event.args.agentVault, event.args.failureReason);
                } else if (eventIs(event, this.context.assetManager, 'RedemptionPaymentBlocked')) {
                    logger.info(`Agent ${this.agent.vaultAddress} received event 'RedemptionPaymentBlocked' with data ${formatArgs(event)}.`);
                    await this.redemptionFinished(em, event.args.requestId, event.args.agentVault);
                    this.notifier.sendRedemptionFailedOrBlocked(event.args.requestId.toString(), event.args.transactionHash, event.args.redeemer, event.args.agentVault);
                } else if (eventIs(event, this.context.assetManager, 'AgentDestroyed')) {
                    logger.info(`Agent ${this.agent.vaultAddress} received event 'AgentDestroyed' with data ${formatArgs(event)}.`);
                    await this.handleAgentDestruction(em, event.args.agentVault);
                } else if (eventIs(event, this.context.ftsoManager, 'PriceEpochFinalized')) {
                    logger.info(`Agent ${this.agent.vaultAddress} received event 'PriceEpochFinalized' with data ${formatArgs(event)}.`);
                    await this.checkAgentForCollateralRatiosAndTopUp();
                } else if (eventIs(event, this.context.assetManager, 'AgentInCCB')) {
                    logger.info(`Agent ${this.agent.vaultAddress} received event 'AgentInCCB' with data ${formatArgs(event)}.`);
                    this.notifier.sendCCBAlert(event.args.agentVault, event.args.timestamp);
                } else if (eventIs(event, this.context.assetManager, 'LiquidationStarted')) {
                    logger.info(`Agent ${this.agent.vaultAddress} received event 'LiquidationStarted' with data ${formatArgs(event)}.`);
                    this.notifier.sendLiquidationStartAlert(event.args.agentVault, event.args.timestamp);
                } else if (eventIs(event, this.context.assetManager, 'LiquidationPerformed')) {
                    logger.info(`Agent ${this.agent.vaultAddress} received event 'LiquidationPerformed' with data ${formatArgs(event)}.`);
                    this.notifier.sendLiquidationWasPerformed(event.args.agentVault, event.args.valueUBA);
                } else if (eventIs(event, this.context.assetManager, "UnderlyingBalanceTooLow")) {
                    logger.info(`Agent ${this.agent.vaultAddress} received event 'UnderlyingBalanceTooLow' with data ${formatArgs(event)}.`);
                    this.notifier.sendFullLiquidationAlert(event.args.agentVault);
                } else if (eventIs(event, this.context.assetManager, "DuplicatePaymentConfirmed")) {
                    logger.info(`Agent ${this.agent.vaultAddress} received event 'DuplicatePaymentConfirmed' with data ${formatArgs(event)}.`);
                    this.notifier.sendFullLiquidationAlert(event.args.agentVault, event.args.transactionHash1, event.args.transactionHash2);
                } else if (eventIs(event, this.context.assetManager, "IllegalPaymentConfirmed")) {
                    logger.info(`Agent ${this.agent.vaultAddress} received event 'IllegalPaymentConfirmed' with data ${formatArgs(event)}.`);
                    this.notifier.sendFullLiquidationAlert(event.args.agentVault, event.args.transactionHash);
                }
            }
        }).catch(error => {
            console.error(`Error handling events for agent ${this.agent.vaultAddress}: ${error}`);
            logger.error(`Error handling events for agent ${this.agent.vaultAddress}  ${error}.`);
        });
    }

    /**
     * Checks is there are any new events from assetManager.
     */
    async readUnhandledEvents(em: EM): Promise<EvmEvent[]> {
        const agentEnt = await em.findOneOrFail(AgentEntity, { vaultAddress: this.agent.vaultAddress } as FilterQuery<AgentEntity>);
        logger.info(`Agent ${this.agent.vaultAddress} started reading unhandled events FROM block ${agentEnt.lastEventBlockHandled}`);
        // get all logs for this agent
        const nci = this.context.nativeChainInfo;
        const lastBlock = await web3.eth.getBlockNumber() - nci.finalizationBlocks;
        const events: EvmEvent[] = [];
        const encodedVaultAddress = web3.eth.abi.encodeParameter('address', this.agent.vaultAddress);
        for (let lastHandled = agentEnt.lastEventBlockHandled; lastHandled < lastBlock; lastHandled += nci.readLogsChunkSize) {
            const logsAssetManager = await web3.eth.getPastLogs({
                address: this.agent.assetManager.address,
                fromBlock: lastHandled + 1,
                toBlock: Math.min(lastHandled + nci.readLogsChunkSize, lastBlock),
                topics: [null, encodedVaultAddress]
            });
            events.push(...this.eventDecoder.decodeEvents(logsAssetManager));
            const logsFtsoManager = await web3.eth.getPastLogs({
                address: this.context.ftsoManager.address,
                fromBlock: lastHandled + 1,
                toBlock: Math.min(lastHandled + nci.readLogsChunkSize, lastBlock),
                topics: [null]
            });
            events.push(...this.eventDecoder.decodeEvents(logsFtsoManager));
        }
        // mark as handled
        events.sort((a, b) => a.blockNumber - b.blockNumber);
        agentEnt.lastEventBlockHandled = lastBlock;
        logger.info(`Agent ${this.agent.vaultAddress} started reading unhandled events TO block ${agentEnt.lastEventBlockHandled}`);
        return events;
    }

    /**
     * Once a day checks if any minting or redemption is stuck in corner case.
     */
    async handleCornerCases(rootEm: EM): Promise<void> {
        logger.info(`Agent ${this.agent.vaultAddress} started handling corner cases.`);
        const agentEnt = await rootEm.findOneOrFail(AgentEntity, { vaultAddress: this.agent.vaultAddress } as FilterQuery<AgentEntity>);
        const latestBlock = await latestUnderlyingBlock(this.context);
        if (latestBlock && ((toBN(latestBlock.timestamp).sub(toBN(agentEnt.cornerCaseCheckTimestamp))).ltn(1 * DAYS) || toBN(agentEnt.cornerCaseCheckTimestamp).eq(BN_ZERO))) {
            this.latestProof = await this.context.attestationProvider.proveConfirmedBlockHeightExists(await attestationWindowSeconds(this.context));
            await this.handleOpenMintings(rootEm);
            await this.handleOpenRedemptionsForCornerCase(rootEm);
            agentEnt.cornerCaseCheckTimestamp = toBN(latestBlock.timestamp);
            await rootEm.persistAndFlush(agentEnt);
        }
        logger.info(`Agent ${this.agent.vaultAddress} finished handling corner cases.`);
    }


    /**
     * Checks and handles if there are any AgentBot actions (withdraw, exit available list, update AgentBot setting) waited to be executed due to required announcement or time lock.
     */
    async handleAgentsWaitingsAndCleanUp(rootEm: EM): Promise<void> {
        logger.info(`Agent ${this.agent.vaultAddress} started handling 'handleAgentsWaitingsAndCleanUp'.`);
        await rootEm.transactional(async em => {
            const agentEnt = await em.findOneOrFail(AgentEntity, { vaultAddress: this.agent.vaultAddress } as FilterQuery<AgentEntity>);
            const latestTimestamp = await latestBlockTimestampBN();
            if (toBN(agentEnt.waitingForDestructionTimestamp).gt(BN_ZERO)) {
                logger.info(`Agent ${this.agent.vaultAddress} is waiting for destruction.`);
                // agent waiting for destruction
                if (toBN(agentEnt.waitingForDestructionTimestamp).lte(latestTimestamp)) {
                    // agent can be destroyed
                    await this.agent.destroy();
                    agentEnt.waitingForDestructionTimestamp = BN_ZERO;
                    await this.handleAgentDestruction(em, agentEnt.vaultAddress);
                } else {
                    logger.info(`Agent ${this.agent.vaultAddress} cannot yet be destroyed. Allowed at ${agentEnt.waitingForDestructionTimestamp.toString()}. Current ${latestTimestamp.toString()}.`);
                }
            }
            if (toBN(agentEnt.withdrawalAllowedAtTimestamp).gt(BN_ZERO)) {
<<<<<<< HEAD
                // agent waiting for vault collateral withdrawal
                if (toBN(agentEnt.withdrawalAllowedAtTimestamp).lte(latestTimestamp)) {
                    // agent can withdraw vault collateral
                    await this.agent.withdrawVaultCollateral(agentEnt.withdrawalAllowedAtAmount);
                    this.notifier.sendWithdrawVaultCollateral(agentEnt.vaultAddress, agentEnt.withdrawalAllowedAtAmount.toString());
=======
                logger.info(`Agent ${this.agent.vaultAddress} is waiting for class1 withdrawal.`);
                // agent waiting for class1 withdrawal
                if (toBN(agentEnt.withdrawalAllowedAtTimestamp).lte(latestTimestamp)) {
                    // agent can withdraw class1
                    await this.agent.withdrawClass1Collateral(agentEnt.withdrawalAllowedAtAmount);
                    this.notifier.sendWithdrawClass1(agentEnt.vaultAddress, agentEnt.withdrawalAllowedAtAmount.toString());
                    logger.info(`Agent ${this.agent.vaultAddress} withdrew yet be withdraw ${agentEnt.withdrawalAllowedAtAmount.toString()}.`);
>>>>>>> 54da2ca7
                    agentEnt.withdrawalAllowedAtTimestamp = BN_ZERO;
                    agentEnt.withdrawalAllowedAtAmount = "";
                } else {
                    logger.info(`Agent ${this.agent.vaultAddress} cannot yet be withdraw. Allowed at ${agentEnt.withdrawalAllowedAtTimestamp.toString()}. Current ${latestTimestamp.toString()}.`);
                }
            }
            if (toBN(agentEnt.agentSettingUpdateValidAtTimestamp).gt(BN_ZERO)) {
                logger.info(`Agent ${this.agent.vaultAddress} is waiting for agent settings update.`);
                // agent waiting for setting update
                if (toBN(agentEnt.agentSettingUpdateValidAtTimestamp).lte(latestTimestamp)) {
                    // agent can update setting
                    await this.agent.executeAgentSettingUpdate(agentEnt.agentSettingUpdateValidAtName);
                    this.notifier.sendAgentSettingsUpdate(agentEnt.vaultAddress, agentEnt.agentSettingUpdateValidAtName);
                    logger.info(`Agent ${this.agent.vaultAddress} updated agent setting ${agentEnt.agentSettingUpdateValidAtName}.`);
                    agentEnt.agentSettingUpdateValidAtTimestamp = BN_ZERO;
                    agentEnt.agentSettingUpdateValidAtName = "";
                } else {
                    logger.info(`Agent ${this.agent.vaultAddress} cannot yet be update agent setting. Allowed at ${agentEnt.agentSettingUpdateValidAtName.toString()}. Current ${latestTimestamp.toString()}.`);
                }
            }
            if (toBN(agentEnt.exitAvailableAllowedAtTimestamp).gt(BN_ZERO) && agentEnt.waitingForDestructionCleanUp) {
                // agent can exit available and is agent waiting for clean up before destruction
                await this.exitAvailable(agentEnt);
            } else if (toBN(agentEnt.exitAvailableAllowedAtTimestamp).gt(BN_ZERO)) {
                // agent can exit available
                await this.exitAvailable(agentEnt);
<<<<<<< HEAD
            } else if (agentEnt.waitingForDestructionCleanUp && (toBN(agentEnt.destroyVaultCollateralWithdrawalAllowedAtTimestamp).gt(BN_ZERO) || toBN(agentEnt.poolTokenRedemptionWithdrawalAllowedAtTimestamp).gt(BN_ZERO))) {
                // agent waiting to withdraw vault collateral or to redeem pool tokens
                if (toBN(agentEnt.destroyVaultCollateralWithdrawalAllowedAtTimestamp).gt(BN_ZERO) && toBN(agentEnt.destroyVaultCollateralWithdrawalAllowedAtTimestamp).lte(latestTimestamp)) {
                    // agent can withdraw vault collateral
                    await this.agent.withdrawVaultCollateral(agentEnt.destroyVaultCollateralWithdrawalAllowedAtAmount);
                    this.notifier.sendWithdrawVaultCollateral(agentEnt.vaultAddress, agentEnt.destroyVaultCollateralWithdrawalAllowedAtAmount.toString());
                    agentEnt.destroyVaultCollateralWithdrawalAllowedAtAmount = "";
                    agentEnt.destroyVaultCollateralWithdrawalAllowedAtTimestamp = BN_ZERO;
=======
            } else if (agentEnt.waitingForDestructionCleanUp && (toBN(agentEnt.destroyClass1WithdrawalAllowedAtTimestamp).gt(BN_ZERO) || toBN(agentEnt.poolTokenRedemptionWithdrawalAllowedAtTimestamp).gt(BN_ZERO))) {
                logger.info(`Agent ${this.agent.vaultAddress} is waiting for clean up before destruction and for class1 withdrawal.`);
                // agent waiting to withdraw class1 or to redeem pool tokens
                if (toBN(agentEnt.destroyClass1WithdrawalAllowedAtTimestamp).gt(BN_ZERO) && toBN(agentEnt.destroyClass1WithdrawalAllowedAtTimestamp).lte(latestTimestamp)) {
                    // agent can withdraw class1
                    await this.agent.withdrawClass1Collateral(agentEnt.destroyClass1WithdrawalAllowedAtAmount);
                    this.notifier.sendWithdrawClass1(agentEnt.vaultAddress, agentEnt.destroyClass1WithdrawalAllowedAtAmount.toString());
                    logger.info(`Agent ${this.agent.vaultAddress} withdrew yet be withdraw ${agentEnt.destroyClass1WithdrawalAllowedAtAmount.toString()}.`);
                    agentEnt.destroyClass1WithdrawalAllowedAtAmount = "";
                    agentEnt.destroyClass1WithdrawalAllowedAtTimestamp = BN_ZERO;
                } else {
                    logger.info(`Agent ${this.agent.vaultAddress} cannot yet be withdraw. Allowed at ${agentEnt.withdrawalAllowedAtTimestamp.toString()}. Current ${latestTimestamp.toString()}.`);
>>>>>>> 54da2ca7
                }
                // agent waiting to redeem pool tokens
                if (toBN(agentEnt.poolTokenRedemptionWithdrawalAllowedAtTimestamp).gt(BN_ZERO) && toBN(agentEnt.poolTokenRedemptionWithdrawalAllowedAtTimestamp).lte(latestTimestamp)) {
                    logger.info(`Agent ${this.agent.vaultAddress} is waiting for clean up before destruction and for pool token redemption.`);
                    // agent can redeem pool tokens
<<<<<<< HEAD
                    await this.agent.redeemContingencyPoolTokens(agentEnt.poolTokenRedemptionWithdrawalAllowedAtAmount);
=======
                    await this.agent.redeemCollateralPoolTokens(agentEnt.poolTokenRedemptionWithdrawalAllowedAtAmount);
                    logger.info(`Agent ${this.agent.vaultAddress} redeemed pool tokens ${agentEnt.poolTokenRedemptionWithdrawalAllowedAtAmount.toString()}.`);
>>>>>>> 54da2ca7
                    agentEnt.poolTokenRedemptionWithdrawalAllowedAtAmount = "";
                    agentEnt.poolTokenRedemptionWithdrawalAllowedAtTimestamp = BN_ZERO;
                    this.notifier.sendContingencyPoolTokensRedemption(agentEnt.vaultAddress);
                }
            } else if (agentEnt.waitingForDestructionCleanUp) {
                logger.info(`Agent ${this.agent.vaultAddress} is checking if clean up before destruction is complete.`);
                // agent checks if clean up is complete
                // withdraw pool fees
                const poolFeeBalance = await this.agent.poolFeeBalance();
<<<<<<< HEAD
                if (poolFeeBalance.gt(BN_ZERO)) { await this.agent.withdrawPoolFees(poolFeeBalance); }
                // check poolTokens and vaultCollateralBalance
=======
                if (poolFeeBalance.gt(BN_ZERO)) {
                    await this.agent.withdrawPoolFees(poolFeeBalance);
                    logger.info(`Agent ${this.agent.vaultAddress} withdrew pool fees ${poolFeeBalance.toString()}.`);
                }
                // check poolTokens and class1Balance
>>>>>>> 54da2ca7
                const agentInfoForAnnounce = await this.agent.getAgentInfo();
                const freeVaultCollateralBalance = toBN(agentInfoForAnnounce.freeVaultCollateralWei);
                const freePoolTokenBalance = toBN(agentInfoForAnnounce.freePoolCollateralNATWei);
                if (freeVaultCollateralBalance.gt(BN_ZERO)) {
                    // announce withdraw class 1
<<<<<<< HEAD
                    agentEnt.destroyVaultCollateralWithdrawalAllowedAtTimestamp = await this.agent.announceVaultCollateralWithdrawal(freeVaultCollateralBalance);
                    agentEnt.destroyVaultCollateralWithdrawalAllowedAtAmount = freeVaultCollateralBalance.toString();
=======
                    agentEnt.destroyClass1WithdrawalAllowedAtTimestamp = await this.agent.announceClass1CollateralWithdrawal(freeClass1Balance);
                    agentEnt.destroyClass1WithdrawalAllowedAtAmount = freeClass1Balance.toString();
                    logger.info(`Agent ${this.agent.vaultAddress} announced class1 withdraw of ${freeClass1Balance.toString()} at ${agentEnt.destroyClass1WithdrawalAllowedAtTimestamp}.`);
>>>>>>> 54da2ca7
                }
                if (freePoolTokenBalance.gt(BN_ZERO)) {
                    // announce redeem pool tokens and wait for others to do so (pool needs to be empty)
                    agentEnt.poolTokenRedemptionWithdrawalAllowedAtTimestamp = await this.agent.announcePoolTokenRedemption(freePoolTokenBalance);
                    agentEnt.poolTokenRedemptionWithdrawalAllowedAtAmount = freePoolTokenBalance.toString();
                    logger.info(`Agent ${this.agent.vaultAddress} announced pool token redemption of ${freePoolTokenBalance.toString()} at ${agentEnt.poolTokenRedemptionWithdrawalAllowedAtTimestamp}.`);
                }
                const agentInfoForDestroy = await this.agent.getAgentInfo();
                //and wait for others to redeem
                if (freePoolTokenBalance.eq(BN_ZERO) && freeVaultCollateralBalance.eq(BN_ZERO) && toBN(agentInfoForDestroy.mintedUBA).eq(BN_ZERO) && toBN(agentInfoForDestroy.redeemingUBA).eq(BN_ZERO) && toBN(agentInfoForDestroy.reservedUBA).eq(BN_ZERO) && toBN(agentInfoForDestroy.poolRedeemingUBA).eq(BN_ZERO)) {
                    // agent checks if clean is complete, agent can announce destroy
                    const destroyAllowedAt = await this.agent.announceDestroy();
                    agentEnt.waitingForDestructionTimestamp = destroyAllowedAt;
                    agentEnt.waitingForDestructionCleanUp = false;
                    this.notifier.sendAgentAnnounceDestroy(agentEnt.vaultAddress);
                    logger.info(`Agent ${this.agent.vaultAddress} was destroyed.`);
                }
            }
            // confirm underlying withdrawal
            if (toBN(agentEnt.underlyingWithdrawalAnnouncedAtTimestamp).gt(BN_ZERO)) {
                logger.info(`Agent ${this.agent.vaultAddress} is waiting for confirming underlying withdrawal.`);
                // agent waiting for underlying withdrawal
                if (agentEnt.underlyingWithdrawalConfirmTransaction.length) {
                    const announcedUnderlyingConfirmationMinSeconds = toBN((await this.context.assetManager.getSettings()).announcedUnderlyingConfirmationMinSeconds);
                    if ((agentEnt.underlyingWithdrawalAnnouncedAtTimestamp.add(announcedUnderlyingConfirmationMinSeconds)).lt(latestTimestamp)) {
                        // agent can confirm underlying withdrawal
                        await this.agent.confirmUnderlyingWithdrawal(agentEnt.underlyingWithdrawalConfirmTransaction);
                        this.notifier.sendConfirmWithdrawUnderlying(agentEnt.vaultAddress);
                        logger.info(`Agent ${this.agent.vaultAddress} confirmed underlying withdrawal of tx ${agentEnt.underlyingWithdrawalConfirmTransaction}.`);
                        agentEnt.underlyingWithdrawalAnnouncedAtTimestamp = BN_ZERO;
                        agentEnt.underlyingWithdrawalConfirmTransaction = "";
                    } else {
                        logger.info(`Agent ${this.agent.vaultAddress} cannot yet confirm underlying withdrawal. Allowed at ${agentEnt.underlyingWithdrawalAnnouncedAtTimestamp.add(announcedUnderlyingConfirmationMinSeconds).toString()}. Current ${latestTimestamp.toString()}.`);
                    }
                }
            }
            // cancel underlying withdrawal
            if (agentEnt.underlyingWithdrawalWaitingForCancelation) {
                logger.info(`Agent ${this.agent.vaultAddress} is waiting for canceling underlying withdrawal.`);
                const announcedUnderlyingConfirmationMinSeconds = toBN((await this.context.assetManager.getSettings()).announcedUnderlyingConfirmationMinSeconds);
                if ((toBN(agentEnt.underlyingWithdrawalAnnouncedAtTimestamp).add(announcedUnderlyingConfirmationMinSeconds)).lt(latestTimestamp)) {
                    // agent can confirm cancel withdrawal announcement
                    await this.agent.cancelUnderlyingWithdrawal();
                    this.notifier.sendCancelWithdrawUnderlying(agentEnt.vaultAddress);
                    logger.info(`Agent ${this.agent.vaultAddress} canceled underlying withdrawal of tx ${agentEnt.underlyingWithdrawalConfirmTransaction}.`);
                    agentEnt.underlyingWithdrawalAnnouncedAtTimestamp = BN_ZERO;
                    agentEnt.underlyingWithdrawalConfirmTransaction = "";
                    agentEnt.underlyingWithdrawalWaitingForCancelation = false;
                } else {
                    logger.info(`Agent ${this.agent.vaultAddress} cannot yet cancel underlying withdrawal. Allowed at ${agentEnt.underlyingWithdrawalAnnouncedAtTimestamp.toString()}. Current ${latestTimestamp.toString()}.`);
                }
            }
            em.persist(agentEnt);
        });
        logger.info(`Agent ${this.agent.vaultAddress} finished handling 'handleAgentsWaitingsAndCleanUp'.`);
    }

    /**
     * AgentBot exits available if already allowed
     */
    async exitAvailable(agentEnt: AgentEntity) {
        logger.info(`Agent ${this.agent.vaultAddress} is waiting to exit available.`);
        const latestTimestamp = await latestBlockTimestampBN();
        if (toBN(agentEnt.exitAvailableAllowedAtTimestamp).lte(latestTimestamp)) {
            await this.agent.exitAvailable();
            agentEnt.exitAvailableAllowedAtTimestamp = BN_ZERO;
            this.notifier.sendAgentExitedAvailable(agentEnt.vaultAddress);
            logger.info(`Agent ${this.agent.vaultAddress} exited available.`);
        } else {
            logger.info(`Agent ${this.agent.vaultAddress} cannot yet be exit available. Allowed at ${agentEnt.exitAvailableAllowedAtTimestamp.toString()}. Current ${latestTimestamp.toString()}.`);
        }
    }

    /**
     * Stores received collateral reservation as minting in persistent state.
     */
    mintingStarted(em: EM, request: EventArgs<CollateralReserved>): void {
        em.create(AgentMinting, {
            state: AgentMintingState.STARTED,
            agentAddress: this.agent.vaultAddress,
            agentUnderlyingAddress: this.agent.underlyingAddress,
            requestId: toBN(request.collateralReservationId),
            valueUBA: toBN(request.valueUBA),
            feeUBA: toBN(request.feeUBA),
            firstUnderlyingBlock: toBN(request.firstUnderlyingBlock),
            lastUnderlyingBlock: toBN(request.lastUnderlyingBlock),
            lastUnderlyingTimestamp: toBN(request.lastUnderlyingTimestamp),
            paymentReference: request.paymentReference,
        } as RequiredEntityData<AgentMinting>, { persist: true });
        this.notifier.sendMintingStared(this.agent.vaultAddress, request.collateralReservationId.toString());
        logger.info(`Agent ${this.agent.vaultAddress} started minting ${request.collateralReservationId.toString()}.`);
    }

    /**
     * Returns minting by required id from persistent state.
     */
    async findMinting(em: EM, requestId: BN): Promise<AgentMinting> {
        const agentAddress = this.agent.vaultAddress;
        return await em.findOneOrFail(AgentMinting, { agentAddress, requestId } as FilterQuery<AgentMinting>);
    }

    async handleOpenMintings(rootEm: EM): Promise<void> {
        const openMintings = await this.openMintings(rootEm, true);
        logger.info(`Agent ${this.agent.vaultAddress} started handling open mintings ${openMintings.length}.`);
        for (const rd of openMintings) {
            await this.nextMintingStep(rootEm, rd.id);
        }
        logger.info(`Agent ${this.agent.vaultAddress} finished handling open mintings.`);
    }

    /**
     * Returns minting with state other than DONE.
     */
    async openMintings(em: EM, onlyIds: boolean): Promise<AgentMinting[]> {
        let query = em.createQueryBuilder(AgentMinting);
        if (onlyIds) query = query.select('id');
        return await query.where({ agentAddress: this.agent.vaultAddress })
            .andWhere({ $not: { state: AgentMintingState.DONE } })
            .getResultList();
    }

    /**
     * Marks stored minting in persistent state as DONE.
     */
    mintingExecuted(minting: AgentMinting, executed: boolean): void {
        minting.state = AgentMintingState.DONE;
        if (executed) {
            this.notifier.sendMintingExecuted(minting.agentAddress, minting.requestId.toString());
            logger.info(`Agent ${this.agent.vaultAddress} executed mintings with crId ${minting.requestId}.`);
        } else {
            this.notifier.sendMintingDeleted(minting.agentAddress, minting.requestId.toString());
            logger.info(`Agent ${this.agent.vaultAddress} deleted mintings with crId ${minting.requestId}.`);
        }
    }

    /**
     * Handles mintings stored in persistent state according to their state.
     */
    async nextMintingStep(rootEm: EM, id: number): Promise<void> {
        await rootEm.transactional(async em => {
            const minting = await em.getRepository(AgentMinting).findOneOrFail({ id: Number(id) } as FilterQuery<AgentMinting>);
            logger.info(`Agent ${this.agent.vaultAddress} is handling open mintings with crId ${minting.requestId} and state ${minting.state}.`);
            switch (minting.state) {
                case AgentMintingState.STARTED:
                    await this.checkForNonPaymentProofOrExpiredProofs(minting);
                    break;
                case AgentMintingState.REQUEST_NON_PAYMENT_PROOF:
                    await this.checkNonPayment(minting);
                    break;
                case AgentMintingState.REQUEST_PAYMENT_PROOF:
                    await this.checkPaymentAndExecuteMinting(minting);
                    break;
                default:
                    console.error(`Minting state: ${minting.state} not supported`);
                    logger.error(`Redemption state: ${minting.state} not supported for crId ${minting.requestId.toString()}.`);
            }
        }).catch((error) => {
            console.error(`Error handling next minting step for minting ${id} agent ${this.agent.vaultAddress}: ${error}`);
            logger.error(`Error handling next minting step for minting ${id} agent ${this.agent.vaultAddress}: ${error}.`);
        });
    }

    /**
     * When minting is in state STARTED, it checks if underlying payment proof for collateral reservation expired in indexer.
     * If proof expired (corner case), it calls unstickMinting, sets the state of minting in persistent state as DONE and send notification to owner.
     * If proof exists, it checks if time for payment expired on underlying. If if did not expire, then it does nothing.
     * If time for payment expired, it checks via indexer if transaction for payment exists.
     * If it does exists, then it requests for payment proof - see requestPaymentProofForMinting().
     * If it does not exist, then it request non payment proof - see requestNonPaymentProofForMinting().
     */
    async checkForNonPaymentProofOrExpiredProofs(minting: AgentMinting): Promise<void> {
        const proof = await this.checkProofExpiredInIndexer(toBN(minting.lastUnderlyingBlock), toBN(minting.lastUnderlyingTimestamp))
        if (proof) {
            // corner case: proof expires in indexer
            const settings = await this.context.assetManager.getSettings();
            const burnNats = toBN((await this.agent.getPoolCollateralPrice()).convertUBAToTokenWei(toBN(minting.valueUBA)).mul(toBN(settings.vaultCollateralBuyForFlareFactorBIPS)).divn(MAX_BIPS));
            await this.context.assetManager.unstickMinting(web3DeepNormalize(proof), toBN(minting.requestId), { from: this.agent.ownerAddress, value: burnNats });
            minting.state = AgentMintingState.DONE;
            this.notifier.sendMintingCornerCase(minting.requestId.toString(), true, false);
            logger.info(`Agent ${this.agent.vaultAddress} unsticked minting for minting with crtId ${minting.requestId} with proof ${JSON.stringify(web3DeepNormalize(proof))}.`);
        } else {
            // proof did not expire
            const blockHeight = await this.context.blockchainIndexer.getBlockHeight();
            const latestBlock = await this.context.blockchainIndexer.getBlockAt(blockHeight);
            // wait times expires on underlying + finalizationBlock
            if (latestBlock && Number(minting.lastUnderlyingBlock) + 1 + this.context.blockchainIndexer.finalizationBlocks < latestBlock.number) {
                // time for payment expired on underlying
                const txs = await this.agent.context.blockchainIndexer.getTransactionsByReference(minting.paymentReference, true);
                /* istanbul ignore else */
                if (txs.length === 1) {
                    // corner case: minter pays and doesn't execute minting
                    // check minter paid -> request payment proof -> execute minting
                    const txHash = txs[0].hash;
                    // TODO is it ok to check first address in UTXO chains?
                    const sourceAddress = txs[0].inputs[0][0];
                    await this.requestPaymentProofForMinting(minting, txHash, sourceAddress);
                } else if (txs.length === 0) {
                    // minter did not pay -> request non payment proof -> unstick minting
                    await this.requestNonPaymentProofForMinting(minting);
                }
            }
        }
    }

    /**
     * Sends request for minting payment proof, sets state for minting in persistent state to REQUEST_PAYMENT_PROOF and sends notification to owner,
     */
    async requestPaymentProofForMinting(minting: AgentMinting, txHash: string, sourceAddress: string): Promise<void> {
        logger.info(`Agent ${this.agent.vaultAddress} is sending request for payment proof for minting with crId ${minting.requestId.toString()}.`);
        const request = await this.context.attestationProvider.requestPaymentProof(txHash, sourceAddress, this.agent.underlyingAddress);
        if (request) {
            minting.state = AgentMintingState.REQUEST_PAYMENT_PROOF;
            minting.proofRequestRound = request.round;
            minting.proofRequestData = request.data;
            this.notifier.sendMintingCornerCase(minting.requestId.toString(), false, true);
            logger.info(`Agent ${this.agent.vaultAddress} requested payment proof for minting with crId ${minting.requestId}, txHash ${txHash}, source underlying address ${sourceAddress}, proofRequestRound ${request.round}, proofRequestData ${request.data}`);
        } else {// else cannot prove request yet
            logger.info(`Cannot yet prove payment proof for minting with crId ${minting.requestId.toString()}.`);
        }
    }

    /**
     * Sends request for minting non payment proof, sets state for minting in persistent state to REQUEST_NON_PAYMENT_PROOF and sends notification to owner,
     */
    async requestNonPaymentProofForMinting(minting: AgentMinting): Promise<void> {
        logger.info(`Agent ${this.agent.vaultAddress} is sending request for non payment proof for minting with crId ${minting.requestId.toString()}.`);
        const request = await this.context.attestationProvider.requestReferencedPaymentNonexistenceProof(
            minting.agentUnderlyingAddress,
            minting.paymentReference,
            toBN(minting.valueUBA).add(toBN(minting.feeUBA)),
            Number(minting.firstUnderlyingBlock),
            Number(minting.lastUnderlyingBlock),
            Number(minting.lastUnderlyingTimestamp));
        if (request) {
            minting.state = AgentMintingState.REQUEST_NON_PAYMENT_PROOF;
            minting.proofRequestRound = request.round;
            minting.proofRequestData = request.data;
            this.notifier.sendMintingCornerCase(minting.requestId.toString(), false, false);
            logger.info(`Agent ${this.agent.vaultAddress} requested non payment proof for minting with crId ${minting.requestId}, reference ${minting.paymentReference}, target underlying address ${minting.agentUnderlyingAddress}, proofRequestRound ${request.round}, proofRequestData ${request.data}`);
        } else {// else cannot prove request yet
            logger.info(`Cannot yet prove non payment proof for redemption with crId ${minting.requestId.toString()}.`);
        }
    }

    /**
     * When minting is in state REQUEST_NON_PAYMENT_PROOF, it obtains non payment proof, calls mintingPaymentDefault and sets minting in persistent state to DONE.
     * If proof cannot be obtained, it sends notification to owner.
     */
    async checkNonPayment(minting: AgentMinting): Promise<void> {
        logger.info(`Agent ${this.agent.vaultAddress} is trying to obtain NON payment proof minting with crId ${minting.requestId} with proofRequestRound ${minting.proofRequestRound} and proofRequestData ${minting.proofRequestData}.`);
        const proof = await this.context.attestationProvider.obtainReferencedPaymentNonexistenceProof(minting.proofRequestRound!, minting.proofRequestData!);
        if (!proof.finalized) {
            logger.info(`Proof not yet finalized for minting with crId ${minting.requestId} with proofRequestRound ${minting.proofRequestRound} and proofRequestData ${minting.proofRequestData}.`);
            return;
        }
        if (proof.result && proof.result.merkleProof) {
            const nonPaymentProof = proof.result as ProvedDH<DHReferencedPaymentNonexistence>;
            await this.context.assetManager.mintingPaymentDefault(web3DeepNormalize(nonPaymentProof), minting.requestId, { from: this.agent.ownerAddress });
            minting.state = AgentMintingState.DONE;
            this.mintingExecuted(minting, true);
            logger.info(`Agent ${this.agent.vaultAddress} executed minting payment default for minting with crtId ${minting.requestId} with proof ${JSON.stringify(web3DeepNormalize(nonPaymentProof))}.`);
        } else {
            logger.info(`Agent ${this.agent.vaultAddress} cannot obtain NON payment proof for minting with crtId ${minting.requestId} with with proofRequestRound ${minting.proofRequestRound} and proofRequestData ${minting.proofRequestData}.`);
            this.notifier.sendNoProofObtained(minting.agentAddress, minting.requestId.toString(), minting.proofRequestRound!, minting.proofRequestData!);
        }
    }

    /**
     * When minting is in state REQUEST_PAYMENT_PROOF, it obtains payment proof, calls executeMinting and sets minting in persistent state to DONE.
     * If proof cannot be obtained, it sends notification to owner.
     */
    async checkPaymentAndExecuteMinting(minting: AgentMinting): Promise<void> {
        logger.info(`Agent ${this.agent.vaultAddress} is trying to obtain payment proof minting with crId ${minting.requestId} with proofRequestRound ${minting.proofRequestRound} and proofRequestData ${minting.proofRequestData}.`);
        const proof = await this.context.attestationProvider.obtainPaymentProof(minting.proofRequestRound!, minting.proofRequestData!);
        if (!proof.finalized) {
            logger.info(`Proof not yet finalized for minting with crId ${minting.requestId} with proofRequestRound ${minting.proofRequestRound} and proofRequestData ${minting.proofRequestData}.`);
            return;
        }
        if (proof.result && proof.result.merkleProof) {
            const paymentProof = proof.result as ProvedDH<DHPayment>;
            await this.context.assetManager.executeMinting(web3DeepNormalize(paymentProof), minting.requestId, { from: this.agent.ownerAddress });
            minting.state = AgentMintingState.DONE;
            logger.info(`Agent ${this.agent.vaultAddress} executed minting for minting with crtId ${minting.requestId} with proof ${JSON.stringify(web3DeepNormalize(paymentProof))}.`);
        } else {
            logger.info(`Agent ${this.agent.vaultAddress} cannot obtain payment proof for minting with crtId ${minting.requestId} with with proofRequestRound ${minting.proofRequestRound} and proofRequestData ${minting.proofRequestData}.`);
            this.notifier.sendNoProofObtained(minting.agentAddress, minting.requestId.toString(), minting.proofRequestRound!, minting.proofRequestData!);
        }
    }

    /**
     * Stores received redemption request as redemption in persistent state.
     */
    redemptionStarted(em: EM, request: EventArgs<RedemptionRequested>): void {
        em.create(AgentRedemption, {
            state: AgentRedemptionState.STARTED,
            agentAddress: this.agent.vaultAddress,
            requestId: toBN(request.requestId),
            paymentAddress: request.paymentAddress,
            valueUBA: toBN(request.valueUBA),
            feeUBA: toBN(request.feeUBA),
            paymentReference: request.paymentReference,
            lastUnderlyingBlock: toBN(request.lastUnderlyingBlock),
            lastUnderlyingTimestamp: toBN(request.lastUnderlyingTimestamp)
        } as RequiredEntityData<AgentRedemption>, { persist: true });
        this.notifier.sendRedemptionStarted(this.agent.vaultAddress, request.requestId.toString());
        logger.info(`Agent ${this.agent.vaultAddress} started redemption ${request.requestId.toString()}.`);
    }

    /**
     * Marks stored redemption in persistent state as DONE, then it checks AgentBot's and owner's underlying balance.
     */
    async redemptionFinished(em: EM, requestId: BN, agentVault: string): Promise<void> {
        const redemption = await this.findRedemption(em, requestId);
        redemption.state = AgentRedemptionState.DONE;
        logger.info(`Agent ${this.agent.vaultAddress} finished redemption ${requestId.toString()}.`);
        await this.checkUnderlyingBalance(agentVault);
    }

    /**
     * Returns redemption by required id from persistent state.
     */
    async findRedemption(em: EM, requestId: BN): Promise<AgentRedemption> {
        const agentAddress = this.agent.vaultAddress;
        return await em.findOneOrFail(AgentRedemption, { agentAddress, requestId } as FilterQuery<AgentRedemption>);
    }

    async handleOpenRedemptions(rootEm: EM): Promise<void> {
        const openRedemptions = await this.openRedemptions(rootEm, true);
        logger.info(`Agent ${this.agent.vaultAddress} started handling open redemptions ${openRedemptions.length}.`);
        for (const rd of openRedemptions) {
            await this.nextRedemptionStep(rootEm, rd.id);
        }
        logger.info(`Agent ${this.agent.vaultAddress} finished handling open redemptions.`);
    }

    async handleOpenRedemptionsForCornerCase(rootEm: EM): Promise<void> {
        const openRedemptions = await this.openRedemptions(rootEm, false);
        logger.info(`Agent ${this.agent.vaultAddress} started handling open redemptions ${openRedemptions.length} for CORNER CASE.`);
        for (const rd of openRedemptions) {
            const proof =  await this.checkProofExpiredInIndexer(toBN(rd.lastUnderlyingBlock), toBN(rd.lastUnderlyingTimestamp));
            if (proof) {
                logger.info(`Agent ${this.agent.vaultAddress} found corner case for redemption ${rd.requestId} and is calling 'finishRedemptionWithoutPayment'.`);
                // corner case - agent did not pay
                await this.context.assetManager.finishRedemptionWithoutPayment(web3DeepNormalize(proof), rd.requestId, { from: this.agent.ownerAddress });
                rd.state = AgentRedemptionState.DONE;
                this.notifier.sendRedemptionCornerCase(rd.requestId.toString(), rd.agentAddress);
                await rootEm.persistAndFlush(rd);
            }
        }
        logger.info(`Agent ${this.agent.vaultAddress} finished handling open redemptions for CORNER CASE.`);
    }

    /**
     * Returns minting with state other than DONE.
     */
    async openRedemptions(em: EM, onlyIds: boolean): Promise<AgentRedemption[]> {
        let query = em.createQueryBuilder(AgentRedemption);
        if (onlyIds) query = query.select('id');
        return await query.where({ agentAddress: this.agent.vaultAddress })
            .andWhere({ $not: { state: AgentRedemptionState.DONE } })
            .getResultList();
    }

    /**
     * Handles redemptions stored in persistent state according to their state.
     */
    async nextRedemptionStep(rootEm: EM, id: number): Promise<void> {
        await rootEm.transactional(async em => {
            const redemption = await em.getRepository(AgentRedemption).findOneOrFail({ id: Number(id) } as FilterQuery<AgentRedemption>);
            logger.info(`Agent ${this.agent.vaultAddress} is handling open redemption with requestId ${redemption.requestId} and state ${redemption.state}.`);
            switch (redemption.state) {
                case AgentRedemptionState.STARTED:
                    await this.payForRedemption(redemption);
                    break;
                case AgentRedemptionState.PAID:
                    await this.checkPaymentProofAvailable(redemption);
                    break;
                case AgentRedemptionState.REQUESTED_PROOF:
                    await this.checkConfirmPayment(redemption);
                    break;
                default:
                    console.error(`Redemption state: ${redemption.state} not supported`);
                    logger.error(`Redemption state: ${redemption.state} not supported for requestId ${redemption.requestId.toString()}.`);
            }
        }).catch((error) => {
            console.error(`Error handling next redemption step for redemption ${id} agent ${this.agent.vaultAddress}: ${error}`);
            logger.error(`Error handling next redemption step for redemption ${id} agent ${this.agent.vaultAddress}: ${error}.`);
        });
    }

    /**
     * When redemption is in state STARTED, it checks if payment can be done in time.
     * Then it performs payment and sets the state of redemption in persistent state as PAID.
     */
    async payForRedemption(redemption: AgentRedemption): Promise<void> {
        logger.info(`Agent ${this.agent.vaultAddress} is trying to pay for redemption with requestId ${redemption.requestId.toString()}.`);
        const blockHeight = await this.context.blockchainIndexer.getBlockHeight();
        const lastBlock = await this.context.blockchainIndexer.getBlockAt(blockHeight);
        if (lastBlock && (toBN(lastBlock.number).lt(toBN(redemption.lastUnderlyingBlock)) || toBN(lastBlock.timestamp).lt(toBN(redemption.lastUnderlyingTimestamp)))) {
            // pay
            const paymentAmount = toBN(redemption.valueUBA).sub(toBN(redemption.feeUBA));
            // !!! TODO: what if there are too little funds on underlying address to pay for fee?
            const txHash = await this.agent.performPayment(redemption.paymentAddress, paymentAmount, redemption.paymentReference);
            redemption.txHash = txHash;
            redemption.state = AgentRedemptionState.PAID;
            this.notifier.sendRedemptionPaid(this.agent.vaultAddress, redemption.requestId.toString());
            logger.info(`Agent ${this.agent.vaultAddress} paid for redemption with requestId ${redemption.requestId}, txHash ${txHash}, target underlying address ${redemption.paymentAddress}, payment reference ${redemption.paymentReference}, amount ${paymentAmount.toString()}.`);
        } else {
            logger.info(`Agent ${this.agent.vaultAddress} DID NOT pay for redemption with requestId ${redemption.requestId}. Time expired on underlying chain. Last block for payment was ${redemption.lastUnderlyingBlock.toString()} with timestamp ${redemption.lastUnderlyingTimestamp.toString()}. Current block is ${lastBlock?.number} with timestamp ${lastBlock?.timestamp}.`);
        }
    }

    /**
     * When redemption is in state PAID it requests payment proof - see requestPaymentProof().
     */
    async checkPaymentProofAvailable(redemption: AgentRedemption): Promise<void> {
        logger.info(`Agent ${this.agent.vaultAddress} is checking if payment proof for redemption with requestId ${redemption.requestId} is available.`);
        const txBlock = await this.context.blockchainIndexer.getTransactionBlock(redemption.txHash!);
        const blockHeight = await this.context.blockchainIndexer.getBlockHeight();
        if (txBlock != null && blockHeight - txBlock.number >= this.context.blockchainIndexer.finalizationBlocks) {
            await this.requestPaymentProof(redemption);
            this.notifier.sendRedemptionRequestPaymentProof(this.agent.vaultAddress, redemption.requestId.toString());
        }
    }

    /**
     * Sends request for redemption payment proof, sets state for redemption in persistent state to REQUESTED_PROOF.
     */
    async requestPaymentProof(redemption: AgentRedemption): Promise<void> {
        logger.info(`Agent ${this.agent.vaultAddress} is sending request for payment proof for redemption with requestId ${redemption.requestId.toString()}.`);
        const request = await this.context.attestationProvider.requestPaymentProof(redemption.txHash!, this.agent.underlyingAddress, redemption.paymentAddress);
        if (request) {
            redemption.state = AgentRedemptionState.REQUESTED_PROOF;
            redemption.proofRequestRound = request.round;
            redemption.proofRequestData = request.data;
            logger.info(`Agent ${this.agent.vaultAddress} requested payment proof for redemption with requestId ${redemption.requestId}, txHash ${redemption.txHash}, target underlying address ${redemption.paymentAddress}, proofRequestRound ${request.round}, proofRequestData ${request.data}`);
        } else {// else cannot prove request yet
            logger.info(`Cannot yet prove payment proof for redemption with requestId ${redemption.requestId.toString()}.`);
        }
    }

    /**
     * When redemption is in state REQUESTED_PROOF, it obtains payment proof, calls confirmRedemptionPayment and sets the state of redemption in persistent state as DONE.
     * If proof expired (corner case), it calls finishRedemptionWithoutPayment, sets the state of redemption in persistent state as DONE and send notification to owner.
     * If proof cannot be obtained, it sends notification to owner.
     */
    async checkConfirmPayment(redemption: AgentRedemption): Promise<void> {
        logger.info(`Agent ${this.agent.vaultAddress} is trying to obtain payment proof redemption with requestId ${redemption.requestId} with proofRequestRound ${redemption.proofRequestRound} and proofRequestData ${redemption.proofRequestData}.`);
        const proof = await this.context.attestationProvider.obtainPaymentProof(redemption.proofRequestRound!, redemption.proofRequestData!);
        if (!proof.finalized) {
            logger.info(`Proof not yet finalized for redemption with requestId ${redemption.requestId} with proofRequestRound ${redemption.proofRequestRound} and proofRequestData ${redemption.proofRequestData}.`);
            return;
        }
        if (proof.result && proof.result.merkleProof) {
            const paymentProof = proof.result as ProvedDH<DHPayment>;
            await this.context.assetManager.confirmRedemptionPayment(web3DeepNormalize(paymentProof), redemption.requestId, { from: this.agent.ownerAddress });
            redemption.state = AgentRedemptionState.DONE;
            logger.info(`Agent ${this.agent.vaultAddress} confirmed redemption payment for redemption with requestId ${redemption.requestId} with proof ${JSON.stringify(web3DeepNormalize(paymentProof))}.`);
        } else {
            logger.info(`Agent ${this.agent.vaultAddress} cannot obtain payment proof for redemption with requestId ${redemption.requestId} with with proofRequestRound ${redemption.proofRequestRound} and proofRequestData ${redemption.proofRequestData}.`);
            this.notifier.sendNoProofObtained(redemption.agentAddress, redemption.requestId.toString(), redemption.proofRequestRound!, redemption.proofRequestData!, true);
        }
    }

    /**
     * Checks if proof has expired in indexer.
     */
    async checkProofExpiredInIndexer(lastUnderlyingBlock: BN, lastUnderlyingTimestamp: BN): Promise<ProvedDH<DHConfirmedBlockHeightExists> | null> {
        logger.info(`Agent ${this.agent.vaultAddress} is trying to checking if transactions (proofs) can still be obtained from indexer.`);
        const proof = this.latestProof;
        if (proof) {
            const lqwBlock = toBN(proof.lowestQueryWindowBlockNumber);
            const lqwBTimestamp = toBN(proof.lowestQueryWindowBlockTimestamp);
            if (lqwBlock.gt(lastUnderlyingBlock) && lqwBTimestamp.gt(lastUnderlyingTimestamp)) {
                logger.info(`Agent ${this.agent.vaultAddress} confirmed that transactions (proofs) CANNOT be obtained from indexer.`);
                return proof;
            }
        }
        logger.info(`Agent ${this.agent.vaultAddress} confirmed that transactions (proofs) CAN be obtained from indexer.`);
        return null;
    }

    /**
     * Marks stored AgentBot in persistent state as inactive after event 'AgentDestroyed' is received.
     */
    async handleAgentDestruction(em: EM, vaultAddress: string): Promise<void> {
        const agentBotEnt = await em.findOneOrFail(AgentEntity, { vaultAddress: vaultAddress } as FilterQuery<AgentEntity>);
        agentBotEnt.active = false;
        this.notifier.sendAgentDestroyed(vaultAddress);
        logger.info(`Agent ${this.agent.vaultAddress} was destroyed.`);
    }

    /**
     * Checks AgentBot's and owner's underlying balance after redemption is finished. If AgentBot's balance is too low, it tries to top it up from owner's account. See 'underlyingTopUp(...)'.
     */
    async checkUnderlyingBalance(agentVault: string): Promise<void> {
        logger.info(`Agent ${this.agent.vaultAddress} is checking underlying balance.`);
        const freeUnderlyingBalance = toBN((await this.agent.getAgentInfo()).freeUnderlyingBalanceUBA);
        const estimatedFee = toBN(await this.context.wallet.getTransactionFee());
        if (freeUnderlyingBalance.lte(estimatedFee.muln(NEGATIVE_FREE_UNDERLYING_BALANCE_PREVENTION_FACTOR))) {
            await this.underlyingTopUp(estimatedFee.muln(NEGATIVE_FREE_UNDERLYING_BALANCE_PREVENTION_FACTOR), agentVault, freeUnderlyingBalance);
        } else {
            logger.info(`Underlying top up is not needed for agent ${this.agent.vaultAddress}.`);
        }
    }

    /**
     * Tries to top up AgentBot's underlying account from owner's. It notifies about successful and unsuccessful try.
     * It also checks owner's underlying balance and notifies when it is too low.
     */
    async underlyingTopUp(amount: BN, agentVault: string, freeUnderlyingBalance: BN): Promise<void> {
        const ownerUnderlyingAddress = requireEnv('OWNER_UNDERLYING_ADDRESS');
        try {
            logger.info(`Agent ${this.agent.vaultAddress} is trying to top up underlying from owner's underlying address ${ownerUnderlyingAddress}.`);
            const txHash = await this.agent.performTopupPayment(amount, ownerUnderlyingAddress);
            await this.agent.confirmTopupPayment(txHash);
            this.notifier.sendLowUnderlyingAgentBalance(agentVault, amount.toString());
            logger.info(`Agent ${this.agent.vaultAddress} topped up underlying with amount ${amount.toString()} from owner's underlying address ${ownerUnderlyingAddress} with txHash ${txHash}.`);
        } catch (error) {
            this.notifier.sendLowUnderlyingAgentBalanceFailed(agentVault, freeUnderlyingBalance.toString());
            logger.error(`Agent ${this.agent.vaultAddress} has low freeUnderlyingBalance ${freeUnderlyingBalance.toString()} and could not be from owner's underlying address ${ownerUnderlyingAddress}.`);
        }
        const ownerUnderlyingBalance = await this.context.wallet.getBalance(ownerUnderlyingAddress);
        const estimatedFee = toBN(await this.context.wallet.getTransactionFee());
        if (ownerUnderlyingBalance.lte(estimatedFee.muln(NEGATIVE_FREE_UNDERLYING_BALANCE_PREVENTION_FACTOR))) {
            this.notifier.sendLowBalanceOnUnderlyingOwnersAddress(ownerUnderlyingAddress, ownerUnderlyingBalance.toString());
            logger.info(`Owner ${this.agent.ownerAddress} has low balance of ${ownerUnderlyingBalance.toString()} on underlying address ${ownerUnderlyingAddress}.`);
        } else {
            logger.info(`Owner ${this.agent.ownerAddress} has ${ownerUnderlyingBalance.toString()} on underlying address ${ownerUnderlyingAddress}.`);
        }
    }

    /**
     * Checks both AgentBot's collateral ratios. In case of either being unhealthy, it tries to top up from owner's account in order to get out of Collateral Ratio Band or Liquidation due to price changes.
     * It sends notification about successful and unsuccessful top up.
     * At the end it also checks owner's balance and notifies when too low.
     */
    async checkAgentForCollateralRatiosAndTopUp(): Promise<void> {
        logger.info(`Agent ${this.agent.vaultAddress} is checking collateral ratios.`);
        const agentInfo = await this.agent.getAgentInfo();
        const vaultCollateralPrice = await this.agent.getVaultCollateralPrice();
        const poolCollateralPrice = await this.agent.getPoolCollateralPrice();

        const requiredCrVaultCollateralBIPS = toBN(vaultCollateralPrice.collateral.ccbMinCollateralRatioBIPS).muln(CCB_LIQUIDATION_PREVENTION_FACTOR);
        const requiredCrPoolBIPS = toBN(poolCollateralPrice.collateral.ccbMinCollateralRatioBIPS).muln(CCB_LIQUIDATION_PREVENTION_FACTOR);
        const requiredTopUpVaultCollateral = await this.requiredTopUp(requiredCrVaultCollateralBIPS, agentInfo, vaultCollateralPrice);
        const requiredTopUpPool = await this.requiredTopUp(requiredCrPoolBIPS, agentInfo, poolCollateralPrice);
        if (requiredTopUpVaultCollateral.lte(BN_ZERO) && requiredTopUpPool.lte(BN_ZERO)) {
            // no need for top up
            logger.info(`Agent ${this.agent.vaultAddress} does NOT need to top up any collateral.`);
        }
        if (requiredTopUpVaultCollateral.gt(BN_ZERO)) {
            try {
<<<<<<< HEAD
                await this.agent.depositVaultCollateral(requiredTopUpVaultCollateral);
                this.notifier.sendCollateralTopUpAlert(this.agent.vaultAddress, requiredTopUpVaultCollateral.toString());
            } catch (err) {
                this.notifier.sendCollateralTopUpFailedAlert(this.agent.vaultAddress, requiredTopUpVaultCollateral.toString());
=======
                logger.info(`Agent ${this.agent.vaultAddress} is trying to top up class1 collateral from owner ${this.agent.ownerAddress}.`);
                await this.agent.depositClass1Collateral(requiredTopUpClass1);
                this.notifier.sendCollateralTopUpAlert(this.agent.vaultAddress, requiredTopUpClass1.toString());
                logger.info(`Agent ${this.agent.vaultAddress} topped up class1 with amount ${requiredTopUpClass1.toString()} from owner ${this.agent.ownerAddress}.`);
            } catch (err) {
                this.notifier.sendCollateralTopUpFailedAlert(this.agent.vaultAddress, requiredTopUpClass1.toString());
                logger.error(`Agent ${this.agent.vaultAddress} could NOT be topped up with class1 ${requiredTopUpClass1.toString()} from owner ${this.agent.ownerAddress}.`);
>>>>>>> 54da2ca7
            }
        }
        if (requiredTopUpPool.gt(BN_ZERO)) {
            try {
<<<<<<< HEAD
                await this.agent.buyContingencyPoolTokens(requiredTopUpPool);
=======
                logger.info(`Agent ${this.agent.vaultAddress} is trying to buy collateral pool tokens from owner ${this.agent.ownerAddress}.`);
                await this.agent.buyCollateralPoolTokens(requiredTopUpPool);
>>>>>>> 54da2ca7
                this.notifier.sendCollateralTopUpAlert(this.agent.vaultAddress, requiredTopUpPool.toString(), true);
                logger.info(`Agent ${this.agent.vaultAddress} bought collateral pool tokens ${requiredTopUpPool.toString()} from owner ${this.agent.ownerAddress}.`);
            } catch (err) {
                this.notifier.sendCollateralTopUpFailedAlert(this.agent.vaultAddress, requiredTopUpPool.toString(), true);
                logger.error(`Agent ${this.agent.vaultAddress} could NOT buy collateral pool tokens ${requiredTopUpClass1.toString()} from owner ${this.agent.ownerAddress}.`);
            }
        }
<<<<<<< HEAD
        const vaultCollateralToken = await IERC20.at(vaultCollateralPrice.collateral.token);
        const ownerBalanceVaultCollateral = await vaultCollateralToken.balanceOf(this.agent.ownerAddress);
        if (ownerBalanceVaultCollateral.lte(STABLE_COIN_LOW_BALANCE)) {
            this.notifier.sendLowBalanceOnOwnersAddress(this.agent.ownerAddress, ownerBalanceVaultCollateral.toString(), vaultCollateralPrice.collateral.tokenFtsoSymbol);
=======
        const tokenClass1 = await IERC20.at(collateralClass1Price.collateral.token);
        const ownerBalanceClass1 = await tokenClass1.balanceOf(this.agent.ownerAddress);
        if (ownerBalanceClass1.lte(STABLE_COIN_LOW_BALANCE)) {
            this.notifier.sendLowBalanceOnOwnersAddress(this.agent.ownerAddress, ownerBalanceClass1.toString(), collateralClass1Price.collateral.tokenFtsoSymbol);
            logger.info(`Owner ${this.agent.ownerAddress} has low balance of ${ownerBalanceClass1.toString()} ${collateralClass1Price.collateral.tokenFtsoSymbol}.`);
>>>>>>> 54da2ca7
        }
        const ownerBalance = toBN(await web3.eth.getBalance(this.agent.ownerAddress));
        if (ownerBalance.lte(NATIVE_LOW_BALANCE)) {
            // eslint-disable-next-line @typescript-eslint/no-non-null-assertion
<<<<<<< HEAD
            this.notifier.sendLowBalanceOnOwnersAddress(this.agent.ownerAddress, ownerBalance.toString(), poolCollateralPrice.collateral.tokenFtsoSymbol);
=======
            this.notifier.sendLowBalanceOnOwnersAddress(this.agent.ownerAddress, ownerBalance.toString(), collateralPoolPrice.collateral.tokenFtsoSymbol);
            logger.info(`Owner ${this.agent.ownerAddress} has low balance of ${ownerBalance.toString()} ${collateralPoolPrice.collateral.tokenFtsoSymbol}.`);
>>>>>>> 54da2ca7
        }
    }

    /**
     * Returns the value that is required to be topped up in order to reach healthy collateral ratio.
     * If value is less than zero, top up is not needed.
     */
    private async requiredTopUp(requiredCrBIPS: BN, agentInfo: AgentInfo, cp: CollateralPrice): Promise<BN> {
        const redeemingUBA = Number(cp.collateral.collateralClass) == CollateralClass.VAULT ? agentInfo.redeemingUBA : agentInfo.poolRedeemingUBA;
        const balance = toBN(Number(cp.collateral.collateralClass) == CollateralClass.VAULT ? agentInfo.totalVaultCollateralWei : agentInfo.totalPoolCollateralNATWei);
        const totalUBA = toBN(agentInfo.mintedUBA).add(toBN(agentInfo.reservedUBA)).add(toBN(redeemingUBA));
        const backingVaultCollateralWei = cp.convertUBAToTokenWei(totalUBA);
        const requiredCollateral = backingVaultCollateralWei.mul(requiredCrBIPS).divn(MAX_BIPS);
        return requiredCollateral.sub(balance);
    }

}<|MERGE_RESOLUTION|>--- conflicted
+++ resolved
@@ -60,11 +60,7 @@
             agentEntity.underlyingAddress = agent.underlyingAddress;
             agentEntity.active = true;
             agentEntity.lastEventBlockHandled = lastBlock;
-<<<<<<< HEAD
             agentEntity.contingencyPoolAddress = agent.contingencyPool.address
-=======
-            agentEntity.collateralPoolAddress = agent.collateralPool.address;
->>>>>>> 54da2ca7
             em.persist(agentEntity);
             logger.info(`Agent ${agent.vaultAddress} was created by owner ${agent.ownerAddress} with underlying address ${agent.underlyingAddress} and collateral pool address ${agent.collateralPool.address}.`);
             return new AgentBot(agent, notifier);
@@ -94,12 +90,8 @@
         const poolTokenAddress = await contingencyPool.poolToken();
         const contingencyPoolToken = await ContingencyPoolToken.at(poolTokenAddress);
         // agent
-<<<<<<< HEAD
         const agent = new AgentB(context, agentEntity.ownerAddress, agentVault, contingencyPool, contingencyPoolToken, agentEntity.underlyingAddress);
-=======
-        const agent = new AgentB(context, agentEntity.ownerAddress, agentVault, collateralPool, collateralPoolToken, agentEntity.underlyingAddress);
         logger.info(`Agent ${agent.vaultAddress} was restore from DB by owner ${agent.ownerAddress} with underlying address ${agent.underlyingAddress} and collateral pool address ${agent.collateralPool.address}.`);
->>>>>>> 54da2ca7
         return new AgentBot(agent, notifier);
     }
 
@@ -260,21 +252,13 @@
                 }
             }
             if (toBN(agentEnt.withdrawalAllowedAtTimestamp).gt(BN_ZERO)) {
-<<<<<<< HEAD
-                // agent waiting for vault collateral withdrawal
+                logger.info(`Agent ${this.agent.vaultAddress} is waiting for vault collateral withdrawal.`);
+                // agent waiting for class1 withdrawal
                 if (toBN(agentEnt.withdrawalAllowedAtTimestamp).lte(latestTimestamp)) {
                     // agent can withdraw vault collateral
                     await this.agent.withdrawVaultCollateral(agentEnt.withdrawalAllowedAtAmount);
                     this.notifier.sendWithdrawVaultCollateral(agentEnt.vaultAddress, agentEnt.withdrawalAllowedAtAmount.toString());
-=======
-                logger.info(`Agent ${this.agent.vaultAddress} is waiting for class1 withdrawal.`);
-                // agent waiting for class1 withdrawal
-                if (toBN(agentEnt.withdrawalAllowedAtTimestamp).lte(latestTimestamp)) {
-                    // agent can withdraw class1
-                    await this.agent.withdrawClass1Collateral(agentEnt.withdrawalAllowedAtAmount);
-                    this.notifier.sendWithdrawClass1(agentEnt.vaultAddress, agentEnt.withdrawalAllowedAtAmount.toString());
                     logger.info(`Agent ${this.agent.vaultAddress} withdrew yet be withdraw ${agentEnt.withdrawalAllowedAtAmount.toString()}.`);
->>>>>>> 54da2ca7
                     agentEnt.withdrawalAllowedAtTimestamp = BN_ZERO;
                     agentEnt.withdrawalAllowedAtAmount = "";
                 } else {
@@ -301,16 +285,6 @@
             } else if (toBN(agentEnt.exitAvailableAllowedAtTimestamp).gt(BN_ZERO)) {
                 // agent can exit available
                 await this.exitAvailable(agentEnt);
-<<<<<<< HEAD
-            } else if (agentEnt.waitingForDestructionCleanUp && (toBN(agentEnt.destroyVaultCollateralWithdrawalAllowedAtTimestamp).gt(BN_ZERO) || toBN(agentEnt.poolTokenRedemptionWithdrawalAllowedAtTimestamp).gt(BN_ZERO))) {
-                // agent waiting to withdraw vault collateral or to redeem pool tokens
-                if (toBN(agentEnt.destroyVaultCollateralWithdrawalAllowedAtTimestamp).gt(BN_ZERO) && toBN(agentEnt.destroyVaultCollateralWithdrawalAllowedAtTimestamp).lte(latestTimestamp)) {
-                    // agent can withdraw vault collateral
-                    await this.agent.withdrawVaultCollateral(agentEnt.destroyVaultCollateralWithdrawalAllowedAtAmount);
-                    this.notifier.sendWithdrawVaultCollateral(agentEnt.vaultAddress, agentEnt.destroyVaultCollateralWithdrawalAllowedAtAmount.toString());
-                    agentEnt.destroyVaultCollateralWithdrawalAllowedAtAmount = "";
-                    agentEnt.destroyVaultCollateralWithdrawalAllowedAtTimestamp = BN_ZERO;
-=======
             } else if (agentEnt.waitingForDestructionCleanUp && (toBN(agentEnt.destroyClass1WithdrawalAllowedAtTimestamp).gt(BN_ZERO) || toBN(agentEnt.poolTokenRedemptionWithdrawalAllowedAtTimestamp).gt(BN_ZERO))) {
                 logger.info(`Agent ${this.agent.vaultAddress} is waiting for clean up before destruction and for class1 withdrawal.`);
                 // agent waiting to withdraw class1 or to redeem pool tokens
@@ -323,18 +297,13 @@
                     agentEnt.destroyClass1WithdrawalAllowedAtTimestamp = BN_ZERO;
                 } else {
                     logger.info(`Agent ${this.agent.vaultAddress} cannot yet be withdraw. Allowed at ${agentEnt.withdrawalAllowedAtTimestamp.toString()}. Current ${latestTimestamp.toString()}.`);
->>>>>>> 54da2ca7
                 }
                 // agent waiting to redeem pool tokens
                 if (toBN(agentEnt.poolTokenRedemptionWithdrawalAllowedAtTimestamp).gt(BN_ZERO) && toBN(agentEnt.poolTokenRedemptionWithdrawalAllowedAtTimestamp).lte(latestTimestamp)) {
                     logger.info(`Agent ${this.agent.vaultAddress} is waiting for clean up before destruction and for pool token redemption.`);
                     // agent can redeem pool tokens
-<<<<<<< HEAD
                     await this.agent.redeemContingencyPoolTokens(agentEnt.poolTokenRedemptionWithdrawalAllowedAtAmount);
-=======
-                    await this.agent.redeemCollateralPoolTokens(agentEnt.poolTokenRedemptionWithdrawalAllowedAtAmount);
                     logger.info(`Agent ${this.agent.vaultAddress} redeemed pool tokens ${agentEnt.poolTokenRedemptionWithdrawalAllowedAtAmount.toString()}.`);
->>>>>>> 54da2ca7
                     agentEnt.poolTokenRedemptionWithdrawalAllowedAtAmount = "";
                     agentEnt.poolTokenRedemptionWithdrawalAllowedAtTimestamp = BN_ZERO;
                     this.notifier.sendContingencyPoolTokensRedemption(agentEnt.vaultAddress);
@@ -344,29 +313,19 @@
                 // agent checks if clean up is complete
                 // withdraw pool fees
                 const poolFeeBalance = await this.agent.poolFeeBalance();
-<<<<<<< HEAD
-                if (poolFeeBalance.gt(BN_ZERO)) { await this.agent.withdrawPoolFees(poolFeeBalance); }
-                // check poolTokens and vaultCollateralBalance
-=======
                 if (poolFeeBalance.gt(BN_ZERO)) {
                     await this.agent.withdrawPoolFees(poolFeeBalance);
                     logger.info(`Agent ${this.agent.vaultAddress} withdrew pool fees ${poolFeeBalance.toString()}.`);
                 }
-                // check poolTokens and class1Balance
->>>>>>> 54da2ca7
+                // check poolTokens and vaultCollateralBalance
                 const agentInfoForAnnounce = await this.agent.getAgentInfo();
                 const freeVaultCollateralBalance = toBN(agentInfoForAnnounce.freeVaultCollateralWei);
                 const freePoolTokenBalance = toBN(agentInfoForAnnounce.freePoolCollateralNATWei);
                 if (freeVaultCollateralBalance.gt(BN_ZERO)) {
                     // announce withdraw class 1
-<<<<<<< HEAD
                     agentEnt.destroyVaultCollateralWithdrawalAllowedAtTimestamp = await this.agent.announceVaultCollateralWithdrawal(freeVaultCollateralBalance);
                     agentEnt.destroyVaultCollateralWithdrawalAllowedAtAmount = freeVaultCollateralBalance.toString();
-=======
-                    agentEnt.destroyClass1WithdrawalAllowedAtTimestamp = await this.agent.announceClass1CollateralWithdrawal(freeClass1Balance);
-                    agentEnt.destroyClass1WithdrawalAllowedAtAmount = freeClass1Balance.toString();
                     logger.info(`Agent ${this.agent.vaultAddress} announced class1 withdraw of ${freeClass1Balance.toString()} at ${agentEnt.destroyClass1WithdrawalAllowedAtTimestamp}.`);
->>>>>>> 54da2ca7
                 }
                 if (freePoolTokenBalance.gt(BN_ZERO)) {
                     // announce redeem pool tokens and wait for others to do so (pool needs to be empty)
@@ -585,7 +544,7 @@
             logger.info(`Agent ${this.agent.vaultAddress} requested payment proof for minting with crId ${minting.requestId}, txHash ${txHash}, source underlying address ${sourceAddress}, proofRequestRound ${request.round}, proofRequestData ${request.data}`);
         } else {// else cannot prove request yet
             logger.info(`Cannot yet prove payment proof for minting with crId ${minting.requestId.toString()}.`);
-        }
+    }
     }
 
     /**
@@ -608,7 +567,7 @@
             logger.info(`Agent ${this.agent.vaultAddress} requested non payment proof for minting with crId ${minting.requestId}, reference ${minting.paymentReference}, target underlying address ${minting.agentUnderlyingAddress}, proofRequestRound ${request.round}, proofRequestData ${request.data}`);
         } else {// else cannot prove request yet
             logger.info(`Cannot yet prove non payment proof for redemption with crId ${minting.requestId.toString()}.`);
-        }
+    }
     }
 
     /**
@@ -805,7 +764,7 @@
             logger.info(`Agent ${this.agent.vaultAddress} requested payment proof for redemption with requestId ${redemption.requestId}, txHash ${redemption.txHash}, target underlying address ${redemption.paymentAddress}, proofRequestRound ${request.round}, proofRequestData ${request.data}`);
         } else {// else cannot prove request yet
             logger.info(`Cannot yet prove payment proof for redemption with requestId ${redemption.requestId.toString()}.`);
-        }
+    }
     }
 
     /**
@@ -920,30 +879,19 @@
         }
         if (requiredTopUpVaultCollateral.gt(BN_ZERO)) {
             try {
-<<<<<<< HEAD
-                await this.agent.depositVaultCollateral(requiredTopUpVaultCollateral);
-                this.notifier.sendCollateralTopUpAlert(this.agent.vaultAddress, requiredTopUpVaultCollateral.toString());
-            } catch (err) {
-                this.notifier.sendCollateralTopUpFailedAlert(this.agent.vaultAddress, requiredTopUpVaultCollateral.toString());
-=======
                 logger.info(`Agent ${this.agent.vaultAddress} is trying to top up class1 collateral from owner ${this.agent.ownerAddress}.`);
                 await this.agent.depositClass1Collateral(requiredTopUpClass1);
                 this.notifier.sendCollateralTopUpAlert(this.agent.vaultAddress, requiredTopUpClass1.toString());
                 logger.info(`Agent ${this.agent.vaultAddress} topped up class1 with amount ${requiredTopUpClass1.toString()} from owner ${this.agent.ownerAddress}.`);
             } catch (err) {
-                this.notifier.sendCollateralTopUpFailedAlert(this.agent.vaultAddress, requiredTopUpClass1.toString());
+                this.notifier.sendCollateralTopUpFailedAlert(this.agent.vaultAddress, requiredTopUpVaultCollateral.toString());
                 logger.error(`Agent ${this.agent.vaultAddress} could NOT be topped up with class1 ${requiredTopUpClass1.toString()} from owner ${this.agent.ownerAddress}.`);
->>>>>>> 54da2ca7
             }
         }
         if (requiredTopUpPool.gt(BN_ZERO)) {
             try {
-<<<<<<< HEAD
-                await this.agent.buyContingencyPoolTokens(requiredTopUpPool);
-=======
                 logger.info(`Agent ${this.agent.vaultAddress} is trying to buy collateral pool tokens from owner ${this.agent.ownerAddress}.`);
                 await this.agent.buyCollateralPoolTokens(requiredTopUpPool);
->>>>>>> 54da2ca7
                 this.notifier.sendCollateralTopUpAlert(this.agent.vaultAddress, requiredTopUpPool.toString(), true);
                 logger.info(`Agent ${this.agent.vaultAddress} bought collateral pool tokens ${requiredTopUpPool.toString()} from owner ${this.agent.ownerAddress}.`);
             } catch (err) {
@@ -951,28 +899,17 @@
                 logger.error(`Agent ${this.agent.vaultAddress} could NOT buy collateral pool tokens ${requiredTopUpClass1.toString()} from owner ${this.agent.ownerAddress}.`);
             }
         }
-<<<<<<< HEAD
         const vaultCollateralToken = await IERC20.at(vaultCollateralPrice.collateral.token);
         const ownerBalanceVaultCollateral = await vaultCollateralToken.balanceOf(this.agent.ownerAddress);
         if (ownerBalanceVaultCollateral.lte(STABLE_COIN_LOW_BALANCE)) {
             this.notifier.sendLowBalanceOnOwnersAddress(this.agent.ownerAddress, ownerBalanceVaultCollateral.toString(), vaultCollateralPrice.collateral.tokenFtsoSymbol);
-=======
-        const tokenClass1 = await IERC20.at(collateralClass1Price.collateral.token);
-        const ownerBalanceClass1 = await tokenClass1.balanceOf(this.agent.ownerAddress);
-        if (ownerBalanceClass1.lte(STABLE_COIN_LOW_BALANCE)) {
-            this.notifier.sendLowBalanceOnOwnersAddress(this.agent.ownerAddress, ownerBalanceClass1.toString(), collateralClass1Price.collateral.tokenFtsoSymbol);
             logger.info(`Owner ${this.agent.ownerAddress} has low balance of ${ownerBalanceClass1.toString()} ${collateralClass1Price.collateral.tokenFtsoSymbol}.`);
->>>>>>> 54da2ca7
         }
         const ownerBalance = toBN(await web3.eth.getBalance(this.agent.ownerAddress));
         if (ownerBalance.lte(NATIVE_LOW_BALANCE)) {
             // eslint-disable-next-line @typescript-eslint/no-non-null-assertion
-<<<<<<< HEAD
             this.notifier.sendLowBalanceOnOwnersAddress(this.agent.ownerAddress, ownerBalance.toString(), poolCollateralPrice.collateral.tokenFtsoSymbol);
-=======
-            this.notifier.sendLowBalanceOnOwnersAddress(this.agent.ownerAddress, ownerBalance.toString(), collateralPoolPrice.collateral.tokenFtsoSymbol);
             logger.info(`Owner ${this.agent.ownerAddress} has low balance of ${ownerBalance.toString()} ${collateralPoolPrice.collateral.tokenFtsoSymbol}.`);
->>>>>>> 54da2ca7
         }
     }
 
