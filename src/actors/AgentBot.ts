--- conflicted
+++ resolved
@@ -19,10 +19,7 @@
     NATIVE_LOW_BALANCE,
     NEGATIVE_FREE_UNDERLYING_BALANCE_PREVENTION_FACTOR,
     STABLE_COIN_LOW_BALANCE,
-<<<<<<< HEAD
-=======
     XRP_ACTIVATE_BALANCE,
->>>>>>> 5d949905
     requireEnv,
     toBN,
 } from "../utils/helpers";
@@ -85,10 +82,7 @@
             agentEntity.active = true;
             agentEntity.lastEventBlockHandled = lastBlock;
             agentEntity.collateralPoolAddress = agent.collateralPool.address;
-<<<<<<< HEAD
-=======
             agentEntity.dailyProofState = DailyProofState.OBTAINED_PROOF;
->>>>>>> 5d949905
             em.persist(agentEntity);
             logger.info(
                 `Agent ${agent.vaultAddress} was created by owner ${agent.ownerAddress} with underlying address ${agent.underlyingAddress} and collateral pool address ${agent.collateralPool.address}.`
@@ -287,32 +281,14 @@
     async handleDailyTasks(rootEm: EM): Promise<void> {
         const agentEnt = await rootEm.findOneOrFail(AgentEntity, { vaultAddress: this.agent.vaultAddress } as FilterQuery<AgentEntity>);
         const latestBlock = await latestUnderlyingBlock(this.context);
-<<<<<<< HEAD
-        /* istanbul ignore next */
-        logger.info(
-            `Agent ${
-                this.agent.vaultAddress
-            } checks if daily task need to be handled. List time checked: ${agentEnt.cornerCaseCheckTimestamp.toString()}. Latest block: ${latestBlock?.number}, ${latestBlock?.timestamp}.`
-=======
         logger.info(
             `Agent ${
                 this.agent.vaultAddress
             } checks if daily task need to be handled. List time checked: ${agentEnt.dailyTasksTimestamp.toString()}. Latest block: ${latestBlock?.number}, ${latestBlock?.timestamp}.`
->>>>>>> 5d949905
         );
         if (
             latestBlock &&
             toBN(latestBlock.timestamp)
-<<<<<<< HEAD
-                .sub(toBN(agentEnt.cornerCaseCheckTimestamp))
-                .gtn(1 * DAYS)
-        ) {
-            this.latestProof = await this.context.attestationProvider.proveConfirmedBlockHeightExists(await attestationWindowSeconds(this.context));
-            await this.handleCornerCases(rootEm);
-            await this.checkForClaims();
-            agentEnt.cornerCaseCheckTimestamp = toBN(latestBlock.timestamp);
-            await rootEm.persistAndFlush(agentEnt);
-=======
                 .sub(toBN(agentEnt.dailyTasksTimestamp))
                 .gtn(1 * DAYS)
         ) {
@@ -373,7 +349,6 @@
                     );
                 }
             }
->>>>>>> 5d949905
         }
         logger.info(`Agent ${this.agent.vaultAddress} finished checking if daily task need to be handled.`);
     }
@@ -609,11 +584,7 @@
                     const announcedUnderlyingConfirmationMinSeconds = toBN(
                         (await this.context.assetManager.getSettings()).announcedUnderlyingConfirmationMinSeconds
                     );
-<<<<<<< HEAD
-                    if (agentEnt.underlyingWithdrawalAnnouncedAtTimestamp.add(announcedUnderlyingConfirmationMinSeconds).lt(latestTimestamp)) {
-=======
                     if (toBN(agentEnt.underlyingWithdrawalAnnouncedAtTimestamp).add(announcedUnderlyingConfirmationMinSeconds).lt(latestTimestamp)) {
->>>>>>> 5d949905
                         // agent can confirm underlying withdrawal
                         await this.agent.confirmUnderlyingWithdrawal(agentEnt.underlyingWithdrawalConfirmTransaction);
                         this.notifier.sendConfirmWithdrawUnderlying(agentEnt.vaultAddress);
@@ -624,15 +595,9 @@
                         agentEnt.underlyingWithdrawalConfirmTransaction = "";
                     } else {
                         logger.info(
-<<<<<<< HEAD
-                            `Agent ${
-                                this.agent.vaultAddress
-                            } cannot yet confirm underlying withdrawal. Allowed at ${agentEnt.underlyingWithdrawalAnnouncedAtTimestamp
-=======
                             `Agent ${this.agent.vaultAddress} cannot yet confirm underlying withdrawal. Allowed at ${toBN(
                                 agentEnt.underlyingWithdrawalAnnouncedAtTimestamp
                             )
->>>>>>> 5d949905
                                 .add(announcedUnderlyingConfirmationMinSeconds)
                                 .toString()}. Current ${latestTimestamp.toString()}.`
                         );
@@ -657,15 +622,9 @@
                     agentEnt.underlyingWithdrawalWaitingForCancelation = false;
                 } else {
                     logger.info(
-<<<<<<< HEAD
-                        `Agent ${
-                            this.agent.vaultAddress
-                        } cannot yet cancel underlying withdrawal. Allowed at ${agentEnt.underlyingWithdrawalAnnouncedAtTimestamp.toString()}. Current ${latestTimestamp.toString()}.`
-=======
                         `Agent ${this.agent.vaultAddress} cannot yet cancel underlying withdrawal. Allowed at ${toBN(
                             agentEnt.underlyingWithdrawalAnnouncedAtTimestamp
                         ).toString()}. Current ${latestTimestamp.toString()}.`
->>>>>>> 5d949905
                     );
                 }
             }
@@ -910,10 +869,7 @@
         logger.info(
             `Agent ${this.agent.vaultAddress} is trying to obtain non payment proof for minting ${minting.requestId} in round ${minting.proofRequestRound} and data ${minting.proofRequestData}.`
         );
-<<<<<<< HEAD
-=======
         // eslint-disable-next-line @typescript-eslint/no-non-null-assertion
->>>>>>> 5d949905
         const proof = await this.context.attestationProvider.obtainReferencedPaymentNonexistenceProof(minting.proofRequestRound!, minting.proofRequestData!);
         if (!proof.finalized) {
             logger.info(
@@ -938,10 +894,7 @@
             logger.info(
                 `Agent ${this.agent.vaultAddress} cannot obtain non payment proof for minting ${minting.requestId} in round ${minting.proofRequestRound} and data ${minting.proofRequestData}.`
             );
-<<<<<<< HEAD
-=======
             // eslint-disable-next-line @typescript-eslint/no-non-null-assertion
->>>>>>> 5d949905
             this.notifier.sendNoProofObtained(minting.agentAddress, minting.requestId.toString(), minting.proofRequestRound!, minting.proofRequestData!);
         }
     }
@@ -954,10 +907,7 @@
         logger.info(
             `Agent ${this.agent.vaultAddress} is trying to obtain payment proof for minting ${minting.requestId} in round ${minting.proofRequestRound} and data ${minting.proofRequestData}.`
         );
-<<<<<<< HEAD
-=======
         // eslint-disable-next-line @typescript-eslint/no-non-null-assertion
->>>>>>> 5d949905
         const proof = await this.context.attestationProvider.obtainPaymentProof(minting.proofRequestRound!, minting.proofRequestData!);
         if (!proof.finalized) {
             logger.info(
@@ -979,10 +929,7 @@
             logger.info(
                 `Agent ${this.agent.vaultAddress} cannot obtain payment proof for minting ${minting.requestId} with in round ${minting.proofRequestRound} and data ${minting.proofRequestData}.`
             );
-<<<<<<< HEAD
-=======
             // eslint-disable-next-line @typescript-eslint/no-non-null-assertion
->>>>>>> 5d949905
             this.notifier.sendNoProofObtained(minting.agentAddress, minting.requestId.toString(), minting.proofRequestRound!, minting.proofRequestData!);
         }
     }
@@ -1127,19 +1074,11 @@
                 }, payment reference ${redemption.paymentReference}, amount ${paymentAmount.toString()}.`
             );
         } else {
-<<<<<<< HEAD
-            /* istanbul ignore next */
-=======
->>>>>>> 5d949905
             logger.info(
                 `Agent ${this.agent.vaultAddress} DID NOT pay for redemption ${
                     redemption.requestId
                 }. Time expired on underlying chain. Last block for payment was ${redemption.lastUnderlyingBlock.toString()} with timestamp ${redemption.lastUnderlyingTimestamp.toString()}. Current block is ${lastBlock?.number} with timestamp ${lastBlock?.timestamp}.`
             );
-<<<<<<< HEAD
-            // TODO: what to do? What is best for agent?
-=======
->>>>>>> 5d949905
         }
     }
 
@@ -1166,10 +1105,7 @@
                 redemption.txHash
             } and redemption ${redemption.requestId.toString()}.`
         );
-<<<<<<< HEAD
-=======
         // eslint-disable-next-line @typescript-eslint/no-non-null-assertion
->>>>>>> 5d949905
         const request = await this.context.attestationProvider.requestPaymentProof(redemption.txHash!, this.agent.underlyingAddress, redemption.paymentAddress);
         if (request) {
             redemption.state = AgentRedemptionState.REQUESTED_PROOF;
@@ -1197,10 +1133,7 @@
         logger.info(
             `Agent ${this.agent.vaultAddress} is trying to obtain payment proof for redemption ${redemption.requestId} in round ${redemption.proofRequestRound} and data ${redemption.proofRequestData}.`
         );
-<<<<<<< HEAD
-=======
         // eslint-disable-next-line @typescript-eslint/no-non-null-assertion
->>>>>>> 5d949905
         const proof = await this.context.attestationProvider.obtainPaymentProof(redemption.proofRequestRound!, redemption.proofRequestData!);
         if (!proof.finalized) {
             logger.info(
@@ -1227,13 +1160,9 @@
             this.notifier.sendNoProofObtained(
                 redemption.agentAddress,
                 redemption.requestId.toString(),
-<<<<<<< HEAD
-                redemption.proofRequestRound!,
-=======
                 // eslint-disable-next-line @typescript-eslint/no-non-null-assertion
                 redemption.proofRequestRound!,
                 // eslint-disable-next-line @typescript-eslint/no-non-null-assertion
->>>>>>> 5d949905
                 redemption.proofRequestData!,
                 true
             );
