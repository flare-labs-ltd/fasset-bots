--- conflicted
+++ resolved
@@ -32,14 +32,10 @@
     @Property({ nullable: true })
     currentEventBlock!: number;
 
-<<<<<<< HEAD
     @OneToMany(() => EventEntity, event => event.agent, {
         orphanRemoval: true,
         cascade: [Cascade.PERSIST, Cascade.REMOVE]
     })
-=======
-    @OneToMany(() => EventEntity, (event) => event.agent, { orphanRemoval: true })
->>>>>>> 2c613849
     events = new Collection<EventEntity>(this);
 
     addNewEvent(event: EventEntity): void {
