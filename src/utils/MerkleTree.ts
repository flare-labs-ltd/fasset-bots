--- conflicted
+++ resolved
@@ -63,11 +63,7 @@
  * @param y second `0x`-prefixed 32-byte hex string
  * @returns the sorted hash
  */
-<<<<<<< HEAD
-export function sortedHashPair(x: string, y: string) {
-=======
 export function sortedHashPair(x: string, y: string): string {
->>>>>>> 5d949905
     if (x <= y) {
         return Web3.utils.soliditySha3Raw(web3.eth.abi.encodeParameters(["bytes32", "bytes32"], [x, y]));
     }
@@ -152,11 +148,7 @@
         const n = hashes.length;
         this._tree = [...new Array(Math.max(n - 1, 0)).fill(0), ...hashes];
         for (let i = n - 2; i >= 0; i--) {
-<<<<<<< HEAD
-            this._tree[i] = sortedHashPair(this._tree[2 * i + 1], this._tree[2 * i + 2])!;
-=======
             this._tree[i] = sortedHashPair(this._tree[2 * i + 1], this._tree[2 * i + 2]);
->>>>>>> 5d949905
         }
     }
 
@@ -214,11 +206,7 @@
     if (!leaf || !proof || !root) return false;
     let hash = leaf;
     for (const pair of proof) {
-<<<<<<< HEAD
-        hash = sortedHashPair(pair, hash)!;
-=======
         hash = sortedHashPair(pair, hash);
->>>>>>> 5d949905
     }
     return hash == root;
 }