import chalk from "chalk";
// agent status and settings
const CCB_TITLE = "CCB ALERT";
const LIQUIDATION_STARTED_ALERT = "LIQUIDATION STARTED ALERT";
const FULL_LIQUIDATION_TITLE = "FULL LIQUIDATION ALERT";
const LIQUIDATION_WAS_PERFORMED_ALERT = "LIQUIDATION WAS PERFORMED ALERT";
const AGENT_DESTROYED = "AGENT DESTROYED";
const AGENT_CREATED = "AGENT CREATED";
const AGENT_SETTING_UPDATE = "AGENT SETTING UPDATE";
const AGENT_ENTER_AVAILABLE = "AGENT ENTERED AVAILABLE";
const AGENT_EXIT_AVAILABLE = "AGENT EXITED AVAILABLE";
const AGENT_EXIT_AVAILABLE_ANNOUNCEMENT = "AGENT ANNOUNCED EXIT AVAILABLE";
const AGENT_ANNOUNCE_DESTROY = "AGENT ANNOUNCE DESTROY";
const SELF_CLOSE = "SELF CLOSE";

// minting
const MINTING_CORNER_CASE = "MINTING ALERT";
const MINTING_NO_PROOF_OBTAINED = "NO PROOF OBTAINED FOR MINTING ALERT";
const MINTING_EXECUTED = "MINTING EXECUTED";
const MINTING_DELETED = "MINTING DELETED";
const MINTING_STARTED = "MINTING STARTED";

// redemption
const REDEMPTION_CORNER_CASE = "REDEMPTION ALERT";
const REDEMPTION_FAILED_BLOCKED = "REDEMPTION FAILED OR BLOCKED ALERT";
const REDEMPTION_DEFAULTED = "REDEMPTION DEFAULTED ALERT";
const REDEMPTION_PERFORMED = "REDEMPTION WAS PERFORMED ALERT";
const REDEMPTION_NO_PROOF_OBTAINED = "NO PROOF OBTAINED FOR REDEMPTION ALERT";
const REDEMPTION_STARTED = "REDEMPTION STARTED";
const REDEMPTION_PAID = "REDEMPTION PAID";
const REDEMPTION_PAYMENT_PROOF = "REDEMPTION PAYMENT PROOF REQUESTED";

// collateral
const AGENT_COLLATERAL_TOP_UP_ALERT = "AGENT'S COLLATERAL TOP UP ALERT";
const POOL_COLLATERAL_TOP_UP_ALERT = "POOL'S COLLATERAL TOP UP ALERT";
const AGENT_COLLATERAL_TOP_UP_FAILED_ALERT = "AGENT'S COLLATERAL TOP UP FAILED ALERT";
const POOL_COLLATERAL_TOP_UP_FAILED_ALERT = "POOL'S COLLATERAL TOP UP FAILED ALERT";
const WITHDRAW_VAULT_COLLATERAL = "WITHDRAW VAULT COLLATERAL";
const WITHDRAW_VAULT_COLLATERAL_ANNOUNCEMENT = "WITHDRAW VAULT COLLATERAL ANNOUNCEMENT";

// underlying
const LOW_AGENT_FREE_UNDERLYING_BALANCE = "LOW FREE UNDERLYING BALANCE ALERT";
const LOW_OWNERS_NATIVE_BALANCE = "LOW BALANCE IN OWNER'S ADDRESS ALERT";
const LOW_OWNERS_UNDERLYING_BALANCE = "LOW BALANCE IN OWNER'S UNDERLYING ADDRESS ALERT";
const CONFIRM_WITHDRAW_UNDERLYING = "CONFIRM UNDERLYING WITHDRAWAL ANNOUNCEMENT";
const CANCEL_WITHDRAW_UNDERLYING = "CANCEL UNDERLYING WITHDRAWAL ANNOUNCEMENT";
const ACTIVE_WITHDRAWAL = "ACTIVE WITHDRAWAL";
const NO_ACTIVE_WITHDRAWAL = "NO ACTIVE WITHDRAWAL";
const ANNOUNCE_WITHDRAW_UNDERLYING = "ANNOUNCE UNDERLYING WITHDRAWAL";
const WITHDRAW_UNDERLYING = "UNDERLYING WITHDRAWAL";

// pool
const REDEMPTION_POOL_TOKENS = "REDEEM POOL TOKENS";
const BUY_POOL_TOKENS = "BUY POOL TOKENS";
const VAULT_COLLATERAL_DEPOSIT = "VAULT COLLATERAL DEPOSIT";
const WITHDRAW_POOL_FEES = "WITHDRAW POOL FEES";
const BALANCE_POOL_FEES = "BALANCE POOL FEES";
const POOL_DELEGATE = "POOL DELEGATION";
const POOL_UNDELEGATE = "POOL UNDELEGATION";

<<<<<<< HEAD
=======
// other
const DAILY_TASK_NO_PROOF_OBTAINED = "NO PROOF OBTAINED FOR DAILY TASK ALERT";

>>>>>>> 5d949905
export class Notifier {
    send(title: string, message?: string) {
        if (message) {
            console.log(chalk.cyan(title + ":") + " " + message);
        } else {
            console.log(chalk.cyan(title));
        }
    }

    sendCCBAlert(agentVault: string, timestamp: string) {
        this.send(CCB_TITLE, `Agent ${agentVault} is in collateral call band since ${timestamp}.`);
    }

    sendLiquidationStartAlert(agentVault: string, timestamp: string) {
        this.send(LIQUIDATION_STARTED_ALERT, `Liquidation has started for agent ${agentVault} at ${timestamp}.`);
    }

    sendFullLiquidationAlert(agentVault: string, payment1?: string, payment2?: string) {
        if (payment1 && payment2) {
            this.send(FULL_LIQUIDATION_TITLE, `Agent ${agentVault} is in full liquidation due to duplicate payment: ${payment1} and ${payment2}.`);
        } else if (payment1) {
            this.send(FULL_LIQUIDATION_TITLE, `Agent ${agentVault} is in full liquidation due to illegal payment: ${payment1}.`);
        } else {
            this.send(FULL_LIQUIDATION_TITLE, `Agent ${agentVault} is in full liquidation due to negative underlying free balance.`);
        }
    }

    sendLiquidationWasPerformed(agentVault: string, value: string) {
        this.send(LIQUIDATION_WAS_PERFORMED_ALERT, `Liquidation was performed for agent ${agentVault} with value of ${value}`);
    }

    sendMintingCornerCase(requestId: string, indexerExpired: boolean, paymentProof: boolean) {
        if (indexerExpired) {
            this.send(MINTING_CORNER_CASE, `Minting ${requestId} expired in indexer. Unstick minting was executed.`);
        } else if (paymentProof) {
            this.send(MINTING_CORNER_CASE, `Agent requested payment proof for minting ${requestId}.`);
        } else {
            this.send(MINTING_CORNER_CASE, `Agent requested non payment proof for minting ${requestId}.`);
        }
    }

    sendRedemptionCornerCase(requestId: string, agentVault: string) {
        this.send(REDEMPTION_CORNER_CASE, `Redemption ${requestId} expired in indexer. Redemption will finish without payment for agent ${agentVault}.`);
    }

    sendRedemptionFailedOrBlocked(requestId: string, txHash: string, redeemer: string, agentVault: string, failureReason?: string) {
        if (failureReason) {
            this.send(
                REDEMPTION_FAILED_BLOCKED,
                `Redemption ${requestId} for redeemer ${redeemer} with payment transactionHash ${txHash} failed due to ${failureReason} for agent ${agentVault}.`
            );
        } else {
            this.send(
                REDEMPTION_FAILED_BLOCKED,
                `Redemption ${requestId} for redeemer ${redeemer} with payment transactionHash ${txHash} was blocked for agent ${agentVault}.`
            );
        }
    }

    sendRedemptionDefaulted(requestId: string, redeemer: string, agentVault: string) {
        this.send(REDEMPTION_DEFAULTED, `Redemption ${requestId} for redeemer ${redeemer} was defaulted for agent ${agentVault}.`);
    }

    sendRedemptionWasPerformed(requestId: string, redeemer: string, agentVault: string) {
        this.send(REDEMPTION_PERFORMED, `Redemption ${requestId} for redeemer ${redeemer} was performed for agent ${agentVault}.`);
    }

    sendCollateralTopUpAlert(agentVault: string, value: string, pool: boolean = false) {
        if (pool) {
            this.send(POOL_COLLATERAL_TOP_UP_ALERT, `Agent ${agentVault} POOL was automatically topped up with collateral ${value} due to price changes.`);
        } else {
            this.send(AGENT_COLLATERAL_TOP_UP_ALERT, `Agent ${agentVault} was automatically topped up with collateral ${value} due to price changes.`);
        }
    }

    sendCollateralTopUpFailedAlert(agentVault: string, value: string, pool: boolean = false) {
        if (pool) {
            this.send(
                POOL_COLLATERAL_TOP_UP_FAILED_ALERT,
                `Agent ${agentVault} POOL could not be automatically topped up with collateral ${value} due to price changes.`
            );
        } else {
            this.send(
                AGENT_COLLATERAL_TOP_UP_FAILED_ALERT,
                `Agent ${agentVault} could not be automatically topped up with collateral ${value} due to price changes.`
            );
        }
    }

    sendLowUnderlyingAgentBalanceFailed(agentVault: string, freeUnderlyingBalanceUBA: string) {
        this.send(
            LOW_AGENT_FREE_UNDERLYING_BALANCE,
            `Agent ${agentVault} has low freeUnderlyingBalance ${freeUnderlyingBalanceUBA} and could not be topped up.`
        );
    }

    sendLowUnderlyingAgentBalance(agentVault: string, amount: string) {
        this.send(LOW_AGENT_FREE_UNDERLYING_BALANCE, `Agent ${agentVault} was automatically topped up with underlying ${amount}.`);
    }

    sendLowBalanceOnUnderlyingOwnersAddress(ownerUnderlyingAddress: string, ownerUnderlyingBalance: string) {
        this.send(LOW_OWNERS_UNDERLYING_BALANCE, `Owner's underlying address ${ownerUnderlyingAddress} has low underlying ${ownerUnderlyingBalance}.`);
    }

    sendLowBalanceOnOwnersAddress(ownerAddress: string, balance: string, tokenSymbol: string) {
        this.send(LOW_OWNERS_NATIVE_BALANCE, `Owner ${ownerAddress} has low balance: ${balance} ${tokenSymbol}.`);
    }

<<<<<<< HEAD
    sendNoProofObtained(agentVault: string, requestId: string, roundId: number, requestData: string, redemption?: boolean) {
        if (redemption) {
            this.send(
                REDEMPTION_NO_PROOF_OBTAINED,
                `Agent ${agentVault} cannot obtain proof for redemption ${requestId} in round ${roundId} with requested data ${requestData}.`
            );
        } else {
            this.send(
                MINTING_NO_PROOF_OBTAINED,
                `Agent ${agentVault} cannot obtain proof for minting ${requestId} in round ${roundId} with requested data ${requestData}.`
            );
=======
    sendNoProofObtained(agentVault: string, requestId: string | null, roundId: number, requestData: string, redemption?: boolean) {
        if (!requestId) {
            this.send(
                DAILY_TASK_NO_PROOF_OBTAINED,
                `Agent ${agentVault} cannot obtain proof confirmed block heigh existence in round ${roundId} with requested data ${requestData}.`
            );
        } else {
            if (redemption) {
                this.send(
                    REDEMPTION_NO_PROOF_OBTAINED,
                    `Agent ${agentVault} cannot obtain proof for redemption ${requestId} in round ${roundId} with requested data ${requestData}.`
                );
            } else {
                this.send(
                    MINTING_NO_PROOF_OBTAINED,
                    `Agent ${agentVault} cannot obtain proof for minting ${requestId} in round ${roundId} with requested data ${requestData}.`
                );
            }
>>>>>>> 5d949905
        }
    }

    sendAgentDestroyed(agentVault: string) {
        this.send(AGENT_DESTROYED, `Agent ${agentVault} was destroyed.`);
    }

    sendAgentCreated(agentVault: string) {
        this.send(AGENT_CREATED, `Agent ${agentVault} was created.`);
    }

    sendWithdrawVaultCollateral(agentVault: string, amount: string) {
        this.send(WITHDRAW_VAULT_COLLATERAL, `Agent ${agentVault} withdrew ${amount} of vault collateral.`);
    }

    sendWithdrawVaultCollateralAnnouncement(agentVault: string, amount: string) {
        this.send(WITHDRAW_VAULT_COLLATERAL_ANNOUNCEMENT, `Agent ${agentVault} ANNOUNCED withdrawal of ${amount} for vault collateral.`);
    }

    sendAgentSettingsUpdate(agentVault: string, settingName: string) {
        this.send(AGENT_SETTING_UPDATE, `Agent ${agentVault} setting ${settingName} was updated.`);
    }

    sendAgentAnnouncedExitAvailable(agentVault: string) {
        this.send(AGENT_EXIT_AVAILABLE_ANNOUNCEMENT, `Agent ${agentVault} ANNOUNCED exit available list.`);
    }

    sendAgentExitedAvailable(agentVault: string) {
        this.send(AGENT_EXIT_AVAILABLE, `Agent ${agentVault} exited available list.`);
    }

    sendAgentEnteredAvailable(agentVault: string) {
        this.send(AGENT_ENTER_AVAILABLE, `Agent ${agentVault} entered available list.`);
    }

    sendAgentAnnounceDestroy(agentVault: string) {
        this.send(AGENT_ANNOUNCE_DESTROY, `Agent ${agentVault} successfully announced its DESTRUCTION.`);
    }

    sendConfirmWithdrawUnderlying(agentVault: string) {
        this.send(CONFIRM_WITHDRAW_UNDERLYING, `Agent's ${agentVault} underlying withdrawal was successfully confirmed.`);
    }

    sendCancelWithdrawUnderlying(agentVault: string) {
        this.send(CANCEL_WITHDRAW_UNDERLYING, `Agent's ${agentVault} underlying withdrawal announcement was successfully cancelled.`);
    }

    sendCollateralPoolTokensRedemption(agentVault: string) {
        this.send(REDEMPTION_POOL_TOKENS, `Agent ${agentVault} redeemed pool tokens.`);
    }

    sendBuyCollateralPoolTokens(agentVault: string, amount: string) {
        this.send(BUY_POOL_TOKENS, `Agent ${agentVault} bought ${amount} of pool tokens successfully.`);
    }

    sendVaultCollateralDeposit(agentVault: string, amount: string) {
        this.send(VAULT_COLLATERAL_DEPOSIT, `Deposit of ${amount} to agent ${agentVault} was successful.`);
    }

    sendWithdrawPoolFees(agentVault: string, amount: string) {
        this.send(WITHDRAW_POOL_FEES, `Agent ${agentVault} withdrew pool fees ${amount} successfully.`);
    }

    sendBalancePoolFees(agentVault: string, amount: string) {
        this.send(BALANCE_POOL_FEES, `Agent ${agentVault} has following pool fees balance ${amount}.`);
    }

    sendSelfClose(agentVault: string) {
        this.send(SELF_CLOSE, `Agent ${agentVault} self closed successfully.`);
    }

    sendActiveWithdrawal(agentVault: string) {
        this.send(ACTIVE_WITHDRAWAL, `Agent ${agentVault} already has an active underlying withdrawal announcement.`);
    }

    sendNoActiveWithdrawal(agentVault: string) {
        this.send(NO_ACTIVE_WITHDRAWAL, `Agent ${agentVault} has NO active underlying withdrawal announcement.`);
    }

    sendAnnounceUnderlyingWithdrawal(agentVault: string, paymentReference: string) {
        this.send(ANNOUNCE_WITHDRAW_UNDERLYING, `Agent ${agentVault} announced underlying withdrawal with payment reference ${paymentReference}.`);
    }

    sendUnderlyingWithdrawalPerformed(agentVault: string, txHash: string) {
        this.send(WITHDRAW_UNDERLYING, `Agent ${agentVault} withdrew underlying with transaction ${txHash}.`);
    }

    sendMintingExecuted(agentVault: string, requestId: string) {
        this.send(MINTING_EXECUTED, `Minting ${requestId} executed for ${agentVault}.`);
    }

    sendMintingDeleted(agentVault: string, requestId: string) {
        this.send(MINTING_DELETED, `Minting ${requestId} deleted for ${agentVault}.`);
    }

    sendMintingStared(agentVault: string, requestId: string) {
        this.send(MINTING_STARTED, `Minting ${requestId} started for ${agentVault}.`);
    }

    sendRedemptionStarted(agentVault: string, requestId: string) {
        this.send(REDEMPTION_STARTED, `Redemption ${requestId} started for ${agentVault}.`);
    }

    sendRedemptionPaid(agentVault: string, requestId: string) {
        this.send(REDEMPTION_PAID, `Redemption ${requestId} was paid for ${agentVault}.`);
    }

    sendRedemptionRequestPaymentProof(agentVault: string, requestId: string) {
        this.send(REDEMPTION_PAYMENT_PROOF, `Payment proof for redemption ${requestId} was requested for ${agentVault}.`);
    }

    sendDelegatePoolCollateral(agentVault: string, poolCollateral: string, recipient: string, bips: string) {
        this.send(POOL_DELEGATE, `Agent ${agentVault} delegated pool collateral ${poolCollateral} to ${recipient} with ${bips}.`);
    }

    sendUndelegatePoolCollateral(agentVault: string, poolCollateral: string) {
        this.send(POOL_UNDELEGATE, `Agent ${agentVault} undelegated all pool collateral ${poolCollateral}.`);
    }
}<|MERGE_RESOLUTION|>--- conflicted
+++ resolved
@@ -58,12 +58,9 @@
 const POOL_DELEGATE = "POOL DELEGATION";
 const POOL_UNDELEGATE = "POOL UNDELEGATION";
 
-<<<<<<< HEAD
-=======
 // other
 const DAILY_TASK_NO_PROOF_OBTAINED = "NO PROOF OBTAINED FOR DAILY TASK ALERT";
 
->>>>>>> 5d949905
 export class Notifier {
     send(title: string, message?: string) {
         if (message) {
@@ -172,19 +169,6 @@
         this.send(LOW_OWNERS_NATIVE_BALANCE, `Owner ${ownerAddress} has low balance: ${balance} ${tokenSymbol}.`);
     }
 
-<<<<<<< HEAD
-    sendNoProofObtained(agentVault: string, requestId: string, roundId: number, requestData: string, redemption?: boolean) {
-        if (redemption) {
-            this.send(
-                REDEMPTION_NO_PROOF_OBTAINED,
-                `Agent ${agentVault} cannot obtain proof for redemption ${requestId} in round ${roundId} with requested data ${requestData}.`
-            );
-        } else {
-            this.send(
-                MINTING_NO_PROOF_OBTAINED,
-                `Agent ${agentVault} cannot obtain proof for minting ${requestId} in round ${roundId} with requested data ${requestData}.`
-            );
-=======
     sendNoProofObtained(agentVault: string, requestId: string | null, roundId: number, requestData: string, redemption?: boolean) {
         if (!requestId) {
             this.send(
@@ -203,7 +187,6 @@
                     `Agent ${agentVault} cannot obtain proof for minting ${requestId} in round ${roundId} with requested data ${requestData}.`
                 );
             }
->>>>>>> 5d949905
         }
     }
 
