--- conflicted
+++ resolved
@@ -1,9 +1,5 @@
 import BN from "bn.js";
 import { groupIntegerDigits } from "../../test-hardhat/test-utils/fuzzing-utils";
-<<<<<<< HEAD
-import { BaseEvent } from "./events/common";
-=======
->>>>>>> 5d949905
 
 function formatArg(value: unknown): string {
     if (isBigNumber(value)) {
