--- conflicted
+++ resolved
@@ -26,13 +26,7 @@
 
 const walletSecret = "wallet_secret";
 const BTCMccConnectionTestInitial = {
-<<<<<<< HEAD
-    urls: [process.env.BTC_URL ?? ""],
-    username: "",
-    password: "",
-=======
-    url: process.env.BTC_URL ?? "",
->>>>>>> 24ad0ccf
+    urls:[ process.env.BTC_URL ?? ""],
     apiTokenKey: process.env.FLARE_API_PORTAL_KEY ?? "",
     inTestnet: true,
     walletSecret: walletSecret,
