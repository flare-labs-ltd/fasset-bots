--- conflicted
+++ resolved
@@ -1,10 +1,7 @@
 import {
     BitcoinWalletConfig,
     BTC,
-<<<<<<< HEAD
     ITransactionMonitor,
-=======
->>>>>>> f8925e80
     logger,
 } from "../../src";
 import {addConsoleTransportForTests} from "../test-util/common_utils";
@@ -13,22 +10,14 @@
 import chaiAsPromised from "chai-as-promised";
 import BN from "bn.js";
 import {toBN} from "web3-utils";
-<<<<<<< HEAD
-=======
-import {toBNExp} from "../../src/utils/bnutils";
->>>>>>> f8925e80
 import {expect, use} from "chai";
 import {FeeStatus} from "../../src/chain-clients/utxo/TransactionFeeService";
 import {createTransactionEntityBase, createUTXO} from "../test-util/entity_utils";
 import sinon from "sinon";
-<<<<<<< HEAD
 import {MempoolUTXO} from "../../src/interfaces/IBlockchainAPI";
 import { toBNExp } from "../../src/utils/bnutils";
 import { BTC_DOGE_DEC_PLACES } from "../../src/utils/constants";
 import * as utxoUtils from "../../src/chain-clients/utxo/UTXOUtils";
-=======
-import {BTC_DOGE_DEC_PLACES} from "../../src/utils/constants";
->>>>>>> f8925e80
 
 use(chaiAsPromised);
 
@@ -47,10 +36,7 @@
 
 let wClient: BTC;
 let testOrm: ORM;
-<<<<<<< HEAD
 let monitor: ITransactionMonitor;
-=======
->>>>>>> f8925e80
 
 describe("UTXO selection algorithm test", () => {
 
@@ -74,11 +60,7 @@
     });
 
     it("It should fail if there's not enough UTXOs 1", async () => {
-<<<<<<< HEAD
-        sinon.stub(wClient.transactionUTXOService, "filteredAndSortedMempoolUTXOs").resolves([
-=======
-        sinon.stub(wClient.blockchainAPI, "getUTXOsFromMempool").resolves([
->>>>>>> f8925e80
+        sinon.stub(wClient.transactionUTXOService, "filteredAndSortedMempoolUTXOs").resolves([
             createUTXO("ef99f95e95b18adfc44aae79722946e583677eb631a89a1b62fe0e275801a10c", 0, toBN(10020), "00143cbd2641a036e99579b5386b13a8c303f3b1cf0e"),
             createUTXO("2a6a5d5607492467e357140426f48e75e5ab3fa5fb625b6f201cce284f0dc55e", 0, toBN(1000), "00143cbd2641a036e99579b5386b13a8c303f3b1cf0e"),
             createUTXO("b895eab0cd280d1bb07897576e2edbdd7791d8b85bb64e28a9b86952faf8fdc2", 0, toBN(1000), "00143cbd2641a036e99579b5386b13a8c303f3b1cf0e"),
@@ -90,11 +72,7 @@
     });
 
     it("It should fail if there's not enough UTXOs 2", async () => {
-<<<<<<< HEAD
-        sinon.stub(wClient.transactionUTXOService, "filteredAndSortedMempoolUTXOs").resolves([
-=======
-        sinon.stub(wClient.blockchainAPI, "getUTXOsFromMempool").resolves([
->>>>>>> f8925e80
+        sinon.stub(wClient.transactionUTXOService, "filteredAndSortedMempoolUTXOs").resolves([
             createUTXO("ef99f95e95b18adfc44aae79722946e583677eb631a89a1b62fe0e275801a10c", 0, toBN(10020), "00143cbd2641a036e99579b5386b13a8c303f3b1cf0e"),
             createUTXO("2a6a5d5607492467e357140426f48e75e5ab3fa5fb625b6f201cce284f0dc55e", 0, toBN(1000), "00143cbd2641a036e99579b5386b13a8c303f3b1cf0e"),
             createUTXO("b895eab0cd280d1bb07897576e2edbdd7791d8b85bb64e28a9b86952faf8fdc2", 0, toBN(1000), "00143cbd2641a036e99579b5386b13a8c303f3b1cf0e"),
@@ -106,11 +84,7 @@
     });
 
     it("Should prioritize small UTXOs when fee status is LOW", async () => {
-<<<<<<< HEAD
-        sinon.stub(wClient.transactionUTXOService, "filteredAndSortedMempoolUTXOs").resolves([
-=======
-        sinon.stub(wClient.blockchainAPI, "getUTXOsFromMempool").resolves([
->>>>>>> f8925e80
+        sinon.stub(wClient.transactionUTXOService, "filteredAndSortedMempoolUTXOs").resolves([
             createUTXO("ef99f95e95b18adfc44aae79722946e583677eb631a89a1b62fe0e275801a10c", 0, toBN(100200000), "00143cbd2641a036e99579b5386b13a8c303f3b1cf0e"),
             createUTXO("2a6a5d5607492467e357140426f48e75e5ab3fa5fb625b6f201cce284f0dc55e", 0, toBN(110000), "00143cbd2641a036e99579b5386b13a8c303f3b1cf0e"),
             createUTXO("b895eab0cd280d1bb07897576e2edbdd7791d8b85bb64e28a9b86952faf8fdc2", 0, toBN(110000), "00143cbd2641a036e99579b5386b13a8c303f3b1cf0e"),
@@ -126,11 +100,7 @@
     });
 
     it("Should prioritize large UTXOs when fee status is HIGH", async () => {
-<<<<<<< HEAD
-        sinon.stub(wClient.transactionUTXOService, "filteredAndSortedMempoolUTXOs").resolves([
-=======
-        sinon.stub(wClient.blockchainAPI, "getUTXOsFromMempool").resolves([
->>>>>>> f8925e80
+        sinon.stub(wClient.transactionUTXOService, "filteredAndSortedMempoolUTXOs").resolves([
             createUTXO("ef99f95e95b18adfc44aae79722946e583677eb631a89a1b62fe0e275801a10c", 0, toBN(100200000), "00143cbd2641a036e99579b5386b13a8c303f3b1cf0e"),
             createUTXO("2a6a5d5607492467e357140426f48e75e5ab3fa5fb625b6f201cce284f0dc55e", 0, toBN(900000), "00143cbd2641a036e99579b5386b13a8c303f3b1cf0e"),
             createUTXO("b895eab0cd280d1bb07897576e2edbdd7791d8b85bb64e28a9b86952faf8fdc2", 0, toBN(900000), "00143cbd2641a036e99579b5386b13a8c303f3b1cf0e"),
@@ -143,11 +113,7 @@
     });
 
     it("Should add small UTXOs for consolidation when fee status is LOW", async () => {
-<<<<<<< HEAD
-        sinon.stub(wClient.transactionUTXOService, "filteredAndSortedMempoolUTXOs").resolves([
-=======
-        sinon.stub(wClient.blockchainAPI, "getUTXOsFromMempool").resolves([
->>>>>>> f8925e80
+        sinon.stub(wClient.transactionUTXOService, "filteredAndSortedMempoolUTXOs").resolves([
             createUTXO("ef99f95e95b18adfc44aae79722946e583677eb631a89a1b62fe0e275801a10c", 0, toBN(1002000), "00143cbd2641a036e99579b5386b13a8c303f3b1cf0e"),
             createUTXO("2a6a5d5607492467e357140426f48e75e5ab3fa5fb625b6f201cce284f0dc55e", 0, toBN(1000), "00143cbd2641a036e99579b5386b13a8c303f3b1cf0e"),
             createUTXO("b895eab0cd280d1bb07897576e2edbdd7791d8b85bb64e28a9b86952faf8fdc2", 0, toBN(3000), "00143cbd2641a036e99579b5386b13a8c303f3b1cf0e"),
@@ -162,11 +128,7 @@
     });
 
     it("Should not add small UTXOs for consolidation when fee status is HIGH", async () => {
-<<<<<<< HEAD
-        sinon.stub(wClient.transactionUTXOService, "filteredAndSortedMempoolUTXOs").resolves([
-=======
-        sinon.stub(wClient.blockchainAPI, "getUTXOsFromMempool").resolves([
->>>>>>> f8925e80
+        sinon.stub(wClient.transactionUTXOService, "filteredAndSortedMempoolUTXOs").resolves([
             createUTXO("ef99f95e95b18adfc44aae79722946e583677eb631a89a1b62fe0e275801a10c", 0, toBN(1002000), "00143cbd2641a036e99579b5386b13a8c303f3b1cf0e"),
             createUTXO("2a6a5d5607492467e357140426f48e75e5ab3fa5fb625b6f201cce284f0dc55e", 0, toBN(1000), "00143cbd2641a036e99579b5386b13a8c303f3b1cf0e"),
             createUTXO("b895eab0cd280d1bb07897576e2edbdd7791d8b85bb64e28a9b86952faf8fdc2", 0, toBN(3000), "00143cbd2641a036e99579b5386b13a8c303f3b1cf0e"),
@@ -181,17 +143,10 @@
     });
 
     it("When doing RBF original UTXOs should be returned also", async () => {
-<<<<<<< HEAD
-        sinon.stub(wClient.transactionUTXOService, "filteredAndSortedMempoolUTXOs").resolves([
-            // createUTXO("0b24228b83a64803ccf00f9878d56a0306c4b76f17c4b5bdc1cd35358e04feb5", 0, toBN(1004000), "00143cbd2641a036e99579b5386b13a8c303f3b1cf0e"),
-            // createUTXO("b8aac7ed190bf30610cd904e533eadabfee824054eb14a1e3a56cf1965b495d5", 0, toBN(1100200000), "00143cbd2641a036e99579b5386b13a8c303f3b1cf0e"),
-            // createUTXO("52cf7492f717363cef1befcb7b4972adb053b65f2ec1763ac95c1e6312868dc6", 0, toBN(1100200000), "00143cbd2641a036e99579b5386b13a8c303f3b1cf0e"),
-=======
-        sinon.stub(wClient.blockchainAPI, "getUTXOsFromMempool").resolves([
+        sinon.stub(wClient.transactionUTXOService, "filteredAndSortedMempoolUTXOs").resolves([
             createUTXO("0b24228b83a64803ccf00f9878d56a0306c4b76f17c4b5bdc1cd35358e04feb5", 0, toBN(1004000), "00143cbd2641a036e99579b5386b13a8c303f3b1cf0e"),
             createUTXO("b8aac7ed190bf30610cd904e533eadabfee824054eb14a1e3a56cf1965b495d5", 0, toBN(1100200000), "00143cbd2641a036e99579b5386b13a8c303f3b1cf0e"),
             createUTXO("52cf7492f717363cef1befcb7b4972adb053b65f2ec1763ac95c1e6312868dc6", 0, toBN(1100200000), "00143cbd2641a036e99579b5386b13a8c303f3b1cf0e"),
->>>>>>> f8925e80
         ]);
         sinon.stub(wClient.transactionFeeService, "getCurrentFeeStatus").resolves(FeeStatus.HIGH);
 
@@ -202,7 +157,6 @@
         ];
 
         const originalTxEnt = createTransactionEntityBase(0, fundedAddress, targetAddress, toBNExp(1, BTC_DOGE_DEC_PLACES));
-<<<<<<< HEAD
 
         const [, newUTXOs] = await wClient.transactionService.preparePaymentTransaction(0, fundedAddress, targetAddress, toBN(2002000), undefined, undefined, originalTxEnt);
 
@@ -213,38 +167,10 @@
 
     it("When doing RBF only confirmed UTXOs can be used", async () => {
         sinon.stub(wClient.transactionUTXOService, "filteredAndSortedMempoolUTXOs").resolves([
-            // createUTXO("0b24228b83a64803ccf00f9878d56a0306c4b76f17c4b5bdc1cd35358e04feb5", 0, toBN(12000), "00143cbd2641a036e99579b5386b13a8c303f3b1cf0e"),
-            // createUTXO("b8aac7ed190bf30610cd904e533eadabfee824054eb14a1e3a56cf1965b495d5", 0, toBN(10000), "00143cbd2641a036e99579b5386b13a8c303f3b1cf0e"),
-            // createUTXO("2a6a5d5607492467e357140426f48e75e5ab3fa5fb625b6f201cce284f0dc55e", 0, toBN(100000), "00143cbd2641a036e99579b5386b13a8c303f3b1cf0e", false),
-            // createUTXO("b895eab0cd280d1bb07897576e2edbdd7791d8b85bb64e28a9b86952faf8fdc2", 0, toBN(1500000), "00143cbd2641a036e99579b5386b13a8c303f3b1cf0e", false)
-=======
-        originalTxEnt.raw = JSON.stringify({
-            inputs: originalUTXOs.map(t => ({
-                prevTxId: t.mintTxid,
-                outputIndex: t.mintIndex,
-                sequenceNumber: 0,
-                script: t.script,
-                scriptString: t.script,
-                output: {
-                    satoshis: t.value,
-                    script: t.script
-                },
-            })),
-        });
-
-        const [, newUTXOs] = await wClient.transactionService.preparePaymentTransaction(0, fundedAddress, targetAddress, toBN(2002000), undefined, undefined, originalTxEnt);
-
-        expect(newUTXOs.map(t => t.mintTxid)).to.include.all.members(originalUTXOs.map(t => t.mintTxid));
-        expect(newUTXOs.length).to.be.gt(originalUTXOs.length);
-    });
-
-    it("When doing RBF only confirmed UTXOs can be used", async () => {
-        sinon.stub(wClient.blockchainAPI, "getUTXOsFromMempool").resolves([
             createUTXO("0b24228b83a64803ccf00f9878d56a0306c4b76f17c4b5bdc1cd35358e04feb5", 0, toBN(12000), "00143cbd2641a036e99579b5386b13a8c303f3b1cf0e"),
             createUTXO("b8aac7ed190bf30610cd904e533eadabfee824054eb14a1e3a56cf1965b495d5", 0, toBN(10000), "00143cbd2641a036e99579b5386b13a8c303f3b1cf0e"),
             createUTXO("2a6a5d5607492467e357140426f48e75e5ab3fa5fb625b6f201cce284f0dc55e", 0, toBN(100000), "00143cbd2641a036e99579b5386b13a8c303f3b1cf0e", false),
             createUTXO("b895eab0cd280d1bb07897576e2edbdd7791d8b85bb64e28a9b86952faf8fdc2", 0, toBN(1500000), "00143cbd2641a036e99579b5386b13a8c303f3b1cf0e", false)
->>>>>>> f8925e80
         ]);
         sinon.stub(wClient.transactionFeeService, "getCurrentFeeStatus").resolves(FeeStatus.HIGH);
 
@@ -254,41 +180,16 @@
         ];
 
         const originalTxEnt = createTransactionEntityBase(0, fundedAddress, targetAddress, toBNExp(1, BTC_DOGE_DEC_PLACES));
-<<<<<<< HEAD
         const [, newUTXOs] = await wClient.transactionService.preparePaymentTransaction(0, fundedAddress, targetAddress, toBN(42000), undefined, undefined, originalTxEnt);
 
         const utxoSet = new Set(newUTXOs);
         expect(originalUTXOs.filter(t => utxoSet.has(t)).length).to.be.eq(originalUTXOs.length);
         expect(utxoSet.size).to.be.gt(originalUTXOs.length);
-=======
-        originalTxEnt.raw = JSON.stringify({
-            inputs: originalUTXOs.map(t => ({
-                prevTxId: t.mintTxid,
-                outputIndex: t.mintIndex,
-                sequenceNumber: 0,
-                script: t.script,
-                scriptString: t.script,
-                output: {
-                    satoshis: t.value,
-                    script: t.script
-                },
-            })),
-        });
-
-        const [, newUTXOs] = await wClient.transactionService.preparePaymentTransaction(0, fundedAddress, targetAddress, toBN(42000), undefined, undefined, originalTxEnt);
-
-        expect(newUTXOs.map(t => t.mintTxid)).to.include.all.members(originalUTXOs.map(t => t.mintTxid));
-        expect(newUTXOs.length).to.be.gt(originalUTXOs.length);
->>>>>>> f8925e80
         expect(newUTXOs.filter(t => t.confirmed).length).to.be.eq(newUTXOs.length);
     });
 
     it("If a fixed fee is set it should be obliged", async () => {
-<<<<<<< HEAD
-        sinon.stub(wClient.transactionUTXOService, "filteredAndSortedMempoolUTXOs").resolves([
-=======
-        sinon.stub(wClient.blockchainAPI, "getUTXOsFromMempool").resolves([
->>>>>>> f8925e80
+        sinon.stub(wClient.transactionUTXOService, "filteredAndSortedMempoolUTXOs").resolves([
             createUTXO("ef99f95e95b18adfc44aae79722946e583677eb631a89a1b62fe0e275801a10c", 0, toBN(100200000), "00143cbd2641a036e99579b5386b13a8c303f3b1cf0e"),
             createUTXO("2a6a5d5607492467e357140426f48e75e5ab3fa5fb625b6f201cce284f0dc55e", 0, toBN(900000), "00143cbd2641a036e99579b5386b13a8c303f3b1cf0e"),
             createUTXO("b895eab0cd280d1bb07897576e2edbdd7791d8b85bb64e28a9b86952faf8fdc2", 0, toBN(900000), "00143cbd2641a036e99579b5386b13a8c303f3b1cf0e"),
@@ -308,7 +209,6 @@
             createUTXO("52cf7492f717363cef1befcb7b4972adb053b65f2ec1763ac95c1e6312868dc6", 0, toBN(5000), "00143cbd2641a036e99579b5386b13a8c303f3b1cf0e"),
         ]);
 
-<<<<<<< HEAD
         sinon.stub(wClient.transactionUTXOService, "fetchUTXOs").resolves([
             {mintTxid: "0b24228b83a64803ccf00f9878d56a0306c4b76f17c4b5bdc1cd35358e04feb5", mintIndex: 0, value: toBN(1000), script: "00143cbd2641a036e99579b5386b13a8c303f3b1cf0e", confirmed: true},
             {mintTxid: "b8aac7ed190bf30610cd904e533eadabfee824054eb14a1e3a56cf1965b495d5", mintIndex: 0, value: toBN(2000), script: "00143cbd2641a036e99579b5386b13a8c303f3b1cf0e", confirmed: true},
@@ -316,8 +216,6 @@
         ] as MempoolUTXO[])
 
 
-=======
->>>>>>> f8925e80
         const [tr,] = await wClient.transactionService.preparePaymentTransaction(0, fundedAddress, targetAddress, toBN(7600));
         expect(tr.outputs.length).to.be.eq(1);
     });
@@ -328,19 +226,9 @@
             createUTXO("b8aac7ed190bf30610cd904e533eadabfee824054eb14a1e3a56cf1965b495d5", 0, toBN(2000), "00143cbd2641a036e99579b5386b13a8c303f3b1cf0e"),
             createUTXO("52cf7492f717363cef1befcb7b4972adb053b65f2ec1763ac95c1e6312868dc6", 0, toBN(5000), "00143cbd2641a036e99579b5386b13a8c303f3b1cf0e"),
         ];
-<<<<<<< HEAD
         sinon.stub(wClient.transactionUTXOService, "filteredAndSortedMempoolUTXOs").resolves(utxos);
         sinon.stub(wClient.transactionUTXOService, "fetchUTXOs").resolves(utxos);
         sinon.stub(utxoUtils, "getAccountBalance").resolves(new BN(8000));
-=======
-        sinon.stub(wClient.blockchainAPI, "getUTXOsFromMempool").resolves(utxos);
-        sinon.stub(wClient.transactionUTXOService, "fetchUTXOs").resolves(utxos);
-        sinon.stub(wClient.blockchainAPI, "getAccountBalance").resolves({
-            balance: 8000,
-            unconfirmedBalance: 0,
-            unconfirmedTxs: 0
-        });
->>>>>>> f8925e80
 
         const [tr] = await wClient.transactionService.preparePaymentTransaction(0, fundedAddress, targetAddress, null);
         expect(tr.outputs.length).to.be.eq(1);
@@ -349,11 +237,7 @@
 
     it("If UTXO has more than 24 ancestors, it should be skipped", async () => {
         sinon.restore();
-<<<<<<< HEAD
-        sinon.stub(wClient.transactionUTXOService, "filteredAndSortedMempoolUTXOs").resolves([
-=======
-        sinon.stub(wClient.blockchainAPI, "getUTXOsFromMempool").resolves([
->>>>>>> f8925e80
+        sinon.stub(wClient.transactionUTXOService, "filteredAndSortedMempoolUTXOs").resolves([
             createUTXO("ef99f95e95b18adfc44aae79722946e583677eb631a89a1b62fe0e275801a10c", 0, toBN(100200000), "00143cbd2641a036e99579b5386b13a8c303f3b1cf0e"),
             createUTXO("2a6a5d5607492467e357140426f48e75e5ab3fa5fb625b6f201cce284f0dc55e", 0, toBN(900000), "00143cbd2641a036e99579b5386b13a8c303f3b1cf0e"),
             createUTXO("b895eab0cd280d1bb07897576e2edbdd7791d8b85bb64e28a9b86952faf8fdc2", 0, toBN(900000), "00143cbd2641a036e99579b5386b13a8c303f3b1cf0e"),
@@ -374,11 +258,7 @@
 
     it("If fee status is HIGH it should use minimal transactions too if ones greater than limit are non-existent", async () => {
         const minimumUTXOValue = wClient.transactionUTXOService.minimumUTXOValue.divn(2);
-<<<<<<< HEAD
-        sinon.stub(wClient.transactionUTXOService, "filteredAndSortedMempoolUTXOs").resolves([
-=======
-        sinon.stub(wClient.blockchainAPI, "getUTXOsFromMempool").resolves([
->>>>>>> f8925e80
+        sinon.stub(wClient.transactionUTXOService, "filteredAndSortedMempoolUTXOs").resolves([
             createUTXO("ef99f95e95b18adfc44aae79722946e583677eb631a89a1b62fe0e275801a10c", 0, minimumUTXOValue, "00143cbd2641a036e99579b5386b13a8c303f3b1cf0e"),
             createUTXO("2a6a5d5607492467e357140426f48e75e5ab3fa5fb625b6f201cce284f0dc55e", 0, minimumUTXOValue, "00143cbd2641a036e99579b5386b13a8c303f3b1cf0e"),
             createUTXO("b895eab0cd280d1bb07897576e2edbdd7791d8b85bb64e28a9b86952faf8fdc2", 0, minimumUTXOValue, "00143cbd2641a036e99579b5386b13a8c303f3b1cf0e"),
@@ -391,11 +271,7 @@
 
     it("If fee status is HIGH it should use minimal transactions too if ones greater than limit are non-existent 2", async () => {
         const minimumUTXOValue = wClient.transactionUTXOService.minimumUTXOValue.divn(2);
-<<<<<<< HEAD
-        sinon.stub(wClient.transactionUTXOService, "filteredAndSortedMempoolUTXOs").resolves([
-=======
-        sinon.stub(wClient.blockchainAPI, "getUTXOsFromMempool").resolves([
->>>>>>> f8925e80
+        sinon.stub(wClient.transactionUTXOService, "filteredAndSortedMempoolUTXOs").resolves([
             createUTXO("ef99f95e95b18adfc44aae79722946e583677eb631a89a1b62fe0e275801a10c", 0, minimumUTXOValue, "00143cbd2641a036e99579b5386b13a8c303f3b1cf0e"),
             createUTXO("2a6a5d5607492467e357140426f48e75e5ab3fa5fb625b6f201cce284f0dc55e", 0, minimumUTXOValue, "00143cbd2641a036e99579b5386b13a8c303f3b1cf0e"),
             createUTXO("b895eab0cd280d1bb07897576e2edbdd7791d8b85bb64e28a9b86952faf8fdc2", 0, minimumUTXOValue.muln(1.5), "00143cbd2641a036e99579b5386b13a8c303f3b1cf0e"),
@@ -414,20 +290,14 @@
             createUTXO("0b24228b83a64803ccf00f9878d56a0306c4b76f17c4b5bdc1cd35358e04feb5", 0, minimumUTXOValue.divn(2), "00143cbd2641a036e99579b5386b13a8c303f3b1cf0e"),
             createUTXO("b8aac7ed190bf30610cd904e533eadabfee824054eb14a1e3a56cf1965b495d5", 0, minimumUTXOValue.divn(2), "00143cbd2641a036e99579b5386b13a8c303f3b1cf0e"),
         ];
-<<<<<<< HEAD
         sinon.stub(wClient.transactionUTXOService, "filteredAndSortedMempoolUTXOs").resolves(utxos);
         sinon.stub(utxoUtils, "getAccountBalance").resolves(new BN(8000));
-=======
-        sinon.stub(wClient.blockchainAPI, "getUTXOsFromMempool").resolves(utxos);
-        sinon.stub(wClient, "getAccountBalance").resolves(new BN(8000));
->>>>>>> f8925e80
 
         sinon.stub(wClient.transactionFeeService, "getCurrentFeeStatus").resolves(FeeStatus.HIGH);
         const [, trUTXOs] = await wClient.transactionService.preparePaymentTransaction(0, fundedAddress, targetAddress, minimumUTXOValue.muln(3));
         expect(trUTXOs.filter(t => t.value.lte(minimumUTXOValue)).length).to.be.eq(0);
     });
 });
-
 
 const utxoList = [
     createUTXO("ef99f95e95b18adfc44aae79722946e583677eb631a89a1b62fe0e275801a10c", 0, toBN(10020), "00143cbd2641a036e99579b5386b13a8c303f3b1cf0e"),
