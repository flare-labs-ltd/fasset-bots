import { BTC, SpentHeightEnum, TransactionStatus, UTXOEntity } from "../../src";
import { BitcoinWalletConfig, ICreateWalletResponse } from "../../src/interfaces/IWalletTransaction";
import chaiAsPromised from "chai-as-promised";
import { assert, expect, use } from "chai";
import { toBN, toBNExp } from "../../src/utils/bnutils";
import { getCurrentTimestampInSeconds, sleepMs } from "../../src/utils/utils";
import { initializeTestMikroORM, ORM } from "../test-orm/mikro-orm.config";
import { UnprotectedDBWalletKeys } from "../test-orm/UnprotectedDBWalletKey";
import {
    addConsoleTransportForTests,
    calculateNewFeeForTx,
    loop,
    resetMonitoringOnForceExit,
    waitForTxToFinishWithStatus,
} from "../test-util/common_utils";
import { logger } from "../../src/utils/logger";
import BN from "bn.js";
import { BTC_DOGE_DEC_PLACES, BTC_DUST_AMOUNT, ChainType } from "../../src/utils/constants";
import * as dbutils from "../../src/db/dbutils";
import {
    correctUTXOInconsistenciesAndFillFromMempool,
    fetchTransactionEntityById,
    fetchUTXOsByTxId,
} from "../../src/db/dbutils";
import { DriverException } from "@mikro-orm/core";
import * as utxoUtils from "../../src/chain-clients/utxo/UTXOUtils";
import { getCore } from "../../src/chain-clients/utxo/UTXOUtils";
import { ServiceRepository } from "../../src/ServiceRepository";
import { TransactionService } from "../../src/chain-clients/utxo/TransactionService";
<<<<<<< HEAD
import { UTXOBlockchainAPI } from "../../src/blockchain-apis/UTXOBlockchainAPI";
=======
>>>>>>> a70bc627
import {
    clearUTXOs,
    createAndPersistTransactionEntity,
    createAndPersistUTXOEntity,
    createTransactionEntity, createTransactionOutputEntity,
    setMonitoringStatus,
    setWalletStatusInDB,
} from "../test-util/entity_utils";
import { TransactionUTXOService } from "../../src/chain-clients/utxo/TransactionUTXOService";
<<<<<<< HEAD
import sinon from "sinon";
=======
import { TransactionOutputEntity } from "../../src/entity/transactionOutput";
import { UTXOBlockchainAPI } from "../../src/blockchain-apis/UTXOBlockchainAPI";
>>>>>>> a70bc627

use(chaiAsPromised);
// bitcoin test network with fundedAddress "mvvwChA3SRa5X8CuyvdT4sAcYNvN5FxzGE" at
// https://live.blockcypher.com/btc-testnet/address/mvvwChA3SRa5X8CuyvdT4sAcYNvN5FxzGE/

const BTCMccConnectionTestInitial = {
    urls: [process.env.BTC_URL ?? ""],
    inTestnet: true,
};
let BTCMccConnectionTest: BitcoinWalletConfig;

const fundedMnemonic = "theme damage online elite clown fork gloom alpha scorpion welcome ladder camp rotate cheap gift stone fog oval soda deputy game jealous relax muscle";
const fundedAddress = "tb1qyghw9dla9vl0kutujnajvl6eyj0q2nmnlnx3j0";
const targetMnemonic = "forget fine shop cage build else tree hurry upon sure diary multiply despair skirt hill mango hurdle first screen skirt kind fresh scene prize";
const targetAddress = "tb1q8j7jvsdqxm5e27d48p4382xrq0emrncwfr35k4";

//old funded - still have some funds
//mzM88w7CdxrFyzE8RKZmDmgYQgT5YPdA6S
//cNcsDiLQrYLi8rBERf9XPEQqVPHA7mUXHKWaTrvJVCTaNa68ZDqF
//old target - still have some funds
//a: mwLGdsLWvvGFapcFsx8mwxBUHfsmTecXe2
//pk: cTceSr6rvmAoQAXq617sk4smnzNUvAqkZdnfatfsjbSixBcJqDcY

//funded
// xpub:  vpub5ZQX8V9N9iEqpgfZo42p6eRSA1px1h1cWGvsLjbMbvXE6ymgKCtqq3oZs8dWp2F85pw23QYY8YWqTb1BpCq7G4FQXcSeDv8kFeBiqD7LCvo
// first change address: tb1q9szxd7rnvkkspxp0sl8mha5jk38q9t3rlc2wjx
// first change address private key: cQpQrPr1yrdPLdom5dkxjJgh8bsKp284tPFa2znRs9RTB1VkzQyq
//target
// xpub:  vpub5ZXcEAAqkR4Lg3CBfdYC1fUHkrdRfzxCbRg6tpvERsLB1HpH1KCRcTzQ9TcaLymXpYQmAtyccAcXc1z6UpVNMgcHSuZmmS1YzpvYRHWqd3X
// first change address: tb1q38w40nmt5chk4a60mrh502h7m3l5w6pxpxvr0c
// first change address private key: cTyRVJd6AUUshTBS7DcxfemJh6zeb3iCEJCWYtBsTHizybuHFt6r

const amountToSendSatoshi = toBN(100020);
const feeInSatoshi = toBN(12000);
const maxFeeInSatoshi = toBN(1100);
const note = "10000000000000000000000000000000000000000beefbeaddeafdeaddeedcac";

let wClient: BTC;
let fundedWallet: ICreateWalletResponse;
let testOrm: ORM;

describe("Bitcoin wallet tests", () => {
    let removeConsoleLogging: () => void;

    before(async () => {
        removeConsoleLogging = addConsoleTransportForTests(logger);

        testOrm = await initializeTestMikroORM();
        const unprotectedDBWalletKeys = new UnprotectedDBWalletKeys(testOrm.em);
        BTCMccConnectionTest = {
            ...BTCMccConnectionTestInitial,
            em: testOrm.em,
            walletKeys: unprotectedDBWalletKeys,
            enoughConfirmations: 2
        };
        wClient = BTC.initialize(BTCMccConnectionTest);
        void wClient.startMonitoringTransactionProgress();
        await sleepMs(2000);
        resetMonitoringOnForceExit(wClient);

        fundedWallet = wClient.createWalletFromMnemonic(fundedMnemonic);
        await wClient.walletKeys.addKey(fundedWallet.address, fundedWallet.privateKey);
    });

    after(async () => {
        await wClient.stopMonitoring();
        try {
            await loop(100, 2000, null, async () => {
                if (!wClient.isMonitoring) return true;
            });
        } catch (e) {
            await setMonitoringStatus(wClient.rootEm, wClient.chainType, 0);
        }
        removeConsoleLogging();
    });

    afterEach(async () => {
        sinon.restore();
    });

    it("Monitoring should be running", async () => {
        const monitoring = await wClient.isMonitoring();
        expect(monitoring).to.be.true;
    });

    it("Should create transaction with custom fee", async () => {
        const feeToUse = feeInSatoshi.muln(4);
        const txId = await wClient.createPaymentTransaction(fundedAddress, targetAddress, amountToSendSatoshi, feeToUse);
        expect(txId).greaterThan(0);
<<<<<<< HEAD
        const [txEnt, ] = await waitForTxToFinishWithStatus(2, 60, wClient.rootEm, TransactionStatus.TX_SUBMITTED, txId);
=======
        const [txEnt, ] = await waitForTxToFinishWithStatus(2, 1 * 120, wClient.rootEm, TransactionStatus.TX_SUBMITTED, txId);
>>>>>>> a70bc627
        const info = await wClient.getTransactionInfo(txId);
        expect(info.transactionHash).to.eq(txEnt.transactionHash);
        expect((txEnt.fee!).eq(feeToUse)).to.be.true;
    });

    it("Should not create transaction: fee > maxFee", async () => {
        const txId = await wClient.createPaymentTransaction(fundedAddress, targetAddress, amountToSendSatoshi, feeInSatoshi, note, maxFeeInSatoshi);
        expect(txId).greaterThan(0);
        const [txEnt, ] = await waitForTxToFinishWithStatus(2, 2 * 60, wClient.rootEm, TransactionStatus.TX_FAILED, txId);
        expect((txEnt.fee!).eq(feeInSatoshi)).to.be.true;
        expect((txEnt.maxFee!).eq(maxFeeInSatoshi)).to.be.true;
    });

    it("Should receive fee", async () => {
        const fee = await wClient.getCurrentTransactionFee({
            source: fundedAddress,
            amount: amountToSendSatoshi,
            destination: targetAddress
        });
        expect(fee.gtn(0)).to.be.true;
    });

    it("Should get fee for delete account", async () => {
<<<<<<< HEAD
        const utxosFromMempool = await wClient.blockchainAPI.getUTXOsFromMempool(fundedAddress);
        await correctUTXOInconsistenciesAndFillFromMempool(wClient.rootEm, fundedAddress, utxosFromMempool);
        await wClient.transactionUTXOService.handleMissingUTXOScripts(utxosFromMempool);

=======
        fundedWallet = wClient.createWalletFromMnemonic(fundedMnemonic);
        const utxosFromMempool = await wClient.blockchainAPI.getUTXOsFromMempool(fundedAddress);
        await correctUTXOInconsistenciesAndFillFromMempool(wClient.rootEm, fundedWallet.address, utxosFromMempool);
>>>>>>> a70bc627
        const [transaction,] = await ServiceRepository.get(wClient.chainType, TransactionService).preparePaymentTransaction(0, fundedWallet.address, targetAddress, null, undefined);
        const fee = transaction.getFee();
        expect(fee).to.be.gt(0);
    });

    it("Should get account balance", async () => {
        const accountBalance = await wClient.getAccountBalance(fundedWallet.address);
        expect(accountBalance.gt(new BN(0))).to.be.true;
    });

    it("Transaction with executeUntilBlock before current block height should fail", async () => {
        const currentBlock = await wClient.blockchainAPI.getCurrentBlockHeight();
        const id = await wClient.createPaymentTransaction(fundedAddress, targetAddress, amountToSendSatoshi, feeInSatoshi, undefined, feeInSatoshi, currentBlock - wClient.executionBlockOffset);
        expect(id).to.be.gt(0);

        const [txEnt] = await waitForTxToFinishWithStatus(2, 40, wClient.rootEm, TransactionStatus.TX_FAILED, id);
        expect(txEnt.status).to.equal(TransactionStatus.TX_FAILED);
    });

    it("Should submit TX_PREPARED that are in DB", async () => {
        const currentBlock = await wClient.blockchainAPI.getCurrentBlockHeight();
        const executeUntilBlock = currentBlock + wClient.blockOffset;
        const txEnt = await createAndPersistTransactionEntity(wClient.rootEm, ChainType.testBTC, fundedWallet.address, targetAddress, amountToSendSatoshi, feeInSatoshi, note, undefined, executeUntilBlock);
        const [transaction] = await ServiceRepository.get(wClient.chainType, TransactionService).preparePaymentTransaction(txEnt.id, txEnt.source, txEnt.destination, txEnt.amount ?? null, txEnt.fee, note);
        txEnt.raw = JSON.stringify(transaction);
        txEnt.status = TransactionStatus.TX_PREPARED;
        await wClient.rootEm.flush();
        const [tx] = await waitForTxToFinishWithStatus(2, 15 * 60, wClient.rootEm, TransactionStatus.TX_SUBMITTED, txEnt.id);
        expect(tx.status).to.equal(TransactionStatus.TX_SUBMITTED);
    });

    it("Should handle empty UTXO list in DB", async () => {
        await clearUTXOs(wClient.rootEm);
        const note = "10000000000000000000000000000000000000000beefbeaddeafdeaddeedcab";
        const id = await wClient.createPaymentTransaction(fundedAddress, targetAddress, amountToSendSatoshi, feeInSatoshi, note, undefined);
        expect(id).to.be.gt(0);
        await waitForTxToFinishWithStatus(2, 5 * 60, wClient.rootEm, TransactionStatus.TX_SUBMITTED, id);
    });

    it("Balance should change after transaction", async () => {
        const sourceBalanceStart = await wClient.getAccountBalance(fundedWallet.address);
        const targetBalanceStart = await wClient.getAccountBalance(targetAddress);
        const id = await wClient.createPaymentTransaction(fundedAddress, targetAddress, amountToSendSatoshi);
        expect(id).to.be.gt(0);
        await waitForTxToFinishWithStatus(2, 15 * 60, wClient.rootEm, TransactionStatus.TX_SUCCESS, id);
        const sourceBalanceEnd = await wClient.getAccountBalance(fundedWallet.address);
        const targetBalanceEnd = await wClient.getAccountBalance(targetAddress);
        expect(sourceBalanceEnd.lt(sourceBalanceStart)).to.be.true;
        expect(targetBalanceEnd.gt(targetBalanceStart)).to.be.true;
    });

    it("Transaction with execute until timestamp too low should fail", async () => {
        const offset = wClient.executionBlockOffset * utxoUtils.getDefaultBlockTimeInSeconds(wClient.chainType)
        const id = await wClient.createPaymentTransaction(fundedAddress, targetAddress, amountToSendSatoshi, feeInSatoshi, undefined, undefined, undefined, toBN(getCurrentTimestampInSeconds() - offset));
        expect(id).to.be.gt(0);
        await waitForTxToFinishWithStatus(2, 30, wClient.rootEm, TransactionStatus.TX_FAILED, id);
    });

    it("Transaction with execute until timestamp too low should fail 2", async () => {
        const currentBlock = await wClient.blockchainAPI.getCurrentBlockHeight();
        const id = await wClient.createPaymentTransaction(fundedAddress, targetAddress, amountToSendSatoshi, feeInSatoshi, undefined, undefined, currentBlock, toBN(20240830203804));
        expect(id).to.be.gt(0);
        await waitForTxToFinishWithStatus(2, 30, wClient.rootEm, TransactionStatus.TX_FAILED, id);
    });

    it.skip("Already spent UTXOs with wrong status should get a new status - consistency checker", async () => {
        const id = await wClient.createPaymentTransaction(fundedAddress, targetAddress, amountToSendSatoshi, undefined, note, undefined);
        expect(id).to.be.gt(0);
        await waitForTxToFinishWithStatus(2, 15 * 60, wClient.rootEm, TransactionStatus.TX_SUCCESS, id);
        let utxoEnt;
        do {
            utxoEnt = await wClient.rootEm.findOne(UTXOEntity, { spentHeight: SpentHeightEnum.SPENT });
            await sleepMs(500);
        } while (!utxoEnt);
        utxoEnt.spentHeight = SpentHeightEnum.UNSPENT;
        await wClient.rootEm.persistAndFlush(utxoEnt);

        const id2 = await wClient.createPaymentTransaction(fundedAddress, targetAddress, amountToSendSatoshi, undefined, note, undefined);
        expect(id2).to.be.gt(0);
        utxoEnt = await wClient.rootEm.findOne(UTXOEntity, { spentHeight: SpentHeightEnum.SPENT });
        assert(utxoEnt !== null);
        assert(utxoEnt.spentHeight === SpentHeightEnum.SPENT);
    });

    it("Test blockchain API connection down", async () => {
        const id = await wClient.createPaymentTransaction(fundedAddress, targetAddress, amountToSendSatoshi, undefined, note, undefined);
        expect(id).to.be.gt(0);

<<<<<<< HEAD
        const interceptorId = wClient.blockchainAPI.clients[process.env.BTC_URL!].interceptors.request.use(
=======
        const interceptorId = wClient.blockchainAPI.clients[0].interceptors.request.use(
>>>>>>> a70bc627
            config => Promise.reject(`Down`),
        );
        await sleepMs(5000);
        console.info("API connection up");
<<<<<<< HEAD
        wClient.blockchainAPI.clients[process.env.BTC_URL!].interceptors.request.eject(interceptorId);
=======
        wClient.blockchainAPI.clients[0].interceptors.request.eject(interceptorId);
>>>>>>> a70bc627
        await waitForTxToFinishWithStatus(2, 15 * 60, wClient.rootEm, TransactionStatus.TX_SUBMITTED, id);
    });

    it("If getCurrentFeeRate is down the fee should be the default one", async () => {
        sinon.stub(wClient.feeService, "getLatestFeeStats").rejects(new Error("No fee stats"));
        sinon.stub(wClient.blockchainAPI, "getCurrentFeeRate").rejects(new Error("No fee"));

        const id = await wClient.createPaymentTransaction(fundedAddress, targetAddress, amountToSendSatoshi, undefined, note, undefined);
        expect(id).to.be.gt(0);
        await waitForTxToFinishWithStatus(0.1, 5 * 60, wClient.rootEm, TransactionStatus.TX_SUBMITTED, id);

        const [dbFee, calculatedFee] = await calculateNewFeeForTx(id, utxoUtils.getDefaultFeePerKB(ChainType.testBTC), getCore(wClient.chainType), wClient.rootEm);
        expect(dbFee?.toNumber()).to.be.equal(calculatedFee);
        sinon.restore();
    });

    it("If fee service is down the getCurrentFeeRate should be used", async () => {
        sinon.stub(wClient.feeService, "getLatestFeeStats").rejects(new Error("No fee stats"));

        const fee = 0.005;
        const feeRateInSatoshi = toBNExp(fee, BTC_DOGE_DEC_PLACES).muln(wClient.feeIncrease);

        sinon.stub(ServiceRepository.get(wClient.chainType, UTXOBlockchainAPI), "getCurrentFeeRate").resolves(fee);

        const id = await wClient.createPaymentTransaction(fundedAddress, targetAddress, amountToSendSatoshi, undefined, note, undefined);
        expect(id).to.be.gt(0);

        await waitForTxToFinishWithStatus(2, 5 * 60, wClient.rootEm, TransactionStatus.TX_SUBMITTED, id);
        const [dbFee, calculatedFee] = await calculateNewFeeForTx(id, feeRateInSatoshi, getCore(wClient.chainType), wClient.rootEm);
        expect(dbFee?.toNumber()).to.be.equal(calculatedFee);

        sinon.restore();
    });

    it("If monitoring restarts wallet should run normally", async () => {
        const N = 2;
        await sleepMs(2000);
        await wClient.stopMonitoring();
        const isMonitoring = await wClient.isMonitoring();
        expect(isMonitoring).to.be.false;

        const initialTxIds = [];
        for (let i = 0; i < N; i++) {
            initialTxIds.push(await wClient.createPaymentTransaction(fundedAddress, targetAddress, amountToSendSatoshi.addn(i)));
        }
        await sleepMs(2000);
        void wClient.startMonitoringTransactionProgress();
        for (let i = 0; i < N; i++) {
            await waitForTxToFinishWithStatus(2, 5 * 60, wClient.rootEm, TransactionStatus.TX_SUBMITTED, initialTxIds[i]);
        }
    });

    it("'updateTransactionEntity' is down", async () => {
        const id = await wClient.createPaymentTransaction(fundedAddress, targetAddress, amountToSendSatoshi);

        await waitForTxToFinishWithStatus(0.01, 5 * 60, wClient.rootEm, TransactionStatus.TX_PREPARED, id);
        sinon.stub(dbutils, "updateTransactionEntity").throws(new DriverException(new Error("DB down")));

        await sleepMs(10000);
        sinon.restore();

        await waitForTxToFinishWithStatus(0.001, 5 * 60, wClient.rootEm, TransactionStatus.TX_SUBMITTED, id);
    });

    it("Should submit and replace transaction", async () => {
        const txId = await wClient.createPaymentTransaction(fundedAddress, targetAddress, amountToSendSatoshi);
        expect(txId).greaterThan(0);
        await waitForTxToFinishWithStatus(2, 15 * 60, wClient.rootEm, TransactionStatus.TX_SUBMITTED, txId);
        const blockHeight = await ServiceRepository.get(wClient.chainType, UTXOBlockchainAPI).getCurrentBlockHeight();
        await wClient.tryToReplaceByFee(txId, blockHeight);
        await waitForTxToFinishWithStatus(2, 15 * 60, wClient.rootEm, TransactionStatus.TX_REPLACED, txId);
        const txEnt = await dbutils.fetchTransactionEntityById(wClient.rootEm, txId);
        await waitForTxToFinishWithStatus(2, 15 * 60, wClient.rootEm, TransactionStatus.TX_SUBMITTED, txEnt.replaced_by!.id);
    });

    it("Should check monitoring already running and restart it", async () => {
        expect(await wClient.isMonitoring()).to.be.true;
        void wClient.startMonitoringTransactionProgress();
        expect(await wClient.isMonitoring()).to.be.true;
        await wClient.stopMonitoring();
        expect(await wClient.isMonitoring()).to.be.false;
        void wClient.startMonitoringTransactionProgress();
        await sleepMs(2000);
        expect(await wClient.isMonitoring()).to.be.true;
     });

<<<<<<< HEAD
=======
    it.skip("Monitoring into infinity", async () => {
        while (true) {
            await sleepMs(2000);
        }
    });

    it.skip("Should prepare and execute transaction", async () => {// Needed only to transfer funds
        const source = "";
        const privateKey = "";
        await wClient.walletKeys.addKey(source, privateKey);
        const target = "";
        const amountToSendInSats = toBNExp(1, BTC_DOGE_DEC_PLACES);
        const id = await wClient.createPaymentTransaction(source, target, amountToSendInSats);
        expect(id).to.be.gt(0);
        await waitForTxToFinishWithStatus(2, 15 * 60, wClient.rootEm, TransactionStatus.TX_SUCCESS, id);
    });

>>>>>>> a70bc627
    it("Account that is being deleted should not accept new transactions", async () => {
        const wallet = wClient.createWallet();
        await wClient.walletKeys.addKey(wallet.address, wallet.privateKey);
        await setWalletStatusInDB(wClient.rootEm, wallet.address, true);

        expect(wClient.createPaymentTransaction(wallet.address, targetAddress, amountToSendSatoshi))
            .to.eventually.be.rejectedWith(`Cannot receive requests. ${wallet.address} is deleting`);
        expect(ServiceRepository.get(wClient.chainType, TransactionService).createPaymentTransaction(wClient.chainType, wallet.address, targetAddress, amountToSendSatoshi))
            .to.eventually.be.rejectedWith(`Cannot receive requests. ${wallet.address} is deleting`);

        expect(wClient.createDeleteAccountTransaction(wallet.address, targetAddress))
            .to.eventually.be.rejectedWith(`Cannot receive requests. ${wallet.address} is deleting`);
        expect(ServiceRepository.get(wClient.chainType, TransactionService).createDeleteAccountTransaction(wClient.chainType, wallet.address, targetAddress, amountToSendSatoshi))
            .to.eventually.be.rejectedWith(`Cannot receive requests. ${wallet.address} is deleting`);

        await setWalletStatusInDB(wClient.rootEm, wallet.address, false);
    });

    it("Account without private key shouldn't be able to create transaction", async () => {
        const wallet = wClient.createWallet();
        expect(wClient.createPaymentTransaction(wallet.address, targetAddress, amountToSendSatoshi)).to.eventually.be.rejectedWith(`Cannot prepare transaction ${wallet.address}. Missing private key.`);
        expect(wClient.createDeleteAccountTransaction(wallet.address, targetAddress)).to.eventually.be.rejectedWith(`Cannot prepare transaction ${wallet.address}. Missing private key.`);
    });

    it("If private key for fee wallet is missing transaction shouldn't be created", async () => {
        const wallet = wClient.createWallet();
        expect(
            wClient.createPaymentTransaction(fundedAddress, targetAddress, amountToSendSatoshi, undefined, undefined, undefined, undefined, undefined, wallet.address)
        ).to.eventually.be.rejectedWith(`Cannot prepare transaction ${fundedAddress}. Missing private key for fee wallet.`);
    });

    it("Paying fees from another wallet", async () => {
        //old target - still have some funds
        //a: mwLGdsLWvvGFapcFsx8mwxBUHfsmTecXe2
        //pk: cTceSr6rvmAoQAXq617sk4smnzNUvAqkZdnfatfsjbSixBcJqDcY

        const feeSourceAddress = "mwLGdsLWvvGFapcFsx8mwxBUHfsmTecXe2";
        const feeSourcePk = "cTceSr6rvmAoQAXq617sk4smnzNUvAqkZdnfatfsjbSixBcJqDcY";
        await wClient.walletKeys.addKey(feeSourceAddress, feeSourcePk);

        // Refill the fee wallet, so that it doesn't get empty
        const fundTxId = await wClient.createPaymentTransaction(fundedAddress, feeSourceAddress, amountToSendSatoshi, feeInSatoshi);
        await waitForTxToFinishWithStatus(2, 5 * 60, wClient.rootEm, TransactionStatus.TX_SUBMITTED, fundTxId);

        const id = await wClient.createPaymentTransaction(fundedAddress, targetAddress, amountToSendSatoshi, feeInSatoshi, undefined, undefined, undefined, undefined, feeSourceAddress);
        await waitForTxToFinishWithStatus(2, 5 * 60, wClient.rootEm, TransactionStatus.TX_SUBMITTED, id);

        const txEnt = await fetchTransactionEntityById(wClient.rootEm, id);
        expect(txEnt.utxos.getItems().map(t => t.source)).to.include.members([fundedAddress, feeSourceAddress]);
    });

    it("Should submit and replace transaction with 2 wallets", async () => {
        //old target - still have some funds
        //a: mwLGdsLWvvGFapcFsx8mwxBUHfsmTecXe2
        //pk: cTceSr6rvmAoQAXq617sk4smnzNUvAqkZdnfatfsjbSixBcJqDcY

        const feeSourceAddress = "mwLGdsLWvvGFapcFsx8mwxBUHfsmTecXe2";
        const feeSourcePk = "cTceSr6rvmAoQAXq617sk4smnzNUvAqkZdnfatfsjbSixBcJqDcY";
        await wClient.walletKeys.addKey(feeSourceAddress, feeSourcePk);

        // Refill the fee wallet, so that it doesn't get empty
        const fundTxId = await wClient.createPaymentTransaction(fundedAddress, feeSourceAddress, amountToSendSatoshi, feeInSatoshi);
        await waitForTxToFinishWithStatus(2, 5 * 60, wClient.rootEm, TransactionStatus.TX_SUBMITTED, fundTxId);

        const txId = await wClient.createPaymentTransaction(fundedAddress, targetAddress, amountToSendSatoshi, undefined, note, undefined, undefined, undefined, feeSourceAddress);
        await waitForTxToFinishWithStatus(2, 15 * 60, wClient.rootEm, TransactionStatus.TX_SUBMITTED, txId);

        const blockHeight = await ServiceRepository.get(wClient.chainType, UTXOBlockchainAPI).getCurrentBlockHeight();
        await wClient.tryToReplaceByFee(txId, blockHeight);
        await waitForTxToFinishWithStatus(2, 15 * 60, wClient.rootEm, TransactionStatus.TX_REPLACED, txId);

        const txEnt = await dbutils.fetchTransactionEntityById(wClient.rootEm, txId);
        expect(txEnt.utxos.getItems().map(t => t.source)).to.include.members([fundedAddress, feeSourceAddress]);
        await waitForTxToFinishWithStatus(2, 15 * 60, wClient.rootEm, TransactionStatus.TX_SUBMITTED, txEnt.replaced_by!.id);

        const replacementTxEnt = await fetchTransactionEntityById(wClient.rootEm, txEnt.replaced_by!.id);
        expect(replacementTxEnt.utxos.getItems().map(t => t.source)).to.include.members([fundedAddress, feeSourceAddress]);
    });

    it("If transaction doesn't exist / has a wrong structure, it's list of UTXOs should be empty", async () => {
        expect((await fetchUTXOsByTxId(wClient.rootEm, -1)).length).to.be.eq(0);
        const txEnt = createTransactionEntity(fundedAddress, targetAddress, "hash");
        txEnt.raw = "asdf";
        await wClient.rootEm.persistAndFlush(txEnt);

        expect((await fetchUTXOsByTxId(wClient.rootEm, txEnt.id)).length).to.be.eq(0);
    });

    it("Should not create transaction: amount = dust amount", async () => {
        const utxosFromMempool = await wClient.blockchainAPI.getUTXOsFromMempool(fundedAddress);
        await correctUTXOInconsistenciesAndFillFromMempool(wClient.rootEm, fundedAddress, utxosFromMempool);

        await expect(ServiceRepository.get(wClient.chainType, TransactionService).preparePaymentTransaction(0, fundedAddress, targetAddress, BTC_DUST_AMOUNT)).to
            .eventually.be.rejectedWith(`Will not prepare transaction 0, for ${fundedAddress}. Amount ${BTC_DUST_AMOUNT.toString()} is less than dust ${BTC_DUST_AMOUNT.toString()}`);
    });

    it("If network is down, the monitoring should continue to operate", async () => {
        const id = await wClient.createPaymentTransaction(fundedAddress, targetAddress, amountToSendSatoshi);
        await wClient.stopMonitoring();

        const stub = sinon.stub(utxoUtils, "checkUTXONetworkStatus");
        stub.onCall(0).resolves(false);
        stub.onCall(1).resolves(false);
        stub.resolves(!!(await ServiceRepository.get(wClient.chainType, UTXOBlockchainAPI).getCurrentBlockHeight()));

        void wClient.startMonitoringTransactionProgress();
        await waitForTxToFinishWithStatus(2, 5 * 60, wClient.rootEm, TransactionStatus.TX_SUBMITTED, id);
    });

    it("If DB is down (therefore ping too) the monitoring should eventually stop", async () => {
        const id = await wClient.createPaymentTransaction(fundedAddress, targetAddress, amountToSendSatoshi);
        sinon.stub(dbutils, "updateMonitoringState").throws(new Error("Ping down"));

        await loop(500, 60 * 1000, null, async () => {
            return !(await wClient.isMonitoring());
        });
    });

    it("If transaction uses already spent UTXOs they should be removed and it's status should be set to TX_CREATED", async () => {
        await wClient.stopMonitoring();

        const tx1 = createTransactionEntity(targetAddress, fundedAddress, "ef99f95e95b18adfc44aae79722946e583677eb631a89a1b62fe0e275801a10c");
        const tx2 = createTransactionEntity(targetAddress, fundedAddress, "2a6a5d5607492467e357140426f48e75e5ab3fa5fb625b6f201cce284f0dc55e");
        const utxos = await Promise.all([
            await createAndPersistUTXOEntity(wClient.rootEm, fundedAddress, "ef99f95e95b18adfc44aae79722946e583677eb631a89a1b62fe0e275801a10c", 0, SpentHeightEnum.SPENT),
            await createAndPersistUTXOEntity(wClient.rootEm, fundedAddress, "2a6a5d5607492467e357140426f48e75e5ab3fa5fb625b6f201cce284f0dc55e", 0, SpentHeightEnum.SPENT)
        ]);

        // So that we don't need to create an actual raw transaction ...
        sinon.stub(dbutils, "fetchUTXOsByTxId").resolves(utxos);

        const initialTxEnt = createTransactionEntity(fundedAddress, targetAddress, "hash", utxos, [tx1, tx2], TransactionStatus.TX_PREPARED);
        initialTxEnt.outputs.set([createTransactionOutputEntity("asdf", 0)]);

        await wClient.rootEm.persistAndFlush([initialTxEnt, tx1, tx2]);

        const txEnt = await fetchTransactionEntityById(wClient.rootEm, initialTxEnt.id);
        expect(txEnt.status).to.be.eq(TransactionStatus.TX_PREPARED)
        expect(txEnt.utxos.getItems()).to.include.members(utxos);
        expect(txEnt.inputs.getItems().length).to.eq(utxos.length);
        expect(txEnt.outputs.getItems().length).to.eq(1);

        const usesAlreadySpent = await ServiceRepository.get(wClient.chainType, TransactionUTXOService).checkIfTxUsesAlreadySpentUTXOs(initialTxEnt.id);
        expect(usesAlreadySpent).to.be.eq(true);
        expect(txEnt.utxos.getItems()).to.be.empty;
        expect(txEnt.inputs.getItems().length).to.eq(0);
        expect(txEnt.outputs.getItems().length).to.eq(0);
        expect(txEnt.transactionHash).to.be.eq("");

    });

    /*
    UTILS
     */

    it.skip("Monitoring into infinity", async () => {
        while (true) {
            await sleepMs(2000);
        }
    });

    it.skip("Should prepare and execute transaction", async () => {// Needed only to transfer funds
        const source = "";
        const target = "";
        const amountToSendInSats = toBNExp(1, BTC_DOGE_DEC_PLACES);
        const noteToSend = "Transfer";
        const id = await wClient.createPaymentTransaction(source, target, amountToSendInSats, undefined, noteToSend);
        expect(id).to.be.gt(0);
        await waitForTxToFinishWithStatus(2, 15 * 60, wClient.rootEm, TransactionStatus.TX_SUCCESS, id);
    });

    it.skip("Send funds back to funded address", async () => {
        const targetWallet = wClient.createWalletFromMnemonic(targetMnemonic);
        await wClient.walletKeys.addKey(targetWallet.address, targetWallet.privateKey);

        const blockHeight = await wClient.blockchainAPI.getCurrentBlockHeight();
        const id = await wClient.createPaymentTransaction(targetAddress, fundedAddress, amountToSendSatoshi.muln(15), undefined, undefined, undefined, blockHeight + 100);
        await waitForTxToFinishWithStatus(2, 10 * 60, wClient.rootEm, TransactionStatus.TX_SUCCESS, id);
    });
});<|MERGE_RESOLUTION|>--- conflicted
+++ resolved
@@ -27,10 +27,6 @@
 import { getCore } from "../../src/chain-clients/utxo/UTXOUtils";
 import { ServiceRepository } from "../../src/ServiceRepository";
 import { TransactionService } from "../../src/chain-clients/utxo/TransactionService";
-<<<<<<< HEAD
-import { UTXOBlockchainAPI } from "../../src/blockchain-apis/UTXOBlockchainAPI";
-=======
->>>>>>> a70bc627
 import {
     clearUTXOs,
     createAndPersistTransactionEntity,
@@ -40,12 +36,9 @@
     setWalletStatusInDB,
 } from "../test-util/entity_utils";
 import { TransactionUTXOService } from "../../src/chain-clients/utxo/TransactionUTXOService";
-<<<<<<< HEAD
 import sinon from "sinon";
-=======
 import { TransactionOutputEntity } from "../../src/entity/transactionOutput";
 import { UTXOBlockchainAPI } from "../../src/blockchain-apis/UTXOBlockchainAPI";
->>>>>>> a70bc627
 
 use(chaiAsPromised);
 // bitcoin test network with fundedAddress "mvvwChA3SRa5X8CuyvdT4sAcYNvN5FxzGE" at
@@ -132,14 +125,10 @@
     });
 
     it("Should create transaction with custom fee", async () => {
-        const feeToUse = feeInSatoshi.muln(4);
+        const feeToUse = feeInSatoshi.muln(10);
         const txId = await wClient.createPaymentTransaction(fundedAddress, targetAddress, amountToSendSatoshi, feeToUse);
         expect(txId).greaterThan(0);
-<<<<<<< HEAD
-        const [txEnt, ] = await waitForTxToFinishWithStatus(2, 60, wClient.rootEm, TransactionStatus.TX_SUBMITTED, txId);
-=======
         const [txEnt, ] = await waitForTxToFinishWithStatus(2, 1 * 120, wClient.rootEm, TransactionStatus.TX_SUBMITTED, txId);
->>>>>>> a70bc627
         const info = await wClient.getTransactionInfo(txId);
         expect(info.transactionHash).to.eq(txEnt.transactionHash);
         expect((txEnt.fee!).eq(feeToUse)).to.be.true;
@@ -163,16 +152,9 @@
     });
 
     it("Should get fee for delete account", async () => {
-<<<<<<< HEAD
-        const utxosFromMempool = await wClient.blockchainAPI.getUTXOsFromMempool(fundedAddress);
-        await correctUTXOInconsistenciesAndFillFromMempool(wClient.rootEm, fundedAddress, utxosFromMempool);
-        await wClient.transactionUTXOService.handleMissingUTXOScripts(utxosFromMempool);
-
-=======
         fundedWallet = wClient.createWalletFromMnemonic(fundedMnemonic);
         const utxosFromMempool = await wClient.blockchainAPI.getUTXOsFromMempool(fundedAddress);
         await correctUTXOInconsistenciesAndFillFromMempool(wClient.rootEm, fundedWallet.address, utxosFromMempool);
->>>>>>> a70bc627
         const [transaction,] = await ServiceRepository.get(wClient.chainType, TransactionService).preparePaymentTransaction(0, fundedWallet.address, targetAddress, null, undefined);
         const fee = transaction.getFee();
         expect(fee).to.be.gt(0);
@@ -212,7 +194,7 @@
         await waitForTxToFinishWithStatus(2, 5 * 60, wClient.rootEm, TransactionStatus.TX_SUBMITTED, id);
     });
 
-    it("Balance should change after transaction", async () => {
+    it.skip("Balance should change after transaction", async () => {
         const sourceBalanceStart = await wClient.getAccountBalance(fundedWallet.address);
         const targetBalanceStart = await wClient.getAccountBalance(targetAddress);
         const id = await wClient.createPaymentTransaction(fundedAddress, targetAddress, amountToSendSatoshi);
@@ -261,24 +243,16 @@
         const id = await wClient.createPaymentTransaction(fundedAddress, targetAddress, amountToSendSatoshi, undefined, note, undefined);
         expect(id).to.be.gt(0);
 
-<<<<<<< HEAD
-        const interceptorId = wClient.blockchainAPI.clients[process.env.BTC_URL!].interceptors.request.use(
-=======
         const interceptorId = wClient.blockchainAPI.clients[0].interceptors.request.use(
->>>>>>> a70bc627
             config => Promise.reject(`Down`),
         );
         await sleepMs(5000);
         console.info("API connection up");
-<<<<<<< HEAD
-        wClient.blockchainAPI.clients[process.env.BTC_URL!].interceptors.request.eject(interceptorId);
-=======
         wClient.blockchainAPI.clients[0].interceptors.request.eject(interceptorId);
->>>>>>> a70bc627
         await waitForTxToFinishWithStatus(2, 15 * 60, wClient.rootEm, TransactionStatus.TX_SUBMITTED, id);
     });
 
-    it("If getCurrentFeeRate is down the fee should be the default one", async () => {
+    it.skip("If getCurrentFeeRate is down the fee should be the default one", async () => {
         sinon.stub(wClient.feeService, "getLatestFeeStats").rejects(new Error("No fee stats"));
         sinon.stub(wClient.blockchainAPI, "getCurrentFeeRate").rejects(new Error("No fee"));
 
@@ -291,7 +265,7 @@
         sinon.restore();
     });
 
-    it("If fee service is down the getCurrentFeeRate should be used", async () => {
+    it.skip("If fee service is down the getCurrentFeeRate should be used", async () => {
         sinon.stub(wClient.feeService, "getLatestFeeStats").rejects(new Error("No fee stats"));
 
         const fee = 0.005;
@@ -361,8 +335,6 @@
         expect(await wClient.isMonitoring()).to.be.true;
      });
 
-<<<<<<< HEAD
-=======
     it.skip("Monitoring into infinity", async () => {
         while (true) {
             await sleepMs(2000);
@@ -380,7 +352,6 @@
         await waitForTxToFinishWithStatus(2, 15 * 60, wClient.rootEm, TransactionStatus.TX_SUCCESS, id);
     });
 
->>>>>>> a70bc627
     it("Account that is being deleted should not accept new transactions", async () => {
         const wallet = wClient.createWallet();
         await wClient.walletKeys.addKey(wallet.address, wallet.privateKey);
