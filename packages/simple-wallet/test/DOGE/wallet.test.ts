import { SpentHeightEnum, TransactionStatus, UTXOEntity, WALLET } from "../../src";
import { DogecoinWalletConfig, FeeServiceConfig, ICreateWalletResponse } from "../../src/interfaces/IWalletTransaction";
import chaiAsPromised from "chai-as-promised";
import { assert, expect, use } from "chai";
import WAValidator from "wallet-address-validator";
import { BTC_DOGE_DEC_PLACES, ChainType, DEFAULT_FEE_INCREASE, DOGE_DUST_AMOUNT } from "../../src/utils/constants";
import { toBNExp, toNumber } from "../../src/utils/bnutils";
import rewire from "rewire";
import { initializeTestMikroORM, ORM } from "../test-orm/mikro-orm.config";
import { UnprotectedDBWalletKeys } from "../test-orm/UnprotectedDBWalletKey";
import {
    addConsoleTransportForTests,
    calculateNewFeeForTx,
    clearUTXOs,
    createTransactionEntity,
    loop,
    resetMonitoringOnForceExit,
    setMonitoringStatus,
    waitForTxToBeReplacedWithStatus,
    waitForTxToFinishWithStatus,
} from "../test_util/util";
import BN from "bn.js";
import { logger } from "../../src/utils/logger";
import { getCurrentTimestampInSeconds, getDefaultFeePerKB, sleepMs } from "../../src/utils/utils";
import { TEST_DOGE_ACCOUNTS } from "./accounts";
import * as dbutils from "../../src/db/dbutils";
import { getTransactionInfoById } from "../../src/db/dbutils";
import { DriverException } from "@mikro-orm/core";
import * as utxoUtils from "../../src/chain-clients/utxo/UTXOUtils";
import { getCore } from "../../src/chain-clients/utxo/UTXOUtils";
import { toBN } from "web3-utils";
import { BitcoreAPI } from "../../src/blockchain-apis/BitcoreAPI";
import { AxiosError } from "axios";
import { ServiceRepository } from "../../src/ServiceRepository";
import { TransactionService } from "../../src/chain-clients/utxo/TransactionService";
import { TransactionFeeService } from "../../src/chain-clients/utxo/TransactionFeeService"
import { createAxiosConfig } from "../../src/utils/axios-error-utils";
// eslint-disable-next-line @typescript-eslint/no-var-requires
const sinon = require("sinon");

use(chaiAsPromised);

const rewiredUTXOWalletImplementation = rewire("../../src/chain-clients/implementations/DogeWalletImplementation");
const rewiredUTXOWalletImplementationClass = rewiredUTXOWalletImplementation.__get__("DogeWalletImplementation");

const blockchainAPI = "blockbook";
const DOGEMccConnectionTestInitial = {
    url: process.env.BLOCKBOOK_DOGE_URL ?? "",
    username: "",
    password: "",
    inTestnet: true,
};
const feeServiceConfig: FeeServiceConfig = {
    indexerUrl: process.env.BLOCKBOOK_DOGE_URL ?? "",
    sleepTimeMs: 10000,
    numberOfBlocksInHistory: 2,
};
let DOGEMccConnectionTest: DogecoinWalletConfig;

const fundedMnemonic = "involve essay clean frequent stumble cheese elite custom athlete rack obey walk";
const fundedAddress = "noXb5PiT85PPyQ3WBMLY7BUExm9KpfV93S";
const targetMnemonic = "forum tissue lonely diamond sea invest hill bamboo hamster leaf asset column duck order sock dad beauty valid staff scan hospital pair law cable";
const targetAddress = "npJo8FieqEmB1NehU4jFFEFPsdvy8ippbm";

const fundedFirstChange = {
    xpub: "vpub5ZZjGgAiEbwK4oFTypCwvyHnE7XPFgEHB7iqUqmRrWEnQU9RKLKs6uok1zvwDvdWjmSnNgM2QnTmT477YECcxsxsdJANtdV9qmVfYc39PLS",
    addres: "np3gXRRAfJ1fbw3pnkdDR96sbmhEdFjq3v",
    privateKey: "ciCVd1m6gFJ2PTRuWjrmXK2KRBLkY8RzgCJ9pqfmqm1XT6L7pXwM",
};

const targetFirstChange = {
    xpub: "vpub5YEVpE5aqVJiEos7Z1iQgQPcdSM7nfQNB8dfdW7zDGGQrp3MUk2e5aAaCgfsyeQryUHHgxWGteYqkPfCBCpnEGAcqxaFpWAZ7ByJsvXPPzJ",
    address: "nkatKfFLa5wXbtuMHM5vN9qJ3v7UPfkBU9",
    privateKey: "cgAnaNqPmVUr3Am1VAzGX9zGEVw5AJ2FWMYw65dBGnUUJs4iTEkP",
};

const note = "10000000000000000000000000000000000000000beefbeaddeafdeaddeedcab";


const DOGE_DECIMAL_PLACES = BTC_DOGE_DEC_PLACES;
const amountToSendInSatoshi = toBNExp(1.5, DOGE_DECIMAL_PLACES);
const feeInSatoshi = toBNExp(2, DOGE_DECIMAL_PLACES);
const maxFeeInSatoshi = toBNExp(1.5, DOGE_DECIMAL_PLACES);

let wClient: WALLET.DOGE;
let fundedWallet: ICreateWalletResponse;
let targetWallet: ICreateWalletResponse;
let testOrm: ORM;

describe("Dogecoin wallet tests", () => {
    let removeConsoleLogging: () => void;

    before(async () => {
        removeConsoleLogging = addConsoleTransportForTests(logger);

        testOrm = await initializeTestMikroORM();
        const unprotectedDBWalletKeys = new UnprotectedDBWalletKeys(testOrm.em);
        DOGEMccConnectionTest = {
            ...DOGEMccConnectionTestInitial,
            api: blockchainAPI,
            em: testOrm.em,
            walletKeys: unprotectedDBWalletKeys,
            feeServiceConfig: feeServiceConfig,
            enoughConfirmations: 2,
            rateLimitOptions: {
                maxRPS: 100,
                timeoutMs: 2000,
            },
        };
        wClient = await WALLET.DOGE.initialize(DOGEMccConnectionTest);
        await wClient.feeService?.setupHistory();
        void wClient.feeService?.startMonitoringFees();
        void wClient.startMonitoringTransactionProgress();

        resetMonitoringOnForceExit(wClient);
        // addRequestTimers(wClient);

        await sleepMs(500);
    });

    after(async () => {
        await wClient.stopMonitoring();
        try {
            await loop(100, 2000, null, async () => {
                if (!wClient.isMonitoring) return true;
            });
        } catch (e) {
            await setMonitoringStatus(wClient.rootEm, wClient.chainType, 0);
        }

        removeConsoleLogging();
    });


    it("Should create account", async () => {
        const newAccount = wClient.createWallet();
        expect(newAccount.address).to.not.be.null;

        fundedWallet = wClient.createWalletFromMnemonic(fundedMnemonic);
        expect(fundedWallet.address).to.eq(fundedAddress);
        const targetWallet = wClient.createWalletFromMnemonic(targetMnemonic);
        expect(targetWallet.address).to.eq(targetAddress);

        expect(WAValidator.validate(newAccount.address, "DOGE", "testnet")).to.be.true;
        expect(WAValidator.validate(fundedWallet.address, "DOGE", "testnet")).to.be.true;
        expect(WAValidator.validate(targetWallet.address, "DOGE", "testnet")).to.be.true;

        logger.info(fundedWallet);
    });

    it("Should prepare and execute transaction", async () => {
        fundedWallet = wClient.createWalletFromMnemonic(fundedMnemonic);
        const id = await wClient.createPaymentTransaction(fundedWallet.address, fundedWallet.privateKey, targetAddress, amountToSendInSatoshi, feeInSatoshi, note, undefined);
        expect(id).to.be.gt(0);
        await waitForTxToFinishWithStatus(2, 15 * 60, wClient.rootEm, TransactionStatus.TX_SUCCESS, id);
    });

    it("Should not submit transaction: fee > maxFee", async () => {
        fundedWallet = wClient.createWalletFromMnemonic(fundedMnemonic);
        const id = await wClient.createPaymentTransaction(fundedWallet.address, fundedWallet.privateKey, targetAddress, amountToSendInSatoshi, feeInSatoshi, "Submit", maxFeeInSatoshi);
        expect(id).to.be.gt(0);

        const [txEnt] = await waitForTxToFinishWithStatus(2, 30, wClient.rootEm, TransactionStatus.TX_FAILED, id);
        expect(txEnt.maxFee!.lt(txEnt.fee!)).to.be.true;
    });

    it("Should not create transaction: amount = dust amount", async () => {
        fundedWallet = wClient.createWalletFromMnemonic(fundedMnemonic);
        await expect(ServiceRepository.get(wClient.chainType, TransactionService).preparePaymentTransaction(0, fundedWallet.address, targetAddress, DOGE_DUST_AMOUNT, feeInSatoshi, "Note")).to
            .eventually.be.rejectedWith(`Will not prepare transaction 0, for ${fundedWallet.address}. Amount ${DOGE_DUST_AMOUNT.toString()} is less than dust ${DOGE_DUST_AMOUNT.toString()}`);
    });

    it("Should receive fee", async () => {
        const fee = await wClient.getCurrentTransactionFee({
            source: fundedAddress,
            amount: amountToSendInSatoshi,
            destination: targetAddress,
        });
        expect(fee).not.to.be.null;
    });

    it("Should receive latest blockHeight", async () => {
        const index = await wClient.blockchainAPI.getCurrentBlockHeight();
        expect(index).not.to.be.null;
    });

    it.skip("Should delete account", async () => {
        const targetWallet = wClient.createWalletFromMnemonic(targetMnemonic);
        const balance = await wClient.getAccountBalance(targetWallet.address);
        // delete toDelete account
        const id = await wClient.createDeleteAccountTransaction(targetWallet.address, targetWallet.privateKey, fundedAddress, undefined, note);

        await waitForTxToFinishWithStatus(2, 15 * 60, wClient.rootEm, TransactionStatus.TX_SUCCESS, id);
        const balance2 = await wClient.getAccountBalance(targetWallet.address);
        expect(balance.gt(balance2));
    });

    it("Should get account balance", async () => {
        fundedWallet = wClient.createWalletFromMnemonic(fundedMnemonic);
        const accountBalance = await wClient.getAccountBalance(fundedWallet.address);
        expect(accountBalance.gt(new BN(0))).to.be.true;
    });

    it("Should get sub-account balances", async () => {
        const balanceMain = await wClient.getAccountBalance(fundedAddress);
        const balanceSub = await wClient.getAccountBalance(fundedFirstChange.addres);
        const balanceMainAndSub = await wClient.getAccountBalance(fundedAddress, [fundedFirstChange.addres]);

        expect(balanceSub.add(balanceMain).toNumber()).to.be.equal(balanceMainAndSub.toNumber());
    });

    it("Transaction with executeUntilBlock before current block height should fail", async () => {
        fundedWallet = wClient.createWalletFromMnemonic(fundedMnemonic);

        const currentBlock = await wClient.blockchainAPI.getCurrentBlockHeight();
        const id = await wClient.createPaymentTransaction(fundedWallet.address, fundedWallet.privateKey, targetAddress, amountToSendInSatoshi, feeInSatoshi, "Submit", feeInSatoshi, currentBlock.number - 5);
        expect(id).to.be.gt(0);

        const [txEnt] = await waitForTxToFinishWithStatus(2, 40, wClient.rootEm, TransactionStatus.TX_FAILED, id);
        expect(txEnt.status).to.equal(TransactionStatus.TX_FAILED);
    });

    it("Transaction with executeUntilBlock too low should fail (executeUntilBlock - currentBlockHeight < executionBlockOffset)", async () => {
        fundedWallet = wClient.createWalletFromMnemonic(fundedMnemonic);

        const currentBlock = await wClient.blockchainAPI.getCurrentBlockHeight();
        const id = await wClient.createPaymentTransaction(fundedWallet.address, fundedWallet.privateKey, targetAddress, amountToSendInSatoshi, feeInSatoshi, "Submit", feeInSatoshi, currentBlock.number + 1);
        expect(id).to.be.gt(0);

        const [txEnt] = await waitForTxToFinishWithStatus(2, 40, wClient.rootEm, TransactionStatus.TX_FAILED, id);
        expect(txEnt.status).to.equal(TransactionStatus.TX_FAILED);
    });

    it("Should submit TX_PREPARED that are in DB", async () => {
        fundedWallet = wClient.createWalletFromMnemonic(fundedMnemonic);

        const executeUntilBlock = (await wClient.blockchainAPI.getCurrentBlockHeight()).number + wClient.blockOffset;
<<<<<<< HEAD
        const txEnt = await createTransactionEntity(wClient.rootEm, ChainType.testDOGE, fundedWallet.address, targetAddress, amountToSendInSatoshi, feeInSatoshi, note, undefined, executeUntilBlock);
        const [transaction] = await ServiceRepository.get(TransactionService).preparePaymentTransaction(txEnt.id, txEnt.source, txEnt.destination, txEnt.amount ?? null, txEnt.fee, note);
=======
        const txEnt = createTransactionEntity(wClient.rootEm, ChainType.testDOGE, fundedWallet.address, targetAddress, amountToSendInSatoshi, feeInSatoshi, note, undefined, executeUntilBlock);
        const [transaction] = await ServiceRepository.get(wClient.chainType, TransactionService).preparePaymentTransaction(txEnt.id, txEnt.source, txEnt.destination, txEnt.amount ?? null, txEnt.fee, note);
>>>>>>> ebdae468
        txEnt.raw = JSON.stringify(transaction);
        txEnt.status = TransactionStatus.TX_PREPARED;
        await wClient.rootEm.flush();

        const [tx] = await waitForTxToFinishWithStatus(2, 15 * 60, wClient.rootEm, TransactionStatus.TX_SUCCESS, txEnt.id);
        expect(tx.status).to.equal(TransactionStatus.TX_SUCCESS);
    });

    it("Should handle TX_PENDING that are in DB", async () => {
        fundedWallet = wClient.createWalletFromMnemonic(fundedMnemonic);

        const rewired = await setupRewiredWallet();
        const fee = feeInSatoshi;
        const executeUntilBlock = (await wClient.blockchainAPI.getCurrentBlockHeight()).number + wClient.blockOffset;
<<<<<<< HEAD
        const txEnt = await createTransactionEntity(wClient.rootEm, ChainType.testDOGE, fundedWallet.address, targetAddress, amountToSendInSatoshi, fee, note, undefined, executeUntilBlock);
        const [transaction] = await ServiceRepository.get(TransactionService).preparePaymentTransaction(txEnt.id, fundedWallet.address, targetAddress, amountToSendInSatoshi, fee, note);
=======
        const txEnt = createTransactionEntity(wClient.rootEm, ChainType.testDOGE, fundedWallet.address, targetAddress, amountToSendInSatoshi, fee, note, undefined, executeUntilBlock);
        const [transaction] = await ServiceRepository.get(wClient.chainType, TransactionService).preparePaymentTransaction(txEnt.id, fundedWallet.address, targetAddress, amountToSendInSatoshi, fee, note);
>>>>>>> ebdae468
        const signed = await rewired.signTransaction(transaction, fundedWallet.privateKey);

        txEnt.raw = JSON.stringify(transaction);
        txEnt.transactionHash = signed.txHash;
        await wClient.rootEm.flush();
        await rewired.submitTransaction(signed.txBlob, txEnt.id);

        const [tx] = await waitForTxToFinishWithStatus(2, 15 * 60, wClient.rootEm, TransactionStatus.TX_SUCCESS, txEnt.id);
        expect(tx.status).to.equal(TransactionStatus.TX_SUCCESS);
    });

    it("Should handle empty UTXO list in DB", async () => {
        fundedWallet = wClient.createWalletFromMnemonic(fundedMnemonic);
        await clearUTXOs(wClient.rootEm);
        const note = "10000000000000000000000000000000000000000beefbeaddeafdeaddeedcab";
        const id = await wClient.createPaymentTransaction(fundedWallet.address, fundedWallet.privateKey, targetAddress, amountToSendInSatoshi, feeInSatoshi, note, undefined);
        expect(id).to.be.gt(0);

        await waitForTxToFinishWithStatus(2, 15 * 60, wClient.rootEm, TransactionStatus.TX_SUCCESS, id);
    });

    it("Balance should change after transaction", async () => {
        fundedWallet = wClient.createWalletFromMnemonic(fundedMnemonic);

        const sourceBalanceStart = await wClient.getAccountBalance(fundedWallet.address);
        const targetBalanceStart = await wClient.getAccountBalance(targetAddress);

        const id = await wClient.createPaymentTransaction(fundedWallet.address, fundedWallet.privateKey, targetAddress, amountToSendInSatoshi, feeInSatoshi, note, undefined);
        expect(id).to.be.gt(0);
        await waitForTxToFinishWithStatus(2, 15 * 60, wClient.rootEm, TransactionStatus.TX_SUCCESS, id);

        const sourceBalanceEnd = await wClient.getAccountBalance(fundedWallet.address);
        const targetBalanceEnd = await wClient.getAccountBalance(targetAddress);

        expect(sourceBalanceEnd.add(feeInSatoshi).add(amountToSendInSatoshi).toNumber()).to.equal(sourceBalanceStart.toNumber());
        expect(targetBalanceStart.add(amountToSendInSatoshi).toNumber()).to.be.equal(targetBalanceEnd.toNumber());
    });

    it("Transaction with execute until timestamp too low should fail", async () => {
        fundedWallet = wClient.createWalletFromMnemonic(fundedMnemonic);

        const id = await wClient.createPaymentTransaction(fundedWallet.address, fundedWallet.privateKey, targetAddress, amountToSendInSatoshi, feeInSatoshi.divn(2), "Submit", undefined, undefined, toBN(getCurrentTimestampInSeconds() - 24 * 60 * 60));
        expect(id).to.be.gt(0);

        await waitForTxToFinishWithStatus(2, 30, wClient.rootEm, TransactionStatus.TX_FAILED, id);
    });

    it("Transaction with a too low fee should be updated with a higher fee", async () => {
        fundedWallet = wClient.createWalletFromMnemonic(fundedMnemonic);

        const startFee = toBNExp(0.0000000000001, 0);
        const id = await wClient.createPaymentTransaction(fundedWallet.address, fundedWallet.privateKey, targetAddress, amountToSendInSatoshi, startFee, note, undefined);
        expect(id).to.be.gt(0);
        const [txEnt] = await waitForTxToFinishWithStatus(2, 15 * 60, wClient.rootEm, TransactionStatus.TX_SUCCESS, id);
        expect(txEnt.fee?.toNumber()).to.be.gt(startFee.toNumber());
    });

    it("Already spent UTXOs with wrong status should get a new status - consistency checker", async () => {
        fundedWallet = wClient.createWalletFromMnemonic(fundedMnemonic);

        const id = await wClient.createPaymentTransaction(fundedWallet.address, fundedWallet.privateKey, targetAddress, amountToSendInSatoshi, undefined, note, undefined);
        expect(id).to.be.gt(0);
        await waitForTxToFinishWithStatus(2, 15 * 60, wClient.rootEm, TransactionStatus.TX_SUCCESS, id);

        let utxoEnt;
        do {
            utxoEnt = await wClient.rootEm.findOne(UTXOEntity, { spentHeight: SpentHeightEnum.SPENT });
            await sleepMs(500);
        } while (!utxoEnt);

        utxoEnt.spentHeight = SpentHeightEnum.UNSPENT;
        await wClient.rootEm.persistAndFlush(utxoEnt);

        const id2 = await wClient.createPaymentTransaction(fundedWallet.address, fundedWallet.privateKey, targetAddress, amountToSendInSatoshi, undefined, note, undefined);
        expect(id2).to.be.gt(0);

        utxoEnt = await wClient.rootEm.findOne(UTXOEntity, { spentHeight: SpentHeightEnum.SPENT });
        assert(utxoEnt !== null);
        assert(utxoEnt.spentHeight === SpentHeightEnum.SPENT);
    });

    it("Test blockchain API connection down", async () => {
        fundedWallet = wClient.createWalletFromMnemonic(fundedMnemonic);

        const id = await wClient.createPaymentTransaction(fundedWallet.address, fundedWallet.privateKey, targetAddress, amountToSendInSatoshi, undefined, note, undefined);
        expect(id).to.be.gt(0);

        const interceptorId = wClient.blockchainAPI.client.interceptors.request.use(
            config => Promise.reject(`Down`),
        );
        await sleepMs(5000);
        console.info("API connection up");
        wClient.blockchainAPI.client.interceptors.request.eject(interceptorId);
        await waitForTxToFinishWithStatus(2, 15 * 60, wClient.rootEm, TransactionStatus.TX_SUCCESS, id);
    });

    it("If getCurrentFeeRate is down the fee should be the default one", async () => {
        fundedWallet = wClient.createWalletFromMnemonic(fundedMnemonic);

        wClient.feeService = undefined;
        const interceptorId = wClient.blockchainAPI.client.interceptors.request.use(
            config => {
                if (config.url?.includes("fee")) {
                    return Promise.reject("Down");
                }
                return config;
            },
        );

        const id = await wClient.createPaymentTransaction(fundedWallet.address, fundedWallet.privateKey, targetAddress, amountToSendInSatoshi, undefined, note, undefined);
        expect(id).to.be.gt(0);
        await waitForTxToFinishWithStatus(0.1, 15 * 60, wClient.rootEm, TransactionStatus.TX_SUBMITTED, id);

        const [dbFee, calculatedFee] = await calculateNewFeeForTx(id, getDefaultFeePerKB(ChainType.testDOGE), getCore((await setupRewiredWallet()).chainType), wClient.rootEm);
        expect(dbFee?.toNumber()).to.be.equal(calculatedFee);

        wClient.blockchainAPI.client.interceptors.request.eject(interceptorId);
        console.info();
    });

    it("If fee service is down the getCurrentFeeRate should be used", async () => {
        fundedWallet = wClient.createWalletFromMnemonic(fundedMnemonic);

        const fee = "0.1";
        const feeRateInSatoshi = toBNExp(fee, BTC_DOGE_DEC_PLACES).muln(wClient.feeIncrease ?? DEFAULT_FEE_INCREASE);

        const interceptorId = wClient.blockchainAPI.client.interceptors.response.use(
            response => {
                if (response.config.url?.includes("fee")) {
                    const value = {
                        ...response,
                        data: {
                            result: fee,
                            feeRate: fee,
                        },
                        status: 200, statusText: "OK", headers: {}, config: response.config,
                    };
                    return Promise.resolve(value);
                }
                return response;
            },
        );
        const id = await wClient.createPaymentTransaction(fundedWallet.address, fundedWallet.privateKey, targetAddress, amountToSendInSatoshi, undefined, note, undefined);
        expect(id).to.be.gt(0);

        await waitForTxToFinishWithStatus(2, 15 * 60, wClient.rootEm, TransactionStatus.TX_SUCCESS, id);
        const [dbFee, calculatedFee] = await calculateNewFeeForTx(id, feeRateInSatoshi, getCore((await setupRewiredWallet()).chainType), wClient.rootEm);
        expect(dbFee?.toNumber()).to.be.equal(calculatedFee);

        wClient.blockchainAPI.client.interceptors.request.eject(interceptorId);
    });

    it("If monitoring restarts wallet should run normally", async () => {
        fundedWallet = wClient.createWalletFromMnemonic(fundedMnemonic);

        const N = 2;
        const amountToSendInSatoshi = toBNExp(2, DOGE_DECIMAL_PLACES);

        await sleepMs(2000);
        await wClient.stopMonitoring();

        const isMonitoring = await wClient.isMonitoring();
        expect(isMonitoring).to.be.false;

        const initialTxIds = [];
        for (let i = 0; i < N; i++) {
            initialTxIds.push(await wClient.createPaymentTransaction(fundedWallet.address, fundedWallet.privateKey, targetAddress, amountToSendInSatoshi));
        }

        await sleepMs(2000);
        void wClient.startMonitoringTransactionProgress();

        for (let i = 0; i < N; i++) {
            await waitForTxToFinishWithStatus(2, 15 * 60, wClient.rootEm, TransactionStatus.TX_SUCCESS, initialTxIds[i]);
        }
    });

    it("Should go to the fallback API", async () => {
        const bitcoreURL = "https://api.bitcore.io/api/DOGE/testnet/";
        wClient.blockchainAPI.clients[bitcoreURL] = new BitcoreAPI(createAxiosConfig(ChainType.testDOGE, bitcoreURL), undefined);

        const interceptorId = wClient.blockchainAPI.client.interceptors.request.use(
            config => {
                // Simulate a connection down scenario
                return Promise.reject(new AxiosError('Simulated connection down', 'ECONNABORTED'));
            },
            error => {
                return Promise.reject(error);
            }
        );

        const balance = await wClient.blockchainAPI.getAccountBalance(fundedAddress);
        expect(balance).to.be.gte(0);
        wClient.blockchainAPI.client.interceptors.request.eject(interceptorId);
        delete wClient.blockchainAPI.clients[bitcoreURL];
    });

    it.skip("Stress test", async () => {
        fundedWallet = wClient.createWalletFromMnemonic(fundedMnemonic);
        targetWallet = wClient.createWalletFromMnemonic(targetMnemonic);

        const N = 60;
        const wallets = [];
        const amountToSendInSatoshi = toBNExp(1, DOGE_DECIMAL_PLACES);

        for (let i = 0; i < N; i++) {
            wallets.push(wClient.createWalletFromMnemonic(TEST_DOGE_ACCOUNTS[i].mnemonic));
            console.info(wallets[i].address, (await wClient.getAccountBalance(wallets[i].address)).toNumber());
        }

        const initialTxIds = await Promise.all(wallets.map(async (wallet, i) => {
            return await wClient.createPaymentTransaction(fundedWallet.address, fundedWallet.privateKey, wallet.address, amountToSendInSatoshi);
        }));

        // Wait for accounts to receive transactions
        await Promise.all(initialTxIds.map(async txId => {
            await waitForTxToFinishWithStatus(2, 15 * 60, wClient.rootEm, TransactionStatus.TX_SUCCESS, txId);
        }));

        for (let i = 0; i < N; i++) {
            console.info(wallets[i].address, (await wClient.getAccountBalance(wallets[i].address)).toNumber());
        }

        const transferTxIds = await Promise.all(wallets.map(async wallet => {
            return await wClient.createPaymentTransaction(wallet.address, wallet.privateKey, fundedWallet.address, null);
        }));

        await Promise.all(transferTxIds.map(async txId => {
            await waitForTxToFinishWithStatus(2, 15 * 60, wClient.rootEm, TransactionStatus.TX_SUCCESS, txId);
        }));
    });

    it("DB down after creating transaction", async () => {
        fundedWallet = wClient.createWalletFromMnemonic(fundedMnemonic);

        const id = await wClient.createPaymentTransaction(fundedWallet.address, fundedWallet.privateKey, targetAddress, amountToSendInSatoshi);
        const txInfo = await getTransactionInfoById(wClient.rootEm, id);
        expect(txInfo.status).to.be.equal(TransactionStatus.TX_CREATED);

        await waitForTxToFinishWithStatus(0.001, 15 * 60, wClient.rootEm, TransactionStatus.TX_PREPARED, id);
        await testOrm.close();
        await sleepMs(5000);
        await testOrm.connect();

        await waitForTxToFinishWithStatus(1, 15 * 60, wClient.rootEm, TransactionStatus.TX_SUCCESS, id);
    });

    it("updateTransactionEntity down", async () => {
        fundedWallet = wClient.createWalletFromMnemonic(fundedMnemonic);

        const id = await wClient.createPaymentTransaction(fundedWallet.address, fundedWallet.privateKey, targetAddress, amountToSendInSatoshi);

        await waitForTxToFinishWithStatus(0.01, 15 * 60, wClient.rootEm, TransactionStatus.TX_PREPARED, id);
        sinon.stub(dbutils, "updateTransactionEntity").throws(new DriverException(new Error("DB down")));

        await sleepMs(10000);
        sinon.restore();

        await waitForTxToFinishWithStatus(0.001, 15 * 60, wClient.rootEm, TransactionStatus.TX_SUCCESS, id);
    });

    it.skip("Monitoring into infinity", async () => {
        while (true) {
            await sleepMs(2000);
        }
    });


    it("Should replace transaction", async () => {
        fundedWallet = wClient.createWalletFromMnemonic(fundedMnemonic);

        const stub = sinon.stub(ServiceRepository.get(wClient.chainType, TransactionFeeService), "hasTooHighOrLowFee");
        stub.returns(false);

        const id = await wClient.createPaymentTransaction(fundedWallet.address, fundedWallet.privateKey, targetAddress, toBN("1000001"), toBN("100"), note, undefined);
        expect(id).to.be.gt(0);

        // Wait for TX to be written into db and then reset the logic for fees
        await waitForTxToFinishWithStatus(0.005, 50, wClient.rootEm, [TransactionStatus.TX_PREPARED, TransactionStatus.TX_REPLACED, TransactionStatus.TX_SUBMITTED], id);
        stub.restore();

        await waitForTxToBeReplacedWithStatus(2, 15 * 60, wClient, TransactionStatus.TX_SUCCESS, id);
    });

    it("Should replace chain of transactions", async () => {
        const addressWithMnemonic = TEST_DOGE_ACCOUNTS[90];

        fundedWallet = wClient.createWalletFromMnemonic(fundedMnemonic);
        const testWallet = wClient.createWalletFromMnemonic(addressWithMnemonic.mnemonic);

        const id = await wClient.createPaymentTransaction(fundedWallet.address, fundedWallet.privateKey, testWallet.address, amountToSendInSatoshi.muln(1.5));
        await waitForTxToFinishWithStatus(2, 15 * 60, wClient.rootEm, TransactionStatus.TX_SUCCESS, id);

        const stub = sinon.stub(utxoUtils, "hasTooHighOrLowFee");
        const id2 = await wClient.createPaymentTransaction(testWallet.address, testWallet.privateKey, fundedWallet.address, toBN("1000001"), toBN("50000"), note);
        const id3 = await wClient.createPaymentTransaction(testWallet.address, testWallet.privateKey, fundedWallet.address, toBN("1000002"), toBN("51000"), note);
        await waitForTxToFinishWithStatus(0.5, 50, wClient.rootEm, [TransactionStatus.TX_PREPARED, TransactionStatus.TX_REPLACED, TransactionStatus.TX_SUBMITTED, TransactionStatus.TX_SUCCESS], id3);
        stub.restore();

        await waitForTxToBeReplacedWithStatus(2, 15 * 60, wClient, TransactionStatus.TX_SUCCESS, id2);
        await waitForTxToFinishWithStatus(2, 15 * 60, wClient.rootEm, TransactionStatus.TX_SUCCESS, id3);
    });

});

async function setupRewiredWallet() {
    const testOrm = await initializeTestMikroORM();
    const unprotectedDBWalletKeys = new UnprotectedDBWalletKeys(testOrm.em);
    DOGEMccConnectionTest = {
        ...DOGEMccConnectionTestInitial,
        api: blockchainAPI,
        em: testOrm.em,
        walletKeys: unprotectedDBWalletKeys,
        feeServiceConfig: feeServiceConfig,
    };
    const rewired = new rewiredUTXOWalletImplementationClass(DOGEMccConnectionTest);
    fundedWallet = rewired.createWalletFromMnemonic(fundedMnemonic);

    return rewired;
}<|MERGE_RESOLUTION|>--- conflicted
+++ resolved
@@ -235,13 +235,8 @@
         fundedWallet = wClient.createWalletFromMnemonic(fundedMnemonic);
 
         const executeUntilBlock = (await wClient.blockchainAPI.getCurrentBlockHeight()).number + wClient.blockOffset;
-<<<<<<< HEAD
         const txEnt = await createTransactionEntity(wClient.rootEm, ChainType.testDOGE, fundedWallet.address, targetAddress, amountToSendInSatoshi, feeInSatoshi, note, undefined, executeUntilBlock);
-        const [transaction] = await ServiceRepository.get(TransactionService).preparePaymentTransaction(txEnt.id, txEnt.source, txEnt.destination, txEnt.amount ?? null, txEnt.fee, note);
-=======
-        const txEnt = createTransactionEntity(wClient.rootEm, ChainType.testDOGE, fundedWallet.address, targetAddress, amountToSendInSatoshi, feeInSatoshi, note, undefined, executeUntilBlock);
         const [transaction] = await ServiceRepository.get(wClient.chainType, TransactionService).preparePaymentTransaction(txEnt.id, txEnt.source, txEnt.destination, txEnt.amount ?? null, txEnt.fee, note);
->>>>>>> ebdae468
         txEnt.raw = JSON.stringify(transaction);
         txEnt.status = TransactionStatus.TX_PREPARED;
         await wClient.rootEm.flush();
@@ -256,13 +251,8 @@
         const rewired = await setupRewiredWallet();
         const fee = feeInSatoshi;
         const executeUntilBlock = (await wClient.blockchainAPI.getCurrentBlockHeight()).number + wClient.blockOffset;
-<<<<<<< HEAD
         const txEnt = await createTransactionEntity(wClient.rootEm, ChainType.testDOGE, fundedWallet.address, targetAddress, amountToSendInSatoshi, fee, note, undefined, executeUntilBlock);
-        const [transaction] = await ServiceRepository.get(TransactionService).preparePaymentTransaction(txEnt.id, fundedWallet.address, targetAddress, amountToSendInSatoshi, fee, note);
-=======
-        const txEnt = createTransactionEntity(wClient.rootEm, ChainType.testDOGE, fundedWallet.address, targetAddress, amountToSendInSatoshi, fee, note, undefined, executeUntilBlock);
         const [transaction] = await ServiceRepository.get(wClient.chainType, TransactionService).preparePaymentTransaction(txEnt.id, fundedWallet.address, targetAddress, amountToSendInSatoshi, fee, note);
->>>>>>> ebdae468
         const signed = await rewired.signTransaction(transaction, fundedWallet.privateKey);
 
         txEnt.raw = JSON.stringify(transaction);
