<<<<<<< HEAD
import {WALLET} from "../../src";
import {ICreateWalletResponse} from "../../src/interfaces/WalletTransactionInterface";
import {expect, use} from "chai";
=======
import { WALLET } from "../../src";
import { DogecoinWalletConfig, ICreateWalletResponse } from "../../src/interfaces/WalletTransactionInterface";
import chaiAsPromised from "chai-as-promised";
import { expect, use } from "chai";
use(chaiAsPromised);
>>>>>>> 41e7183f
import WAValidator from "wallet-address-validator";
import {BTC_DOGE_DEC_PLACES, ChainType, DOGE_DUST_AMOUNT} from "../../src/utils/constants";
import {toBNExp} from "../../src/utils/bnutils";
import rewire from "rewire";
<<<<<<< HEAD
import {initializeMikroORM} from "../../src/orm/mikro-orm.config";
import {TransactionStatus} from "../../src/entity/transaction";
import BN from "bn.js";
import {
    clearUTXOs,
    createTransactionEntity,
    waitForTxToFinishWithStatus
} from "../test_util/util";
import chaiAsPromised from "chai-as-promised";

use(chaiAsPromised);
=======
import { fetchTransactionEntityById } from "../../src/db/dbutils";
import { sleepMs } from "../../src/utils/utils";
import { TransactionStatus } from "../../src/entity/transaction";
import { initializeTestMikroORM } from "../test-orm/mikro-orm.config";
import { UnprotectedDBWalletKeys } from "../test-orm/UnprotectedDBWalletKey";
>>>>>>> 41e7183f

const rewiredUTXOWalletImplementation = rewire("../../src/chain-clients/DogeWalletImplementation");
const rewiredUTXOWalletImplementationClass = rewiredUTXOWalletImplementation.__get__("DogeWalletImplementation");

<<<<<<< HEAD
const DOGEMccConnectionTest = {
    url: process.env.DOGE_URL ?? "",
    username: "",
    password: "",
    inTestnet: true,
    walletSecret: "wallet_secret"
=======
const DOGEMccConnectionTestInitial = {
   url: process.env.DOGE_URL ?? "",
   username: "",
   password: "",
   inTestnet: true,
>>>>>>> 41e7183f
};
let DOGEMccConnectionTest: DogecoinWalletConfig;

const fundedMnemonic = "involve essay clean frequent stumble cheese elite custom athlete rack obey walk";
const fundedAddress = "noXb5PiT85PPyQ3WBMLY7BUExm9KpfV93S";
const targetMnemonic = "forum tissue lonely diamond sea invest hill bamboo hamster leaf asset column duck order sock dad beauty valid staff scan hospital pair law cable";
const targetAddress = "npJo8FieqEmB1NehU4jFFEFPsdvy8ippbm";
//old target, still holds some funds:
const address = 'nk1Uc5w6MHC1DgtRvnoQvCj3YgPemzha7D'
const privateKey = 'ckmubApfH515MCZNC9ufLR4kHrmnb1PCtX2vhoN4iYx9Wqzh2AQ9'

const note = "10000000000000000000000000000000000000000beefbeaddeafdeaddeedcab";


const DOGE_DECIMAL_PLACES = BTC_DOGE_DEC_PLACES;
const amountToSendInSatoshi = toBNExp(1.5, DOGE_DECIMAL_PLACES);
const feeInSatoshi = toBNExp(4, DOGE_DECIMAL_PLACES);
const maxFeeInSatoshi = toBNExp(1.5, DOGE_DECIMAL_PLACES);

let wClient: WALLET.DOGE;
let fundedWallet: ICreateWalletResponse;

describe("Dogecoin wallet tests", () => {
<<<<<<< HEAD
    before(async () => {
        wClient = await WALLET.DOGE.initialize(DOGEMccConnectionTest);
        void wClient.startMonitoringTransactionProgress();
    });

    after(function () {
        wClient.stopMonitoring();
    });


    it("Should create account", async () => {
        const newAccount = wClient.createWallet();
        expect(newAccount.address).to.not.be.null;

        fundedWallet = wClient.createWalletFromMnemonic(fundedMnemonic);
        expect(fundedWallet.address).to.eq(fundedAddress);
        const targetWallet = wClient.createWalletFromMnemonic(targetMnemonic);
        expect(targetWallet.address).to.eq(targetAddress);

        expect(WAValidator.validate(newAccount.address, "DOGE", "testnet")).to.be.true;
        expect(WAValidator.validate(fundedWallet.address, "DOGE", "testnet")).to.be.true;
        expect(WAValidator.validate(targetWallet.address, "DOGE", "testnet")).to.be.true;
    });

    it("Should prepare and execute transaction", async () => {
        fundedWallet = wClient.createWalletFromMnemonic(fundedMnemonic);
        const id = await wClient.createPaymentTransaction(fundedWallet.address, fundedWallet.privateKey, targetAddress, amountToSendInSatoshi, undefined, note, undefined);
        expect(id).to.be.gt(0);
        await waitForTxToFinishWithStatus(2, 15 * 60, wClient.orm, TransactionStatus.TX_SUCCESS, id);
    });

    // it("Should prepare and execute transactions", async () => {
    //    fundedWallet = wClient.createWalletFromMnemonic(fundedMnemonic);
    //    const note0 = "00000000000000000000000000000000000000000beefbeaddeafdeaddeedcab";
    //    const note1 = "10000000000000000000000000000000000000000beefbeaddeafdeaddeedcab";
    //    const note2 = "20000000000000000000000000000000000000000beefbeaddeafdeaddeedcab";
    //    const resp0 = await wClient.prepareAndExecuteTransaction(fundedWallet.address, fundedWallet.privateKey, targetAddress, amountToSendInSatoshi, undefined, note0);
    //    expect(typeof resp0).to.equal("object");
    //    const resp1 = await wClient.prepareAndExecuteTransaction(fundedWallet.address, fundedWallet.privateKey, targetAddress, amountToSendInSatoshi, undefined, note1);
    //    expect(typeof resp1).to.equal("object");
    //    const resp2 = await wClient.prepareAndExecuteTransaction(fundedWallet.address, fundedWallet.privateKey, targetAddress, amountToSendInSatoshi, undefined, note2);
    //    expect(typeof resp2).to.equal("object");
    // });

    it("Should not submit transaction: fee > maxFee", async () => {
        fundedWallet = wClient.createWalletFromMnemonic(fundedMnemonic);
        const id = await wClient.createPaymentTransaction(fundedWallet.address, fundedWallet.privateKey, targetAddress, amountToSendInSatoshi, feeInSatoshi, "Submit", maxFeeInSatoshi);
        expect(id).to.be.gt(0);

        const [txEnt,  ] = await waitForTxToFinishWithStatus(2, 30, wClient.orm, TransactionStatus.TX_FAILED, id);
        expect(txEnt.maxFee!.lt(txEnt.fee!)).to.be.true;
    });

    //TODO fix
    it("Should not create transaction: amount = dust amount", async () => {
        const rewired = await setupRewiredWallet();
        await expect(rewired.preparePaymentTransaction(fundedWallet.address, targetAddress, DOGE_DUST_AMOUNT, feeInSatoshi, "Note", maxFeeInSatoshi)).to
            .eventually.be.rejectedWith(`Will not prepare transaction for ${fundedWallet.address}. Amount ${DOGE_DUST_AMOUNT.toString()} is less than dust ${DOGE_DUST_AMOUNT.toString()}`);
    });

    it("Should receive fee", async () => {
        const fee = await wClient.getCurrentTransactionFee({
            source: fundedAddress,
            amount: amountToSendInSatoshi,
            destination: targetAddress
        });
        expect(fee).not.to.be.null;
    });

    it("Should receive latest blockHeight", async () => {
        const index = await wClient.getCurrentBlockHeight();
        expect(index).not.to.be.null;
    });

    it.skip("Should delete account", async () => {
        const targetWallet = wClient.createWalletFromMnemonic(targetMnemonic);
        const balance = await wClient.getAccountBalance(targetWallet.address);
        // delete toDelete account
        const id = await wClient.createDeleteAccountTransaction(targetWallet.address, targetWallet.privateKey, fundedAddress, undefined, note);

        await waitForTxToFinishWithStatus(2, 15 * 60, wClient.orm, TransactionStatus.TX_SUCCESS, id);
        const balance2 = await wClient.getAccountBalance(targetWallet.address);
        expect(balance.gt(balance2));
    });

    it("Should get account balance", async () => {
        fundedWallet = wClient.createWalletFromMnemonic(fundedMnemonic);
        const accountBalance = await wClient.getAccountBalance(fundedWallet.address);
        expect(accountBalance.gt(new BN(0))).to.be.true;
        console.info()
    });

    it("Should get sub-account balances", async () => {
        // TODO
    });

    it("Transaction with executeUntilBlock before current block height should fail", async () => {
        fundedWallet = wClient.createWalletFromMnemonic(fundedMnemonic);

        const currentBlock = await wClient.getCurrentBlockHeight();
        const id = await wClient.createPaymentTransaction(fundedWallet.address, fundedWallet.privateKey, targetAddress, amountToSendInSatoshi, feeInSatoshi, "Submit", feeInSatoshi, currentBlock - 5);
        expect(id).to.be.gt(0);

        const [txEnt, ] = await waitForTxToFinishWithStatus(2, 40, wClient.orm, TransactionStatus.TX_FAILED, id)
        expect(txEnt.status).to.equal(TransactionStatus.TX_FAILED);
    });

    it("Transaction with executeUntilBlock too low should fail (executeUntilBlock - currentBlockHeight < executionBlockOffset)", async () => {
        fundedWallet = wClient.createWalletFromMnemonic(fundedMnemonic);

        const currentBlock = await wClient.getCurrentBlockHeight();
        const id = await wClient.createPaymentTransaction(fundedWallet.address, fundedWallet.privateKey, targetAddress, amountToSendInSatoshi, feeInSatoshi, "Submit", feeInSatoshi, currentBlock + 1);
        expect(id).to.be.gt(0);

        const [txEnt, ] = await waitForTxToFinishWithStatus(2, 40, wClient.orm, TransactionStatus.TX_FAILED, id)
        expect(txEnt.status).to.equal(TransactionStatus.TX_FAILED);
    });

    it("Should submit TX_PREPARED that are in DB", async () => {
        const rewired = await setupRewiredWallet();

        const executeUntilBlock = await rewired.getCurrentBlockHeight() + rewired.blockOffset;
        const txEnt = createTransactionEntity(rewired.orm, ChainType.testDOGE, fundedWallet.address, targetAddress, amountToSendInSatoshi, feeInSatoshi, note, undefined, executeUntilBlock);
        const transaction = await rewired.preparePaymentTransaction(txEnt.source, txEnt.destination, txEnt.amount, txEnt.fee, note, txEnt.executeUntilBlock);
        txEnt.raw = Buffer.from(JSON.stringify(transaction));
        await rewired.orm.em.flush();

        const [tx, ] = await waitForTxToFinishWithStatus(2, 15 * 60, rewired.orm, TransactionStatus.TX_SUCCESS, txEnt.id);
        expect(tx.status).to.equal(TransactionStatus.TX_SUCCESS);
    });

    it("Should handle TX_PENDING that are in DB", async () => {
        const rewired = await setupRewiredWallet();

        const fee = feeInSatoshi;
        const executeUntilBlock = await rewired.getCurrentBlockHeight() + rewired.blockOffset;
        const txEnt = createTransactionEntity(rewired.orm, ChainType.testDOGE, fundedWallet.address, targetAddress, amountToSendInSatoshi, fee, note, undefined, executeUntilBlock);
        const transaction = await rewired.preparePaymentTransaction(fundedWallet.address, targetAddress, amountToSendInSatoshi, fee, note, executeUntilBlock);
        const signed = await rewired.signTransaction(transaction, fundedWallet.privateKey);

        txEnt.raw = Buffer.from(JSON.stringify(transaction));
        txEnt.transactionHash = signed.txHash;
        await rewired.orm.em.flush();
        await rewired.submitTransaction(signed.txBlob, txEnt.id);

        const [tx, ] = await waitForTxToFinishWithStatus(2, 15 * 60, rewired.orm, TransactionStatus.TX_SUCCESS, txEnt.id);
        expect(tx.status).to.equal(TransactionStatus.TX_SUCCESS);
    });

    it("Should handle empty UTXO list in DB", async () => {
        fundedWallet = wClient.createWalletFromMnemonic(fundedMnemonic);
        await clearUTXOs(wClient.orm);
        const note = "10000000000000000000000000000000000000000beefbeaddeafdeaddeedcab";
        const id = await wClient.createPaymentTransaction(fundedWallet.address, fundedWallet.privateKey, targetAddress, amountToSendInSatoshi, undefined, note, undefined);
        expect(id).to.be.gt(0);

        await waitForTxToFinishWithStatus(2, 15 * 60, wClient.orm, TransactionStatus.TX_SUCCESS, id);
    });

});

async function setupRewiredWallet() {
    const rewired = new rewiredUTXOWalletImplementationClass(DOGEMccConnectionTest);
    rewired.orm = await initializeMikroORM();
    fundedWallet = rewired.createWalletFromMnemonic(fundedMnemonic);

    return rewired;
}
=======
   before(async () => {
      const testOrm = await initializeTestMikroORM();
      const unprotectedDBWalletKeys = new UnprotectedDBWalletKeys(testOrm.em);
      DOGEMccConnectionTest = { ...DOGEMccConnectionTestInitial, em: testOrm.em, walletKeys: unprotectedDBWalletKeys };
      wClient = await WALLET.DOGE.initialize(DOGEMccConnectionTest);
      void wClient.startMonitoringTransactionProgress()
   });

   after(function() {
      wClient.stopMonitoring();
   });


   it("Should create account", async () => {
      const newAccount = wClient.createWallet();
      expect(newAccount.address).to.not.be.null;

      fundedWallet = wClient.createWalletFromMnemonic(fundedMnemonic);
      expect(fundedWallet.address).to.eq(fundedAddress);
      const targetWallet = wClient.createWalletFromMnemonic(targetMnemonic);
      expect(targetWallet.address).to.eq(targetAddress);

      expect(WAValidator.validate(newAccount.address, "DOGE", "testnet")).to.be.true;
      expect(WAValidator.validate(fundedWallet.address, "DOGE", "testnet")).to.be.true;
      expect(WAValidator.validate(targetWallet.address, "DOGE", "testnet")).to.be.true;
   });

   it("Should prepare and execute transaction", async () => {
      fundedWallet = wClient.createWalletFromMnemonic(fundedMnemonic);
      const note = "10000000000000000000000000000000000000000beefbeaddeafdeaddeedcab";
      const id = await wClient.createPaymentTransaction(fundedWallet.address, fundedWallet.privateKey, targetAddress, amountToSendInSatoshi, undefined, note, undefined);
      expect(id).to.be.gt(0);
      const startTime = Date.now();
      const timeLimit = 15 * 60_000; // 15 min s
      for (let i = 0; ; i++) {
         const tx = await fetchTransactionEntityById(wClient.rootEm, id);
         if (tx.status == TransactionStatus.TX_SUCCESS) {
            break;
         }
         if (Date.now() - startTime > timeLimit) {
            console.log(tx)
            throw new Error(`Time limit exceeded for ${tx.id} with ${tx.transactionHash}`);
         }
         wClient.rootEm.clear();
         await sleepMs(2000);
     }
   });

   // it("Should prepare and execute transactions", async () => {
   //    fundedWallet = wClient.createWalletFromMnemonic(fundedMnemonic);
   //    const note0 = "00000000000000000000000000000000000000000beefbeaddeafdeaddeedcab";
   //    const note1 = "10000000000000000000000000000000000000000beefbeaddeafdeaddeedcab";
   //    const note2 = "20000000000000000000000000000000000000000beefbeaddeafdeaddeedcab";
   //    const resp0 = await wClient.prepareAndExecuteTransaction(fundedWallet.address, fundedWallet.privateKey, targetAddress, amountToSendInSatoshi, undefined, note0);
   //    expect(typeof resp0).to.equal("object");
   //    const resp1 = await wClient.prepareAndExecuteTransaction(fundedWallet.address, fundedWallet.privateKey, targetAddress, amountToSendInSatoshi, undefined, note1);
   //    expect(typeof resp1).to.equal("object");
   //    const resp2 = await wClient.prepareAndExecuteTransaction(fundedWallet.address, fundedWallet.privateKey, targetAddress, amountToSendInSatoshi, undefined, note2);
   //    expect(typeof resp2).to.equal("object");
   // });

   it("Should not submit transaction: fee > maxFee", async () => {
      fundedWallet = wClient.createWalletFromMnemonic(fundedMnemonic);
      const id = await wClient.createPaymentTransaction(fundedWallet.address, fundedWallet.privateKey, targetAddress, amountToSendInSatoshi, feeInSatoshi, "Submit", maxFeeInSatoshi);
      expect(id).to.be.gt(0);
      const startTime = Date.now();
      const timeLimit = 30_000; // 30 s
      for (let i = 0; ; i++) {
         const tx = await fetchTransactionEntityById(wClient.rootEm, id);
         if (tx.status == TransactionStatus.TX_FAILED) {
            break;
         }
         if (Date.now() - startTime > timeLimit) {
            throw new Error(`Time limit exceeded for ${tx.id} with ${tx.transactionHash}`);
         }
         wClient.rootEm.clear();
         await sleepMs(2000);
     }
     const txEnt = await fetchTransactionEntityById(wClient.rootEm, id);
     expect(txEnt.maxFee!.lt(txEnt.fee!)).to.be.true;
   });

   //TODO fix
   it.skip("Should not create transaction: amount = dust amount", async () => {
      const rewired = new rewiredUTXOWalletImplementationClass(DOGEMccConnectionTest);
      rewired.orm = await initializeTestMikroORM();
      fundedWallet = rewired.createWalletFromMnemonic(fundedMnemonic);
      await expect(rewired.preparePaymentTransaction(fundedWallet.address, targetAddress, DOGE_DUST_AMOUNT, feeInSatoshi, "Note", maxFeeInSatoshi)).to
         .eventually.be.rejectedWith(`Will not prepare transaction for ${fundedWallet.address}. Amount ${DOGE_DUST_AMOUNT.toString()} is less than dust ${DOGE_DUST_AMOUNT.toString()}`);
   });

   it("Should receive fee", async () => {
      const fee = await wClient.getCurrentTransactionFee({source: fundedAddress, amount: amountToSendInSatoshi, destination: targetAddress});
      expect(fee).not.to.be.null;
   });

   it("Should receive latest blockHeight", async () => {
      const index = await wClient.getCurrentBlockHeight();
      expect(index).not.to.be.null;
   });

   it("Should delete account", async () => {
      const targetWallet = wClient.createWalletFromMnemonic(targetMnemonic);
      const balance = await wClient.getAccountBalance(targetWallet.address);
      // delete toDelete account
      const note = "dead0000000000000000000000000000000000000beefbeaddeafdeaddeedcab";
      const id = await wClient.createDeleteAccountTransaction(targetWallet.address, targetWallet.privateKey, fundedAddress, undefined, note);
      const startTime2 = Date.now();
      const timeLimit2 = 15 * 60000 // 15min
      while (1) {
         const tx = await fetchTransactionEntityById(wClient.rootEm, id);
         if (tx.status == TransactionStatus.TX_SUCCESS) {
            break;
         }
         if (Date.now() - startTime2 > timeLimit2) {
            throw new Error(`Time limit 2 exceeded in for transaction ${tx.id, tx.transactionHash}`);
          }
         wClient.rootEm.clear();
         await sleepMs(2000);
      }
      const balance2 = await wClient.getAccountBalance(targetWallet.address);
      expect(balance.gt(balance2));
   });

});
>>>>>>> 41e7183f
<|MERGE_RESOLUTION|>--- conflicted
+++ resolved
@@ -1,55 +1,26 @@
-<<<<<<< HEAD
-import {WALLET} from "../../src";
-import {ICreateWalletResponse} from "../../src/interfaces/WalletTransactionInterface";
-import {expect, use} from "chai";
-=======
 import { WALLET } from "../../src";
 import { DogecoinWalletConfig, ICreateWalletResponse } from "../../src/interfaces/WalletTransactionInterface";
 import chaiAsPromised from "chai-as-promised";
 import { expect, use } from "chai";
 use(chaiAsPromised);
->>>>>>> 41e7183f
 import WAValidator from "wallet-address-validator";
 import {BTC_DOGE_DEC_PLACES, ChainType, DOGE_DUST_AMOUNT} from "../../src/utils/constants";
 import {toBNExp} from "../../src/utils/bnutils";
 import rewire from "rewire";
-<<<<<<< HEAD
-import {initializeMikroORM} from "../../src/orm/mikro-orm.config";
-import {TransactionStatus} from "../../src/entity/transaction";
-import BN from "bn.js";
-import {
-    clearUTXOs,
-    createTransactionEntity,
-    waitForTxToFinishWithStatus
-} from "../test_util/util";
-import chaiAsPromised from "chai-as-promised";
-
-use(chaiAsPromised);
-=======
-import { fetchTransactionEntityById } from "../../src/db/dbutils";
-import { sleepMs } from "../../src/utils/utils";
 import { TransactionStatus } from "../../src/entity/transaction";
 import { initializeTestMikroORM } from "../test-orm/mikro-orm.config";
 import { UnprotectedDBWalletKeys } from "../test-orm/UnprotectedDBWalletKey";
->>>>>>> 41e7183f
+import { clearTransactions, clearUTXOs, createTransactionEntity, waitForTxToFinishWithStatus } from "../test_util/util";
+import BN from "bn.js";
 
 const rewiredUTXOWalletImplementation = rewire("../../src/chain-clients/DogeWalletImplementation");
 const rewiredUTXOWalletImplementationClass = rewiredUTXOWalletImplementation.__get__("DogeWalletImplementation");
 
-<<<<<<< HEAD
-const DOGEMccConnectionTest = {
-    url: process.env.DOGE_URL ?? "",
-    username: "",
-    password: "",
-    inTestnet: true,
-    walletSecret: "wallet_secret"
-=======
 const DOGEMccConnectionTestInitial = {
    url: process.env.DOGE_URL ?? "",
    username: "",
    password: "",
    inTestnet: true,
->>>>>>> 41e7183f
 };
 let DOGEMccConnectionTest: DogecoinWalletConfig;
 
@@ -73,176 +44,6 @@
 let fundedWallet: ICreateWalletResponse;
 
 describe("Dogecoin wallet tests", () => {
-<<<<<<< HEAD
-    before(async () => {
-        wClient = await WALLET.DOGE.initialize(DOGEMccConnectionTest);
-        void wClient.startMonitoringTransactionProgress();
-    });
-
-    after(function () {
-        wClient.stopMonitoring();
-    });
-
-
-    it("Should create account", async () => {
-        const newAccount = wClient.createWallet();
-        expect(newAccount.address).to.not.be.null;
-
-        fundedWallet = wClient.createWalletFromMnemonic(fundedMnemonic);
-        expect(fundedWallet.address).to.eq(fundedAddress);
-        const targetWallet = wClient.createWalletFromMnemonic(targetMnemonic);
-        expect(targetWallet.address).to.eq(targetAddress);
-
-        expect(WAValidator.validate(newAccount.address, "DOGE", "testnet")).to.be.true;
-        expect(WAValidator.validate(fundedWallet.address, "DOGE", "testnet")).to.be.true;
-        expect(WAValidator.validate(targetWallet.address, "DOGE", "testnet")).to.be.true;
-    });
-
-    it("Should prepare and execute transaction", async () => {
-        fundedWallet = wClient.createWalletFromMnemonic(fundedMnemonic);
-        const id = await wClient.createPaymentTransaction(fundedWallet.address, fundedWallet.privateKey, targetAddress, amountToSendInSatoshi, undefined, note, undefined);
-        expect(id).to.be.gt(0);
-        await waitForTxToFinishWithStatus(2, 15 * 60, wClient.orm, TransactionStatus.TX_SUCCESS, id);
-    });
-
-    // it("Should prepare and execute transactions", async () => {
-    //    fundedWallet = wClient.createWalletFromMnemonic(fundedMnemonic);
-    //    const note0 = "00000000000000000000000000000000000000000beefbeaddeafdeaddeedcab";
-    //    const note1 = "10000000000000000000000000000000000000000beefbeaddeafdeaddeedcab";
-    //    const note2 = "20000000000000000000000000000000000000000beefbeaddeafdeaddeedcab";
-    //    const resp0 = await wClient.prepareAndExecuteTransaction(fundedWallet.address, fundedWallet.privateKey, targetAddress, amountToSendInSatoshi, undefined, note0);
-    //    expect(typeof resp0).to.equal("object");
-    //    const resp1 = await wClient.prepareAndExecuteTransaction(fundedWallet.address, fundedWallet.privateKey, targetAddress, amountToSendInSatoshi, undefined, note1);
-    //    expect(typeof resp1).to.equal("object");
-    //    const resp2 = await wClient.prepareAndExecuteTransaction(fundedWallet.address, fundedWallet.privateKey, targetAddress, amountToSendInSatoshi, undefined, note2);
-    //    expect(typeof resp2).to.equal("object");
-    // });
-
-    it("Should not submit transaction: fee > maxFee", async () => {
-        fundedWallet = wClient.createWalletFromMnemonic(fundedMnemonic);
-        const id = await wClient.createPaymentTransaction(fundedWallet.address, fundedWallet.privateKey, targetAddress, amountToSendInSatoshi, feeInSatoshi, "Submit", maxFeeInSatoshi);
-        expect(id).to.be.gt(0);
-
-        const [txEnt,  ] = await waitForTxToFinishWithStatus(2, 30, wClient.orm, TransactionStatus.TX_FAILED, id);
-        expect(txEnt.maxFee!.lt(txEnt.fee!)).to.be.true;
-    });
-
-    //TODO fix
-    it("Should not create transaction: amount = dust amount", async () => {
-        const rewired = await setupRewiredWallet();
-        await expect(rewired.preparePaymentTransaction(fundedWallet.address, targetAddress, DOGE_DUST_AMOUNT, feeInSatoshi, "Note", maxFeeInSatoshi)).to
-            .eventually.be.rejectedWith(`Will not prepare transaction for ${fundedWallet.address}. Amount ${DOGE_DUST_AMOUNT.toString()} is less than dust ${DOGE_DUST_AMOUNT.toString()}`);
-    });
-
-    it("Should receive fee", async () => {
-        const fee = await wClient.getCurrentTransactionFee({
-            source: fundedAddress,
-            amount: amountToSendInSatoshi,
-            destination: targetAddress
-        });
-        expect(fee).not.to.be.null;
-    });
-
-    it("Should receive latest blockHeight", async () => {
-        const index = await wClient.getCurrentBlockHeight();
-        expect(index).not.to.be.null;
-    });
-
-    it.skip("Should delete account", async () => {
-        const targetWallet = wClient.createWalletFromMnemonic(targetMnemonic);
-        const balance = await wClient.getAccountBalance(targetWallet.address);
-        // delete toDelete account
-        const id = await wClient.createDeleteAccountTransaction(targetWallet.address, targetWallet.privateKey, fundedAddress, undefined, note);
-
-        await waitForTxToFinishWithStatus(2, 15 * 60, wClient.orm, TransactionStatus.TX_SUCCESS, id);
-        const balance2 = await wClient.getAccountBalance(targetWallet.address);
-        expect(balance.gt(balance2));
-    });
-
-    it("Should get account balance", async () => {
-        fundedWallet = wClient.createWalletFromMnemonic(fundedMnemonic);
-        const accountBalance = await wClient.getAccountBalance(fundedWallet.address);
-        expect(accountBalance.gt(new BN(0))).to.be.true;
-        console.info()
-    });
-
-    it("Should get sub-account balances", async () => {
-        // TODO
-    });
-
-    it("Transaction with executeUntilBlock before current block height should fail", async () => {
-        fundedWallet = wClient.createWalletFromMnemonic(fundedMnemonic);
-
-        const currentBlock = await wClient.getCurrentBlockHeight();
-        const id = await wClient.createPaymentTransaction(fundedWallet.address, fundedWallet.privateKey, targetAddress, amountToSendInSatoshi, feeInSatoshi, "Submit", feeInSatoshi, currentBlock - 5);
-        expect(id).to.be.gt(0);
-
-        const [txEnt, ] = await waitForTxToFinishWithStatus(2, 40, wClient.orm, TransactionStatus.TX_FAILED, id)
-        expect(txEnt.status).to.equal(TransactionStatus.TX_FAILED);
-    });
-
-    it("Transaction with executeUntilBlock too low should fail (executeUntilBlock - currentBlockHeight < executionBlockOffset)", async () => {
-        fundedWallet = wClient.createWalletFromMnemonic(fundedMnemonic);
-
-        const currentBlock = await wClient.getCurrentBlockHeight();
-        const id = await wClient.createPaymentTransaction(fundedWallet.address, fundedWallet.privateKey, targetAddress, amountToSendInSatoshi, feeInSatoshi, "Submit", feeInSatoshi, currentBlock + 1);
-        expect(id).to.be.gt(0);
-
-        const [txEnt, ] = await waitForTxToFinishWithStatus(2, 40, wClient.orm, TransactionStatus.TX_FAILED, id)
-        expect(txEnt.status).to.equal(TransactionStatus.TX_FAILED);
-    });
-
-    it("Should submit TX_PREPARED that are in DB", async () => {
-        const rewired = await setupRewiredWallet();
-
-        const executeUntilBlock = await rewired.getCurrentBlockHeight() + rewired.blockOffset;
-        const txEnt = createTransactionEntity(rewired.orm, ChainType.testDOGE, fundedWallet.address, targetAddress, amountToSendInSatoshi, feeInSatoshi, note, undefined, executeUntilBlock);
-        const transaction = await rewired.preparePaymentTransaction(txEnt.source, txEnt.destination, txEnt.amount, txEnt.fee, note, txEnt.executeUntilBlock);
-        txEnt.raw = Buffer.from(JSON.stringify(transaction));
-        await rewired.orm.em.flush();
-
-        const [tx, ] = await waitForTxToFinishWithStatus(2, 15 * 60, rewired.orm, TransactionStatus.TX_SUCCESS, txEnt.id);
-        expect(tx.status).to.equal(TransactionStatus.TX_SUCCESS);
-    });
-
-    it("Should handle TX_PENDING that are in DB", async () => {
-        const rewired = await setupRewiredWallet();
-
-        const fee = feeInSatoshi;
-        const executeUntilBlock = await rewired.getCurrentBlockHeight() + rewired.blockOffset;
-        const txEnt = createTransactionEntity(rewired.orm, ChainType.testDOGE, fundedWallet.address, targetAddress, amountToSendInSatoshi, fee, note, undefined, executeUntilBlock);
-        const transaction = await rewired.preparePaymentTransaction(fundedWallet.address, targetAddress, amountToSendInSatoshi, fee, note, executeUntilBlock);
-        const signed = await rewired.signTransaction(transaction, fundedWallet.privateKey);
-
-        txEnt.raw = Buffer.from(JSON.stringify(transaction));
-        txEnt.transactionHash = signed.txHash;
-        await rewired.orm.em.flush();
-        await rewired.submitTransaction(signed.txBlob, txEnt.id);
-
-        const [tx, ] = await waitForTxToFinishWithStatus(2, 15 * 60, rewired.orm, TransactionStatus.TX_SUCCESS, txEnt.id);
-        expect(tx.status).to.equal(TransactionStatus.TX_SUCCESS);
-    });
-
-    it("Should handle empty UTXO list in DB", async () => {
-        fundedWallet = wClient.createWalletFromMnemonic(fundedMnemonic);
-        await clearUTXOs(wClient.orm);
-        const note = "10000000000000000000000000000000000000000beefbeaddeafdeaddeedcab";
-        const id = await wClient.createPaymentTransaction(fundedWallet.address, fundedWallet.privateKey, targetAddress, amountToSendInSatoshi, undefined, note, undefined);
-        expect(id).to.be.gt(0);
-
-        await waitForTxToFinishWithStatus(2, 15 * 60, wClient.orm, TransactionStatus.TX_SUCCESS, id);
-    });
-
-});
-
-async function setupRewiredWallet() {
-    const rewired = new rewiredUTXOWalletImplementationClass(DOGEMccConnectionTest);
-    rewired.orm = await initializeMikroORM();
-    fundedWallet = rewired.createWalletFromMnemonic(fundedMnemonic);
-
-    return rewired;
-}
-=======
    before(async () => {
       const testOrm = await initializeTestMikroORM();
       const unprotectedDBWalletKeys = new UnprotectedDBWalletKeys(testOrm.em);
@@ -251,12 +52,13 @@
       void wClient.startMonitoringTransactionProgress()
    });
 
-   after(function() {
-      wClient.stopMonitoring();
-   });
-
-
-   it("Should create account", async () => {
+    after(async () => {
+        wClient.stopMonitoring();
+        await clearTransactions(wClient.rootEm);
+    });
+
+
+    it("Should create account", async () => {
       const newAccount = wClient.createWallet();
       expect(newAccount.address).to.not.be.null;
 
@@ -268,104 +70,151 @@
       expect(WAValidator.validate(newAccount.address, "DOGE", "testnet")).to.be.true;
       expect(WAValidator.validate(fundedWallet.address, "DOGE", "testnet")).to.be.true;
       expect(WAValidator.validate(targetWallet.address, "DOGE", "testnet")).to.be.true;
-   });
-
-   it("Should prepare and execute transaction", async () => {
-      fundedWallet = wClient.createWalletFromMnemonic(fundedMnemonic);
-      const note = "10000000000000000000000000000000000000000beefbeaddeafdeaddeedcab";
+  });
+
+  it("Should prepare and execute transaction", async () => {
+      fundedWallet = wClient.createWalletFromMnemonic(fundedMnemonic);
       const id = await wClient.createPaymentTransaction(fundedWallet.address, fundedWallet.privateKey, targetAddress, amountToSendInSatoshi, undefined, note, undefined);
       expect(id).to.be.gt(0);
-      const startTime = Date.now();
-      const timeLimit = 15 * 60_000; // 15 min s
-      for (let i = 0; ; i++) {
-         const tx = await fetchTransactionEntityById(wClient.rootEm, id);
-         if (tx.status == TransactionStatus.TX_SUCCESS) {
-            break;
-         }
-         if (Date.now() - startTime > timeLimit) {
-            console.log(tx)
-            throw new Error(`Time limit exceeded for ${tx.id} with ${tx.transactionHash}`);
-         }
-         wClient.rootEm.clear();
-         await sleepMs(2000);
-     }
-   });
-
-   // it("Should prepare and execute transactions", async () => {
-   //    fundedWallet = wClient.createWalletFromMnemonic(fundedMnemonic);
-   //    const note0 = "00000000000000000000000000000000000000000beefbeaddeafdeaddeedcab";
-   //    const note1 = "10000000000000000000000000000000000000000beefbeaddeafdeaddeedcab";
-   //    const note2 = "20000000000000000000000000000000000000000beefbeaddeafdeaddeedcab";
-   //    const resp0 = await wClient.prepareAndExecuteTransaction(fundedWallet.address, fundedWallet.privateKey, targetAddress, amountToSendInSatoshi, undefined, note0);
-   //    expect(typeof resp0).to.equal("object");
-   //    const resp1 = await wClient.prepareAndExecuteTransaction(fundedWallet.address, fundedWallet.privateKey, targetAddress, amountToSendInSatoshi, undefined, note1);
-   //    expect(typeof resp1).to.equal("object");
-   //    const resp2 = await wClient.prepareAndExecuteTransaction(fundedWallet.address, fundedWallet.privateKey, targetAddress, amountToSendInSatoshi, undefined, note2);
-   //    expect(typeof resp2).to.equal("object");
-   // });
-
-   it("Should not submit transaction: fee > maxFee", async () => {
+      await waitForTxToFinishWithStatus(2, 15 * 60, wClient.rootEm, TransactionStatus.TX_SUCCESS, id);
+  });
+
+  // it("Should prepare and execute transactions", async () => {
+  //    fundedWallet = wClient.createWalletFromMnemonic(fundedMnemonic);
+  //    const note0 = "00000000000000000000000000000000000000000beefbeaddeafdeaddeedcab";
+  //    const note1 = "10000000000000000000000000000000000000000beefbeaddeafdeaddeedcab";
+  //    const note2 = "20000000000000000000000000000000000000000beefbeaddeafdeaddeedcab";
+  //    const resp0 = await wClient.prepareAndExecuteTransaction(fundedWallet.address, fundedWallet.privateKey, targetAddress, amountToSendInSatoshi, undefined, note0);
+  //    expect(typeof resp0).to.equal("object");
+  //    const resp1 = await wClient.prepareAndExecuteTransaction(fundedWallet.address, fundedWallet.privateKey, targetAddress, amountToSendInSatoshi, undefined, note1);
+  //    expect(typeof resp1).to.equal("object");
+  //    const resp2 = await wClient.prepareAndExecuteTransaction(fundedWallet.address, fundedWallet.privateKey, targetAddress, amountToSendInSatoshi, undefined, note2);
+  //    expect(typeof resp2).to.equal("object");
+  // });
+
+  it("Should not submit transaction: fee > maxFee", async () => {
       fundedWallet = wClient.createWalletFromMnemonic(fundedMnemonic);
       const id = await wClient.createPaymentTransaction(fundedWallet.address, fundedWallet.privateKey, targetAddress, amountToSendInSatoshi, feeInSatoshi, "Submit", maxFeeInSatoshi);
       expect(id).to.be.gt(0);
-      const startTime = Date.now();
-      const timeLimit = 30_000; // 30 s
-      for (let i = 0; ; i++) {
-         const tx = await fetchTransactionEntityById(wClient.rootEm, id);
-         if (tx.status == TransactionStatus.TX_FAILED) {
-            break;
-         }
-         if (Date.now() - startTime > timeLimit) {
-            throw new Error(`Time limit exceeded for ${tx.id} with ${tx.transactionHash}`);
-         }
-         wClient.rootEm.clear();
-         await sleepMs(2000);
-     }
-     const txEnt = await fetchTransactionEntityById(wClient.rootEm, id);
-     expect(txEnt.maxFee!.lt(txEnt.fee!)).to.be.true;
-   });
-
-   //TODO fix
-   it.skip("Should not create transaction: amount = dust amount", async () => {
-      const rewired = new rewiredUTXOWalletImplementationClass(DOGEMccConnectionTest);
-      rewired.orm = await initializeTestMikroORM();
-      fundedWallet = rewired.createWalletFromMnemonic(fundedMnemonic);
+
+      const [txEnt,  ] = await waitForTxToFinishWithStatus(2, 30, wClient.rootEm, TransactionStatus.TX_FAILED, id);
+      expect(txEnt.maxFee!.lt(txEnt.fee!)).to.be.true;
+  });
+
+  //TODO fix
+  it("Should not create transaction: amount = dust amount", async () => {
+      const rewired = await setupRewiredWallet();
       await expect(rewired.preparePaymentTransaction(fundedWallet.address, targetAddress, DOGE_DUST_AMOUNT, feeInSatoshi, "Note", maxFeeInSatoshi)).to
-         .eventually.be.rejectedWith(`Will not prepare transaction for ${fundedWallet.address}. Amount ${DOGE_DUST_AMOUNT.toString()} is less than dust ${DOGE_DUST_AMOUNT.toString()}`);
-   });
-
-   it("Should receive fee", async () => {
-      const fee = await wClient.getCurrentTransactionFee({source: fundedAddress, amount: amountToSendInSatoshi, destination: targetAddress});
+          .eventually.be.rejectedWith(`Will not prepare transaction for ${fundedWallet.address}. Amount ${DOGE_DUST_AMOUNT.toString()} is less than dust ${DOGE_DUST_AMOUNT.toString()}`);
+  });
+
+  it("Should receive fee", async () => {
+      const fee = await wClient.getCurrentTransactionFee({
+          source: fundedAddress,
+          amount: amountToSendInSatoshi,
+          destination: targetAddress
+      });
       expect(fee).not.to.be.null;
-   });
-
-   it("Should receive latest blockHeight", async () => {
+  });
+
+  it("Should receive latest blockHeight", async () => {
       const index = await wClient.getCurrentBlockHeight();
       expect(index).not.to.be.null;
-   });
-
-   it("Should delete account", async () => {
+  });
+
+  it.skip("Should delete account", async () => {
       const targetWallet = wClient.createWalletFromMnemonic(targetMnemonic);
       const balance = await wClient.getAccountBalance(targetWallet.address);
       // delete toDelete account
-      const note = "dead0000000000000000000000000000000000000beefbeaddeafdeaddeedcab";
       const id = await wClient.createDeleteAccountTransaction(targetWallet.address, targetWallet.privateKey, fundedAddress, undefined, note);
-      const startTime2 = Date.now();
-      const timeLimit2 = 15 * 60000 // 15min
-      while (1) {
-         const tx = await fetchTransactionEntityById(wClient.rootEm, id);
-         if (tx.status == TransactionStatus.TX_SUCCESS) {
-            break;
-         }
-         if (Date.now() - startTime2 > timeLimit2) {
-            throw new Error(`Time limit 2 exceeded in for transaction ${tx.id, tx.transactionHash}`);
-          }
-         wClient.rootEm.clear();
-         await sleepMs(2000);
-      }
+
+      await waitForTxToFinishWithStatus(2, 15 * 60, wClient.rootEm, TransactionStatus.TX_SUCCESS, id);
       const balance2 = await wClient.getAccountBalance(targetWallet.address);
       expect(balance.gt(balance2));
-   });
+  });
+
+  it("Should get account balance", async () => {
+      fundedWallet = wClient.createWalletFromMnemonic(fundedMnemonic);
+      const accountBalance = await wClient.getAccountBalance(fundedWallet.address);
+      expect(accountBalance.gt(new BN(0))).to.be.true;
+      console.info()
+  });
+
+  it("Should get sub-account balances", async () => {
+      // TODO
+  });
+
+  it("Transaction with executeUntilBlock before current block height should fail", async () => {
+      fundedWallet = wClient.createWalletFromMnemonic(fundedMnemonic);
+
+      const currentBlock = await wClient.getCurrentBlockHeight();
+      const id = await wClient.createPaymentTransaction(fundedWallet.address, fundedWallet.privateKey, targetAddress, amountToSendInSatoshi, feeInSatoshi, "Submit", feeInSatoshi, currentBlock - 5);
+      expect(id).to.be.gt(0);
+
+      const [txEnt, ] = await waitForTxToFinishWithStatus(2, 40, wClient.rootEm, TransactionStatus.TX_FAILED, id)
+      expect(txEnt.status).to.equal(TransactionStatus.TX_FAILED);
+  });
+
+  it("Transaction with executeUntilBlock too low should fail (executeUntilBlock - currentBlockHeight < executionBlockOffset)", async () => {
+      fundedWallet = wClient.createWalletFromMnemonic(fundedMnemonic);
+
+      const currentBlock = await wClient.getCurrentBlockHeight();
+      const id = await wClient.createPaymentTransaction(fundedWallet.address, fundedWallet.privateKey, targetAddress, amountToSendInSatoshi, feeInSatoshi, "Submit", feeInSatoshi, currentBlock + 1);
+      expect(id).to.be.gt(0);
+
+      const [txEnt, ] = await waitForTxToFinishWithStatus(2, 40, wClient.rootEm, TransactionStatus.TX_FAILED, id)
+      expect(txEnt.status).to.equal(TransactionStatus.TX_FAILED);
+  });
+
+  it("Should submit TX_PREPARED that are in DB", async () => {
+      const rewired = await setupRewiredWallet();
+
+      const executeUntilBlock = await rewired.getCurrentBlockHeight() + rewired.blockOffset;
+      const txEnt = createTransactionEntity(rewired.rootEm, ChainType.testDOGE, fundedWallet.address, targetAddress, amountToSendInSatoshi, feeInSatoshi, note, undefined, executeUntilBlock);
+      const transaction = await rewired.preparePaymentTransaction(txEnt.source, txEnt.destination, txEnt.amount, txEnt.fee, note, txEnt.executeUntilBlock);
+      txEnt.raw = Buffer.from(JSON.stringify(transaction));
+      await rewired.rootEm.flush();
+
+      const [tx, ] = await waitForTxToFinishWithStatus(2, 15 * 60, rewired.rootEm, TransactionStatus.TX_SUCCESS, txEnt.id);
+      expect(tx.status).to.equal(TransactionStatus.TX_SUCCESS);
+  });
+
+  it("Should handle TX_PENDING that are in DB", async () => {
+      const rewired = await setupRewiredWallet();
+
+      const fee = feeInSatoshi;
+      const executeUntilBlock = await rewired.getCurrentBlockHeight() + rewired.blockOffset;
+      const txEnt = createTransactionEntity(rewired.rootEm, ChainType.testDOGE, fundedWallet.address, targetAddress, amountToSendInSatoshi, fee, note, undefined, executeUntilBlock);
+      const transaction = await rewired.preparePaymentTransaction(fundedWallet.address, targetAddress, amountToSendInSatoshi, fee, note, executeUntilBlock);
+      const signed = await rewired.signTransaction(transaction, fundedWallet.privateKey);
+
+      txEnt.raw = Buffer.from(JSON.stringify(transaction));
+      txEnt.transactionHash = signed.txHash;
+      await rewired.rootEm.flush();
+      await rewired.submitTransaction(signed.txBlob, txEnt.id);
+
+      const [tx, ] = await waitForTxToFinishWithStatus(2, 15 * 60, rewired.rootEm, TransactionStatus.TX_SUCCESS, txEnt.id);
+      expect(tx.status).to.equal(TransactionStatus.TX_SUCCESS);
+  });
+
+  it("Should handle empty UTXO list in DB", async () => {
+      fundedWallet = wClient.createWalletFromMnemonic(fundedMnemonic);
+      await clearUTXOs(wClient.rootEm);
+      const note = "10000000000000000000000000000000000000000beefbeaddeafdeaddeedcab";
+      const id = await wClient.createPaymentTransaction(fundedWallet.address, fundedWallet.privateKey, targetAddress, amountToSendInSatoshi, undefined, note, undefined);
+      expect(id).to.be.gt(0);
+
+      await waitForTxToFinishWithStatus(2, 15 * 60, wClient.rootEm, TransactionStatus.TX_SUCCESS, id);
+  });
 
 });
->>>>>>> 41e7183f
+
+async function setupRewiredWallet() {
+  const testOrm = await initializeTestMikroORM();
+  const unprotectedDBWalletKeys = new UnprotectedDBWalletKeys(testOrm.em);
+  DOGEMccConnectionTest = { ...DOGEMccConnectionTestInitial, em: testOrm.em, walletKeys: unprotectedDBWalletKeys };
+  const rewired = new rewiredUTXOWalletImplementationClass(DOGEMccConnectionTest);
+  fundedWallet = rewired.createWalletFromMnemonic(fundedMnemonic);
+
+  return rewired;
+}