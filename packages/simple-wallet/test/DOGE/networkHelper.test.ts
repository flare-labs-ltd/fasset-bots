--- conflicted
+++ resolved
@@ -47,12 +47,7 @@
       const testOrm = await initializeTestMikroORM();
       const unprotectedDBWalletKeys = new UnprotectedDBWalletKeys(testOrm.em);
       const DOGEMccConnectionTest = { ...DOGEMccConnectionTestInitial, em: testOrm.em, walletKeys: unprotectedDBWalletKeys };
-<<<<<<< HEAD
-      const wClient = await WALLET.DOGE.initialize({... DOGEMccConnectionTest});
+      const wClient = await DOGE.initialize({... DOGEMccConnectionTest});
       expect(wClient.blockchainAPI.blockbookClients[0].client.defaults.timeout).to.eq(DEFAULT_RATE_LIMIT_OPTIONS.timeoutMs);
-=======
-      const wClient = await DOGE.initialize({... DOGEMccConnectionTest});
-      expect(wClient.blockchainAPI.client.defaults.timeout).to.eq(DEFAULT_RATE_LIMIT_OPTIONS.timeoutMs);
->>>>>>> 24ad0ccf
    });
 });