import { TransactionInfo, type WriteWalletInterface } from "../../src/interfaces/IWalletTransaction";
import { TransactionEntity, TransactionStatus } from "../../src/entity/transaction";
import { sleepMs } from "../../src/utils/utils";
import { ChainType } from "../../src/utils/constants";
import { EntityManager } from "@mikro-orm/core";
import { BTC, DOGE, XRP } from "../../src";
import BN from "bn.js";
import { fetchTransactionEntityById, getTransactionInfoById } from "../../src/db/dbutils";
import winston, { Logger } from "winston";
import { logger } from "../../src/utils/logger";
import { toBN } from "../../src/utils/bnutils";
<<<<<<< HEAD
import { isORMError } from "../../src/utils/axios-error-utils";
import { UTXOBlockchainAPI } from "../../src/blockchain-apis/UTXOBlockchainAPI";
import axios, { AxiosInstance, AxiosResponse } from "axios";
import { MempoolUTXO, UTXOTransactionResponse } from "../../src/interfaces/IBlockchainAPI";
import * as bitcore from "bitcore-lib";
import { Transaction } from "bitcore-lib";
=======
import { isORMError } from "../../src/utils/axios-utils";
import { MempoolUTXO, UTXOTransactionResponse } from "../../src/interfaces/IBlockchainAPI";
import { Transaction } from "bitcore-lib";
import * as bitcore from "bitcore-lib";
import { UTXOBlockchainAPI } from "../../src/blockchain-apis/UTXOBlockchainAPI";
import { AxiosInstance, AxiosResponse } from "axios";
>>>>>>> a70bc627

export function checkStatus(tx: TransactionInfo | TransactionEntity, allowedEndStatuses: TransactionStatus[]): boolean;
export function checkStatus(tx: TransactionInfo | TransactionEntity, allowedEndStatuses: TransactionStatus[], notAllowedEndStatuses: TransactionStatus[]): boolean;
export function checkStatus(tx: TransactionInfo | TransactionEntity, allowedEndStatuses: TransactionStatus[], notAllowedEndStatuses?: TransactionStatus[]): boolean {
    if (notAllowedEndStatuses) {
        if (allowedEndStatuses.includes(tx.status)) {
            return true;
        } else if (notAllowedEndStatuses.includes(tx.status)) {
            throw new Error(`Exited with wrong status ${tx.status}`);
        } else {
            return false;
        }
    } else {
        const calculatedNotAllowedEndStatuses = END_STATUSES.filter(t => !allowedEndStatuses.includes(t));
        return checkStatus(tx, allowedEndStatuses, calculatedNotAllowedEndStatuses);
    }
}

export async function loop(sleepIntervalMs: number, timeLimit: number, tx: TransactionEntity | TransactionInfo | null, conditionFn: () => Promise<boolean | undefined>) {
    const startTime = Date.now();
    while (true) {
        const shouldStop = await conditionFn();
        if (shouldStop) break;
        if (Date.now() - startTime > timeLimit) {
            throw tx ?
                new Error(`Time limit exceeded for ${ tx instanceof TransactionEntity ? tx.id : tx.dbId} with ${tx.transactionHash}`) :
                new Error(`Time limit exceeded`);
        }

        await sleepMs(sleepIntervalMs);
    }
}

/**
 *
 * @param sleepInterval in seconds
 * @param timeLimit in seconds
 * @param rootEm
 * @param status
 * @param txId
 */
export async function waitForTxToFinishWithStatus(sleepInterval: number, timeLimit: number, rootEm: EntityManager, status: TransactionStatus | TransactionStatus[], txId: number): Promise<[TransactionEntity, TransactionInfo]> {
    let tx = await fetchTransactionEntityById(rootEm, txId);
    await loop(sleepInterval * 1000, timeLimit * 1000, tx,async () => {
        try {
            rootEm.clear();
            tx = await fetchTransactionEntityById(rootEm, txId);
            return checkStatus(tx, Array.isArray(status) ? status :[status]);
        } catch (error) {
            if (isORMError(error)) {
                logger.error("Test util error: ", error);
                return false;
            }
            throw error;
        }
    });

    try {
        return [await fetchTransactionEntityById(rootEm, txId), await getTransactionInfoById(rootEm, txId)];
    } catch (error) {
        logger.error("Test util error: ", error);
        await sleepMs(1000);
        return [await fetchTransactionEntityById(rootEm, txId), await getTransactionInfoById(rootEm, txId)];
    }
}

export async function waitForTxToBeReplacedWithStatus(sleepInterval: number, timeLimit: number, wClient: XRP | BTC | DOGE, status: TransactionStatus, txId: number): Promise<[TransactionEntity, TransactionInfo]> {
    let txInfo = await wClient.getTransactionInfo(txId);
    let replacedTx: TransactionEntity | TransactionInfo | null = null;

    await loop(sleepInterval * 1000, timeLimit * 1000, txInfo, async () => {
        wClient.rootEm.clear();
        txInfo = await wClient.getTransactionInfo(txId);
        if (txInfo.replacedByDdId)
            replacedTx = await fetchTransactionEntityById(wClient.rootEm, txInfo.replacedByDdId);
        if (replacedTx)
            return checkStatus(replacedTx, [status]);
    });

    return [await fetchTransactionEntityById(wClient.rootEm, txId), await wClient.getTransactionInfo(txId)];
}

export function addConsoleTransportForTests (logger: Logger) {
    const consoleTransport = new winston.transports.Console({
        format: winston.format.combine(
            winston.format.colorize(),
            winston.format.simple()
        ),
    });

    logger.add(consoleTransport);

    return () => {
        logger.remove(consoleTransport);
    };
}

export function resetMonitoringOnForceExit<T extends WriteWalletInterface>(wClient: T) {
    process.on("SIGINT", () => {
        wClient.stopMonitoring().then(() => {
            logger.info("Stopped monitoring after SIGINT")
            process.exit(process.exitCode);
        }).catch(err => {
            logger.error(err);
            process.exit(1);
        });
    });
    process.on("SIGTERM", () => {
        wClient.stopMonitoring().then(() => {
            logger.info("Stopped monitoring after SIGTERM")
            process.exit(process.exitCode);
        }).catch(err => {
            logger.error(err);
            process.exit(1);
        });
    });
    process.on("SIGQUIT", () => {
        wClient.stopMonitoring().then(() => {
            logger.info("Stopped monitoring after SIGQUIT")
            process.exit(process.exitCode);
        }).catch(err => {
            logger.error(err);
            process.exit(1);
        });
    });
    process.on("SIGHUP", () => {
        wClient.stopMonitoring().then(() => {
            logger.info("Stopped monitoring after SIGHUP")
            process.exit(process.exitCode);
        }).catch(err => {
            logger.error(err);
            process.exit(1);
        });
    });
}

export async function calculateNewFeeForTx(txId: number, feePerKb: BN, core: typeof bitcore, rootEm: EntityManager): Promise<[BN | undefined, number | undefined]> {
    const txEnt = await fetchTransactionEntityById(rootEm, txId);
    const tr: Transaction = new core.Transaction(JSON.parse(txEnt.raw!));
    return [txEnt.fee, tr.feePerKb(feePerKb.toNumber()).getFee()];
}

export const END_STATUSES = [TransactionStatus.TX_REPLACED, TransactionStatus.TX_FAILED, TransactionStatus.TX_SUBMISSION_FAILED, TransactionStatus.TX_SUCCESS];
export const TEST_WALLET_XRP = {
    address: "rpZ1bX5RqATDiB7iskGLmspKLrPbg5X3y8"
}


export class MockBlockchainAPI implements UTXOBlockchainAPI {
<<<<<<< HEAD
    client: AxiosInstance;
    clients: Record<string, AxiosInstance>;
=======
>>>>>>> a70bc627
    chainType: ChainType;

    constructor() {
        this.chainType = ChainType.testBTC;
    }
    clients: AxiosInstance[] = [];

    getBlockTimeAt(): Promise<import("bn.js")> {
        return Promise.resolve(toBN(0));
    }

    async getAccountBalance(): Promise<number | undefined> {
        return Promise.resolve(undefined);
    }

    async getCurrentBlockHeight(): Promise<number> {
        return Promise.resolve(0);
    }

    async getCurrentFeeRate(): Promise<number> {
        return Promise.resolve(0);
    }

    async getTransaction(): Promise<UTXOTransactionResponse> {
        return Promise.resolve(
            {
                "txid": "",
                "version": 0,
                "vin": [
                    {
                        "txid": "",
                        "vout": 0,
                        "sequence": 0,
                        "addresses": [
                            ""
                        ],
                        "value": "39256335"
                    }
                ],
                "vout": [
                    {
                        "value": "",
                        "n": 0,
                        "hex": "",
                        "spent": true,
                        "addresses": [
                            ""
                        ],
                    },
                    {
                        "value": "",
                        "n": 1,
                        "spent": true,
                        "hex": "",
                        "addresses": [
                            ""
                        ],
                    }
                ],
                "blockHash": "",
                "blockHeight": 0,
                "confirmations": 0,
                "blockTime": 0,
                "size": 0,
                "vsize": 0,
                "value": "",
                "valueIn": "",
                "fees": "",
                "hex": ""
            }
        );
    }

    async getUTXOScript(): Promise<string> {
        return Promise.resolve("");
    }

    async getUTXOsFromMempool(): Promise<MempoolUTXO[]> {
        return Promise.resolve([]);
    }

    async sendTransaction(): Promise<AxiosResponse> {
        return Promise.resolve({} as AxiosResponse);
    }
}<|MERGE_RESOLUTION|>--- conflicted
+++ resolved
@@ -9,21 +9,12 @@
 import winston, { Logger } from "winston";
 import { logger } from "../../src/utils/logger";
 import { toBN } from "../../src/utils/bnutils";
-<<<<<<< HEAD
-import { isORMError } from "../../src/utils/axios-error-utils";
-import { UTXOBlockchainAPI } from "../../src/blockchain-apis/UTXOBlockchainAPI";
-import axios, { AxiosInstance, AxiosResponse } from "axios";
-import { MempoolUTXO, UTXOTransactionResponse } from "../../src/interfaces/IBlockchainAPI";
-import * as bitcore from "bitcore-lib";
-import { Transaction } from "bitcore-lib";
-=======
 import { isORMError } from "../../src/utils/axios-utils";
 import { MempoolUTXO, UTXOTransactionResponse } from "../../src/interfaces/IBlockchainAPI";
 import { Transaction } from "bitcore-lib";
 import * as bitcore from "bitcore-lib";
 import { UTXOBlockchainAPI } from "../../src/blockchain-apis/UTXOBlockchainAPI";
 import { AxiosInstance, AxiosResponse } from "axios";
->>>>>>> a70bc627
 
 export function checkStatus(tx: TransactionInfo | TransactionEntity, allowedEndStatuses: TransactionStatus[]): boolean;
 export function checkStatus(tx: TransactionInfo | TransactionEntity, allowedEndStatuses: TransactionStatus[], notAllowedEndStatuses: TransactionStatus[]): boolean;
@@ -173,11 +164,6 @@
 
 
 export class MockBlockchainAPI implements UTXOBlockchainAPI {
-<<<<<<< HEAD
-    client: AxiosInstance;
-    clients: Record<string, AxiosInstance>;
-=======
->>>>>>> a70bc627
     chainType: ChainType;
 
     constructor() {
