import { RateLimitOptions } from "../interfaces/IWalletTransaction";
import { toBN, toBNExp } from "./bnutils";

export const MNEMONIC_STRENGTH = 256;

export const DEFAULT_FEE_INCREASE = 2;
// monitoring constants
export const PING_INTERVAL = 10_000; // 10seconds
export const BUFFER_PING_INTERVAL = 2 * PING_INTERVAL;
export const RESTART_IN_DUE_TO_ERROR = 2000; // 2s
export const RESTART_IN_DUE_NO_RESPONSE = 20000; // 20s
export const RANDOM_SLEEP_MS_MAX = 500;

<<<<<<< HEAD
export const BTC_PER_SATOSHI = 1 / 100000000;

export const XRP_PENDING_TIMEOUT = 30;// 30s
export const MEMPOOL_WAITING_TIME = 60;// 1min
export const MEMPOOL_CHAIN_LENGTH_LIMIT = 25;
export const MAX_UTXO_TX_SIZE_IN_B = 100_000;
export const MIN_RELAY_FEE_INCREASE_RBF_IN_B = 1000;
=======
export const WAIT_TO_APPEAR_IN_XRP = 8; // wait for x ledgers
>>>>>>> 5df0e084
///////////////////////////////////////////////////////////////////////////
// chain specs

export enum ChainType {
   // This values are hardcoded versions of `encodeAttestationName("BTC")`, etc.
   // This is to avoid adding dependency to state-connector-protocol just to calculate these values.
   BTC = "BTC",//"0x4254430000000000000000000000000000000000000000000000000000000000",
   DOGE = "DOGE",//"0x444f474500000000000000000000000000000000000000000000000000000000",
   XRP = "XRP",//"0x5852500000000000000000000000000000000000000000000000000000000000",
   testBTC = "testBTC",//"0x7465737442544300000000000000000000000000000000000000000000000000",
   testDOGE = "testDOGE",//"0x74657374444f4745000000000000000000000000000000000000000000000000",
   testXRP = "testXRP"//"0x7465737458525000000000000000000000000000000000000000000000000000",
   // ... make sure IDs are the same as in Flare attestation providers
}

// From
// https://github.com/ranaroussi/pywallet/blob/eb784ea4dd62fe2a50e1352e7d24438fc66a4ac0/pywallet/network.py
// https://github.com/cryptocoinjs/coininfo

export const BTC_MAINNET = {
   messagePrefix: "\x18Bitcoin Signed Message:\n",
   bech32: "bc",
   bip32: { private: 0x0488ade4, public: 0x0488b21e },
   pubKeyHash: 0x00,
   scriptHash: 0x05,
   wif: 0x80,
   bip32Path: "m/44'/0'/0'",
};

export const BTC_TESTNET = {
   messagePrefix: "\x18Bitcoin Signed Message:\n",
   bech32: "tb",
   bip32: { private: 0x04358394, public: 0x043587cf },
   pubKeyHash: 0x6f,
   scriptHash: 0xc4,
   wif: 0xef,
   bip32Path: "m/44'/1'/0'",
};

export const DOGE_MAINNET = {
   messagePrefix: undefined,
   bech32: undefined,
   bip32: { private: 0x02fac398, public: 0x02facafd },
   pubKeyHash: 0x1e,
   scriptHash: 0x16,
   wif: 0x1e + 128,
   bip32Path: "m/44'/3'/0'",
};

export const DOGE_TESTNET = {
   messagePrefix: undefined,
   bech32: undefined,
   bip32: { private: 0x0432a243, public: 0x0432a9a8 },
   pubKeyHash: 0x71,
   scriptHash: 0xc4,
   wif: 0x71 + 128,
   bip32Path: "m/44'/1'/0'",
};

///////////////////////////////////////////////////////////////////////////
// network configs

export const DEFAULT_RATE_LIMIT_OPTIONS: RateLimitOptions = {
   maxRPS: 5,
   maxRequests: 10,
   timeoutMs: 20000,
   retries: 10,
};

// Approximate times between blocks, in milliseconds
export const BTC_LEDGER_CLOSE_TIME_MS = 600_000; // 10min
export const DOGE_LEDGER_CLOSE_TIME_MS = 60_000; // 60s
export const XRP_LEDGER_CLOSE_TIME_MS = 4_000; // 4s

// Number of decimal places
export const BTC_DOGE_DEC_PLACES = 8;
export const XRP_DECIMAL_PLACES = 6;

// Minimum amount for an output for it not to be considered a dust output
// https://github.com/dogecoin/dogecoin/blob/a758fa798217ea7c12e08224596dc0ae9c03b2a8/doc/fee-recommendation.md
export const DOGE_DUST_AMOUNT = toBNExp(0.01, BTC_DOGE_DEC_PLACES); // 0.01 DOGE
// https://github.com/bitpay/bitcore/blob/fbc6b5b4a42d84a49a403c2fb5f47116074d089a/packages/bitcore-lib/lib/transaction/transaction.js#L66
export const BTC_DUST_AMOUNT = toBNExp(0.00000546, BTC_DOGE_DEC_PLACES);

// https://xrpl.org/docs/concepts/accounts/deleting-accounts/#requirements
export const DELETE_ACCOUNT_OFFSET = 256;

// https://bitcoinops.org/en/tools/calc-size/
export const UTXO_INPUT_SIZE = 134; //148?
export const UTXO_OUTPUT_SIZE = 34;
export const UTXO_OVERHEAD_SIZE = 10;

export const UTXO_INPUT_SIZE_SEGWIT = 68.5;
export const UTXO_OUTPUT_SIZE_SEGWIT = 31;
export const UTXO_OVERHEAD_SIZE_SEGWIT = 10.5;

// 0.001 BTC aka 100 sats/b https://github.com/bitpay/bitcore/blob/d09a9a827ea7c921e7f1e556ace37ea834a40422/packages/bitcore-lib/lib/transaction/transaction.js#L83
export const BTC_DEFAULT_FEE_PER_KB = toBNExp(0.001, BTC_DOGE_DEC_PLACES);
// 1 DOGE //https://github.com/bitpay/bitcore/blob/d09a9a827ea7c921e7f1e556ace37ea834a40422/packages/bitcore-lib-doge/lib/transaction/transaction.js#L87
export const DOGE_DEFAULT_FEE_PER_KB = toBNExp(1, BTC_DOGE_DEC_PLACES);

export const BTC_MIN_ALLOWED_AMOUNT_TO_SEND = toBNExp(0.0001, BTC_DOGE_DEC_PLACES); // 10k sats
export const DOGE_MIN_ALLOWED_AMOUNT_TO_SEND = toBNExp(0.02, BTC_DOGE_DEC_PLACES);

export const BTC_MIN_ALLOWED_FEE = toBN(3000); //3000 sats/kb

// Derived from https://test.jochen-hoenicke.de/queue/ and https://mempool.space
export const BTC_LOW_FEE_PER_KB = toBN(10 * 1000); // 10 sat/vB
export const BTC_MID_FEE_PER_KB = toBN(60 * 1000); // 60 sat/vB

export const TEST_BTC_LOW_FEE_PER_KB = toBN(10 * 1000);
export const TEST_BTC_MID_FEE_PER_KB = toBN(60 * 1000);

export const DOGE_LOW_FEE_PER_KB = toBN(5000 * 1000);    // 0,05 DOGE/kB
export const DOGE_MID_FEE_PER_KB = toBN(50_000 * 1000);  // 0,5 DOGE/kB

export const TEST_DOGE_LOW_FEE_PER_KB = toBN(5000 * 1000);
export const TEST_DOGE_MID_FEE_PER_KB = toBN(50_000 * 1000);

//////////////////////
export const DROPS_PER_XRP = 1000000.0;<|MERGE_RESOLUTION|>--- conflicted
+++ resolved
@@ -11,7 +11,6 @@
 export const RESTART_IN_DUE_NO_RESPONSE = 20000; // 20s
 export const RANDOM_SLEEP_MS_MAX = 500;
 
-<<<<<<< HEAD
 export const BTC_PER_SATOSHI = 1 / 100000000;
 
 export const XRP_PENDING_TIMEOUT = 30;// 30s
@@ -19,9 +18,7 @@
 export const MEMPOOL_CHAIN_LENGTH_LIMIT = 25;
 export const MAX_UTXO_TX_SIZE_IN_B = 100_000;
 export const MIN_RELAY_FEE_INCREASE_RBF_IN_B = 1000;
-=======
 export const WAIT_TO_APPEAR_IN_XRP = 8; // wait for x ledgers
->>>>>>> 5df0e084
 ///////////////////////////////////////////////////////////////////////////
 // chain specs
 
