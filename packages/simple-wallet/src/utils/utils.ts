--- conflicted
+++ resolved
@@ -50,24 +50,15 @@
       case ChainType.DOGE:
       case ChainType.testDOGE:
          return {
-<<<<<<< HEAD
-            blockOffset: 30,//accepted in next x blocks
-            feeIncrease: DEFAULT_FEE_INCREASE,
-=======
             blockOffset: 40,//accepted in next x blocks
             feeIncrease: 1,//DEFAULT_FEE_INCREASE,
->>>>>>> 8b43c856
             executionBlockOffset: 3,//do not submit if "three blocks" time left
             enoughConfirmations: 60
          };
       case ChainType.XRP:
       case ChainType.testXRP:
          return {
-<<<<<<< HEAD
-            blockOffset: 30,// cca 1.5 min
-=======
             blockOffset: 200,// cca 1.5 min
->>>>>>> 8b43c856
             feeIncrease: DEFAULT_FEE_INCREASE,
             executionBlockOffset: 2
          };
@@ -108,7 +99,7 @@
       return false;
    } else if (executeUntilBlock && executeUntilTimestamp && blockRestrictionMet && !now) {
       return false;
-   }   else if (blockRestrictionMet && timeRestrictionMet) {
+   } else if (blockRestrictionMet && timeRestrictionMet) {
       return false;
    }
    return true;
