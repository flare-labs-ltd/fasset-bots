import { BaseWalletConfig } from "../interfaces/IWalletTransaction";
import { AxiosInstance } from "axios";
<<<<<<< HEAD
import type { AccountInfoRequest } from "xrpl";
import { createAxiosInstance, tryWithClients } from "../utils/axios-utils";

export class XRPBlockchainAPI {
    clients: AxiosInstance[] = [];
=======
import { ChainType } from "../utils/constants";
import type { AccountInfoRequest } from "xrpl";
import { createAxiosInstance, tryWithClients } from "../utils/axios-error-utils";

export class XRPBlockchainAPI {
    client: AxiosInstance;
    clients: Record<string, AxiosInstance> = {};
>>>>>>> 24ad0ccf

    constructor(createConfig: BaseWalletConfig) {
        for (const [index, url] of createConfig.urls.entries()) {
            this.clients.push(createAxiosInstance(url, createConfig.apiTokenKeys?.[index], createConfig.rateLimitOptions));
        }
    }

    async getTransaction(transactionHash: string) {
        return tryWithClients(this.clients, (client: AxiosInstance) => client.post("", {
            method: "tx",
            params: [{ transaction: transactionHash }],
        }), "getTransaction");
    }

<<<<<<< HEAD
    async submitTransaction(params: any) {
        return tryWithClients(this.clients, (client: AxiosInstance) => client.post("", {
=======
    async submitTransaction(params: SubmitTransactionRequest) {
        return tryWithClients(this.clients,(client: AxiosInstance) => client.post("", {
>>>>>>> 24ad0ccf
            method: "submit",
            params: [params],
        }), "submitTransaction");
    }

    async getAccountInfo(params: AccountInfoRequest) {
        return tryWithClients(this.clients, (client: AxiosInstance) => client.post("", {
                method: "account_info", params: [params],
            },
        ), "getAccountInfo");
    }

    async getServerInfo() {
        return tryWithClients(this.clients, (client: AxiosInstance) => client.post("", {
            method: "server_info",
            params: [],
        }), "getServerInfo");
    }
}

export interface SubmitTransactionRequest {
    tx_blob: string;
}<|MERGE_RESOLUTION|>--- conflicted
+++ resolved
@@ -1,20 +1,10 @@
 import { BaseWalletConfig } from "../interfaces/IWalletTransaction";
 import { AxiosInstance } from "axios";
-<<<<<<< HEAD
 import type { AccountInfoRequest } from "xrpl";
 import { createAxiosInstance, tryWithClients } from "../utils/axios-utils";
 
 export class XRPBlockchainAPI {
     clients: AxiosInstance[] = [];
-=======
-import { ChainType } from "../utils/constants";
-import type { AccountInfoRequest } from "xrpl";
-import { createAxiosInstance, tryWithClients } from "../utils/axios-error-utils";
-
-export class XRPBlockchainAPI {
-    client: AxiosInstance;
-    clients: Record<string, AxiosInstance> = {};
->>>>>>> 24ad0ccf
 
     constructor(createConfig: BaseWalletConfig) {
         for (const [index, url] of createConfig.urls.entries()) {
@@ -29,13 +19,8 @@
         }), "getTransaction");
     }
 
-<<<<<<< HEAD
-    async submitTransaction(params: any) {
-        return tryWithClients(this.clients, (client: AxiosInstance) => client.post("", {
-=======
     async submitTransaction(params: SubmitTransactionRequest) {
         return tryWithClients(this.clients,(client: AxiosInstance) => client.post("", {
->>>>>>> 24ad0ccf
             method: "submit",
             params: [params],
         }), "submitTransaction");
