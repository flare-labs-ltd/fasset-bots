<<<<<<< HEAD
import { BlockData, IBlockchainAPI, MempoolUTXO, MempoolUTXOMWithoutScript } from "../interfaces/IBlockchainAPI";
import { AxiosInstance, AxiosResponse } from "axios";
import { ChainType } from "../utils/constants";
=======
import { UTXOBlockHeightResponse, FeeStatsResponse, IBlockchainAPI, MempoolUTXO, UTXOAddressResponse, UTXOResponse, UTXOBlockResponse, UTXOTransactionResponse } from "../interfaces/IBlockchainAPI";
import axios, { AxiosInstance, AxiosRequestConfig, AxiosResponse } from "axios";
import { BTC_PER_SATOSHI, ChainType, DEFAULT_RATE_LIMIT_OPTIONS } from "../utils/constants";
import axiosRateLimit from "../axios-rate-limiter/axios-rate-limit";
import { RateLimitOptions } from "../interfaces/IWalletTransaction";
>>>>>>> 24ad0ccf
import { EntityManager } from "@mikro-orm/core";
import { toBN, toNumber } from "../utils/bnutils";
import { getConfirmedAfter } from "../chain-clients/utxo/UTXOUtils";
import BN from "bn.js";
import { stuckTransactionConstants } from "../utils/utils";

export class BlockbookAPI implements IBlockchainAPI {
    client: AxiosInstance;
    rootEm: EntityManager;

<<<<<<< HEAD
    constructor(client: AxiosInstance, rootEm: EntityManager) {
        this.client = client;
=======
    constructor(axiosConfig: AxiosRequestConfig, rateLimitOptions: RateLimitOptions | undefined, rootEm: EntityManager) {
        const client = axios.create(axiosConfig);
        this.client = axiosRateLimit(client, {
            ...DEFAULT_RATE_LIMIT_OPTIONS,
            ...rateLimitOptions,
        });
>>>>>>> 24ad0ccf
        this.rootEm = rootEm;
    }

    async getAccountBalance(account: string): Promise<number | undefined> {
        const res = await this.client.get(`/address/${account}`);
        const data: UTXOAddressResponse = res.data as UTXOAddressResponse;
        const totalBalance = data.balance;
        const unconfirmedBalance = data.unconfirmedBalance;
        /* istanbul ignore else */
        if (!!totalBalance && !!unconfirmedBalance) {
            const totBalance = toBN(totalBalance);
            const uncBalance = toBN(unconfirmedBalance);
            return toNumber(totBalance.add(uncBalance));
        }
        /*istanbul ignore next */
        return undefined;
    }

    async getCurrentBlockHeight(): Promise<number> {
        const res = await this.client.get(``);
        const data: UTXOBlockHeightResponse = res.data as UTXOBlockHeightResponse;
        return data.blockbook.bestHeight;
    }

    async getCurrentFeeRate(blockNumber?: number): Promise<number> {
        const blockToCheck = blockNumber ?? await this.getCurrentBlockHeight();
        const res = await this.client.get(`/feestats/${blockToCheck}`);
        const data = res.data as FeeStatsResponse;
        const fee = data.averageFeePerKb * BTC_PER_SATOSHI;
        return fee;
    }

    async getBlockTimeAt(blockNumber: number): Promise<BN> {
        const res = await this.client.get(`/block/${blockNumber}`);
        const data = res.data as UTXOBlockResponse;
        return toBN(data.time);
    }

    async getTransaction(txHash: string): Promise<UTXOTransactionResponse> {
        const res = await this.client.get(`/tx/${txHash}`);
        const data = res.data as UTXOTransactionResponse;
        return data;
    }

    async getUTXOsFromMempool(address: string, chainType: ChainType): Promise<MempoolUTXO[]> {
        const res = await this.client.get(`/utxo/${address}`);
        const data = res.data as UTXOResponse[];

        return data.map((utxo: UTXOResponse): MempoolUTXO => ({
            mintTxid: utxo.txid,
            mintIndex: utxo.vout,
            value: toBN(utxo.value),
            script: "",
            /* istanbul ignore next */
            confirmed: utxo.confirmations >= (stuckTransactionConstants(chainType).enoughConfirmations ?? getConfirmedAfter(chainType)),
        }));
    }

    async getUTXOScript(txHash: string, voutParam: number) {
        const res = await this.getTransaction(txHash)
        /* istanbul ignore next: ignore for the ?? */
        return res.vout[voutParam]?.hex ?? "";
    }

    async sendTransaction(tx: string): Promise<AxiosResponse> {
        return await this.client.get(`/sendtx/${tx}`);
    }
}<|MERGE_RESOLUTION|>--- conflicted
+++ resolved
@@ -1,14 +1,8 @@
-<<<<<<< HEAD
-import { BlockData, IBlockchainAPI, MempoolUTXO, MempoolUTXOMWithoutScript } from "../interfaces/IBlockchainAPI";
-import { AxiosInstance, AxiosResponse } from "axios";
-import { ChainType } from "../utils/constants";
-=======
 import { UTXOBlockHeightResponse, FeeStatsResponse, IBlockchainAPI, MempoolUTXO, UTXOAddressResponse, UTXOResponse, UTXOBlockResponse, UTXOTransactionResponse } from "../interfaces/IBlockchainAPI";
 import axios, { AxiosInstance, AxiosRequestConfig, AxiosResponse } from "axios";
 import { BTC_PER_SATOSHI, ChainType, DEFAULT_RATE_LIMIT_OPTIONS } from "../utils/constants";
 import axiosRateLimit from "../axios-rate-limiter/axios-rate-limit";
 import { RateLimitOptions } from "../interfaces/IWalletTransaction";
->>>>>>> 24ad0ccf
 import { EntityManager } from "@mikro-orm/core";
 import { toBN, toNumber } from "../utils/bnutils";
 import { getConfirmedAfter } from "../chain-clients/utxo/UTXOUtils";
@@ -19,17 +13,8 @@
     client: AxiosInstance;
     rootEm: EntityManager;
 
-<<<<<<< HEAD
     constructor(client: AxiosInstance, rootEm: EntityManager) {
         this.client = client;
-=======
-    constructor(axiosConfig: AxiosRequestConfig, rateLimitOptions: RateLimitOptions | undefined, rootEm: EntityManager) {
-        const client = axios.create(axiosConfig);
-        this.client = axiosRateLimit(client, {
-            ...DEFAULT_RATE_LIMIT_OPTIONS,
-            ...rateLimitOptions,
-        });
->>>>>>> 24ad0ccf
         this.rootEm = rootEm;
     }
 
