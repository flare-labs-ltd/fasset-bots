import { EntityManager, FilterQuery, RequiredEntityData } from "@mikro-orm/core";
import { Transaction } from "bitcore-lib";
<<<<<<< HEAD
import { TransactionOutputEntity } from "../entity/transactionOutput";
import { MonitoringStateEntity } from "../entity/monitoringState";
import Output = Transaction.Output;
import { TransactionInputEntity } from "../entity/transactionInput";
import { getCurrentTimestampInSeconds } from "../utils/utils";
import {
    MempoolUTXO,
    UTXORawTransaction,
    UTXORawTransactionInput,
    UTXORawTransactionOutput,
} from "../interfaces/IBlockchainAPI";
import { errorMessage } from "../utils/axios-utils";
import {getDustAmount} from "../chain-clients/utxo/UTXOUtils";
=======
import BN from "bn.js";
import { MonitoringStateEntity } from "../entity/monitoring_state";
import { TransactionEntity, TransactionStatus } from "../entity/transaction";
import { TransactionInputEntity } from "../entity/transactionInput";
import { TransactionOutputEntity } from "../entity/transactionOutput";
import { SpentHeightEnum, UTXOEntity } from "../entity/utxo";
import { WalletAddressEntity } from "../entity/wallet";
import { MempoolUTXO } from "../interfaces/IBlockchainAPI";
import { TransactionInfo } from "../interfaces/IWalletTransaction";
import { errorMessage } from "../utils/axios-error-utils";
import { toBN } from "../utils/bnutils";
import { ChainType } from "../utils/constants";
import { logger } from "../utils/logger";
import { getCurrentTimestampInSeconds } from "../utils/utils";
import Output = Transaction.Output;
>>>>>>> 3ef1ccc8

// transaction operations
export async function createInitialTransactionEntity(
    rootEm: EntityManager,
    chainType: ChainType,
    source: string,
    destination: string,
    amountInDrops: BN | null,
    feeInDrops?: BN,
    note?: string,
    maxFee?: BN,
    executeUntilBlock?: number,
    executeUntilTimestamp?: BN,
    replacementFor?: TransactionEntity,
    feeSource?: string,
    maxPaymentForFeeSource?: BN
): Promise<TransactionEntity> {
<<<<<<< HEAD
    logger.info(
        `Creating transaction ${source}, ${destination}, ${amountInDrops?.toString()};${
            replacementFor ? ` replacing ${replacementFor.id} (${replacementFor.transactionHash}).` : ""
        }`
    );
=======
    logger.info(`Creating transaction ${source}, ${destination}, ${amountInDrops};${replacementFor ? ` replacing ${replacementFor.id} (${replacementFor.transactionHash}).` : ""}`);
>>>>>>> 3ef1ccc8
    return await rootEm.transactional(async (em) => {
        const ent = em.create(TransactionEntity, {
            chainType,
            source,
            destination,
            status: TransactionStatus.TX_CREATED,
            maxFee: maxFee ?? null,
            executeUntilBlock: executeUntilBlock ?? null,
            executeUntilTimestamp: executeUntilTimestamp ?? null,
            reference: note ?? null,
            amount: amountInDrops,
            fee: feeInDrops ?? null,
            rbfReplacementFor: replacementFor ?? null,
            feeSource: feeSource ?? null,
            maxPaymentForFeeSource: maxPaymentForFeeSource ?? null
        } as RequiredEntityData<TransactionEntity>);
        await em.flush();
        logger.info(`Created transaction ${ent.id}.`);
        return ent;
    });
}

export async function updateTransactionEntity(rootEm: EntityManager, id: number, modify: (transactionEnt: TransactionEntity) => void): Promise<void> {
    await rootEm.transactional(async (em) => {
        const transactionEnt: TransactionEntity = await fetchTransactionEntityById(em, id);
        modify(transactionEnt);
        await em.persistAndFlush(transactionEnt);
    });
}

export async function fetchTransactionEntityById(rootEm: EntityManager, id: number): Promise<TransactionEntity> {
    return await rootEm.findOneOrFail(TransactionEntity, { id }, {
        refresh: true,
        populate: ["replaced_by", "rbfReplacementFor", "utxos", "inputs", "outputs", "ancestor", "ancestor.replaced_by"],
    });
}

export async function fetchTransactionEntities(rootEm: EntityManager, chainType: ChainType, statuses: TransactionStatus[]): Promise<TransactionEntity[]> {
    return await rootEm.find(
        TransactionEntity,
        {
            status: { $in: statuses },
            chainType,
        },
        {
            refresh: true,
            populate: ["replaced_by", "rbfReplacementFor", "utxos", "inputs", "outputs", "ancestor", "ancestor.replaced_by"],
            orderBy: { id: "ASC" },
        }
    );
}

export function resetTransactionEntity(txEnt: TransactionEntity) {
    txEnt.status = TransactionStatus.TX_CREATED;
    txEnt.utxos.removeAll();
    txEnt.inputs.removeAll();
    txEnt.outputs.removeAll();
    txEnt.raw = "";
    txEnt.transactionHash = "";
    txEnt.fee = undefined;
    txEnt.size = undefined;
    txEnt.ancestor = null;
    txEnt.replaced_by = null;
    txEnt.rbfReplacementFor = null;
}

export async function createTransactionOutputEntities(rootEm: EntityManager, transaction: Transaction, txId: number) {
    const txEnt = await fetchTransactionEntityById(rootEm, txId);
    return transaction.outputs.map((output, index) => transformOutputToTxOutputEntity(index, output, txEnt));
}

function transformOutputToTxOutputEntity(vout: number, output: Output, transaction: TransactionEntity): TransactionOutputEntity {
    const parsedOutput = JSON.parse(JSON.stringify(output)) as UTXORawTransactionOutput;

    /* istanbul ignore next */
    return createTransactionOutputEntity(
        transaction,
        transaction.transactionHash ?? "",
        toBN(output.satoshis),
        vout,
        parsedOutput.script ?? ""
    );
}

export function transformUTXOEntToTxInputEntity(utxo: UTXOEntity, transaction: TransactionEntity): TransactionInputEntity {
    /* istanbul ignore next */
    return createTransactionInputEntity(transaction, utxo.mintTransactionHash, utxo.value, utxo.position, utxo.script ?? "");
}

export function createTransactionOutputEntity(
    txEnt: TransactionEntity,
    txHash: string,
    amount: BN | string | number,
    vout: number,
    script: string
): TransactionOutputEntity {
    const entity = new TransactionOutputEntity();
    entity.transactionHash = txHash;
    entity.vout = vout;
    entity.amount = toBN(amount);
    entity.script = script;
    entity.transaction = txEnt;
    return entity;
}

export function createTransactionInputEntity(
    txEnt: TransactionEntity,
    txHash: string,
    amount: BN | string | number,
    vout: number,
    script: string
): TransactionOutputEntity {
    const entity = new TransactionInputEntity();
    entity.transactionHash = txHash;
    entity.vout = vout;
    entity.amount = toBN(amount);
    entity.script = script;
    entity.transaction = txEnt;
    return entity;
}

// utxo operations
export async function createUTXOEntity(
    rootEm: EntityManager,
    source: string,
    txHash: string,
    position: number,
    value: BN,
    script: string,
    spentTxHash: string | null = /* istanbul ignore next */ null,
    confirmed: boolean
): Promise<void> {
    rootEm.create(UTXOEntity, {
        source: source,
        mintTransactionHash: txHash,
        spentHeight: SpentHeightEnum.UNSPENT,
        position: position,
        value: value,
        script: script,
        spentTransactionHash: spentTxHash,
        confirmed: confirmed,
    } as RequiredEntityData<UTXOEntity>);
    await rootEm.flush();
}

export async function fetchUTXOEntity(rootEm: EntityManager, mintTxHash: string, position: number): Promise<UTXOEntity> {
    return await rootEm.findOneOrFail(
        UTXOEntity,
        {
            mintTransactionHash: mintTxHash,
            position: position,
        } as FilterQuery<UTXOEntity>,
        { refresh: true }
    );
}

export async function updateUTXOEntity(rootEm: EntityManager, txHash: string, position: number, modify: (utxoEnt: UTXOEntity) => void): Promise<void> {
    await rootEm.transactional(async (em) => {
        const utxoEnt: UTXOEntity = await fetchUTXOEntity(em, txHash, position);
        modify(utxoEnt);
        await em.persistAndFlush(utxoEnt);
    });
}

export async function fetchUnspentUTXOs(rootEm: EntityManager, source: string, rbfUTXOs?: UTXOEntity[]): Promise<UTXOEntity[]> {
    const res = await rootEm.find(
        UTXOEntity,
        {
            source: source,
            spentHeight: SpentHeightEnum.UNSPENT,
        } as FilterQuery<UTXOEntity>,
        { refresh: true, orderBy: { confirmed: "desc", value: "desc" } }
    );

    const alreadyUsed = rbfUTXOs ?? [];
    const utxos = alreadyUsed.length > 0 ? res.filter((t) => t.confirmed) : res;
    return [...alreadyUsed, ...utxos]; // order is important for needed utxos later
}

export async function fetchUTXOsByTxId(rootEm: EntityManager, txId: number): Promise<UTXOEntity[]> {
    return await rootEm.transactional(async (em) => {
        const txEnt = await em.findOne(TransactionEntity, { id: txId });
        if (!txEnt || !txEnt.raw) {
            logger.error(`Transaction entity or raw data not found for transaction ${txId}`);
            return [];
        }
        let inputs: UTXORawTransactionInput[] = [];
        try {
            const tr = JSON.parse(txEnt.raw) as UTXORawTransaction;
            inputs = tr.inputs;
        } catch (error) {
            logger.error(`Failed to parse transaction raw data for transaction ${txId}: ${errorMessage(error)}`);
            return [];
        }
        const utxos = await em.find(UTXOEntity, {
            $or: inputs.map((input) => ({
                mint_transaction_hash: input.prevTxId,
                position: input.outputIndex,
            })),
        });
        return utxos;
    });
}

export async function storeUTXOs(rootEm: EntityManager, source: string, mempoolUTXOs: MempoolUTXO[]): Promise<void> {
    for (const utxo of mempoolUTXOs) {
        try {
            await updateUTXOEntity(rootEm, utxo.mintTxid, utxo.mintIndex, (utxoEnt) => {
                utxoEnt.confirmed = utxo.confirmed;
            });
        } catch (error) { // eslint-disable-line @typescript-eslint/no-unused-vars
            await createUTXOEntity(rootEm, source, utxo.mintTxid, utxo.mintIndex, toBN(utxo.value), utxo.script, null, utxo.confirmed);
        }
    }
}

export async function countSpendableUTXOs(chainType: ChainType, rootEm: EntityManager, source: string): Promise<number> {
    return rootEm.count(
        UTXOEntity,
        {
            source: source,
            spentHeight: SpentHeightEnum.UNSPENT,
            value: {$gt: toBN(getDustAmount(chainType))},
        } as FilterQuery<UTXOEntity>
    );
}

// it fetches unspent and sent utxos from db that do not match utxos from mempool and marks them as spent
export async function correctUTXOInconsistenciesAndFillFromMempool(rootEm: EntityManager, address: string, mempoolUTXOs: MempoolUTXO[]): Promise<void> {
    await rootEm.transactional(async (em) => {
        // find UTXOs in the db that are NOT in the mempool and mark them as spent
        const spentCondition = mempoolUTXOs.map((utxo) => ({
            $not: {
                mintTransactionHash: { $like: utxo.mintTxid },
                position: utxo.mintIndex,
            },
        }));
        const spentUtxos = (await em.find(UTXOEntity, {
            source: address,
            spentHeight: { $in: [SpentHeightEnum.UNSPENT, SpentHeightEnum.SENT] },
            $and: spentCondition,
        })) as UTXOEntity[];

        spentUtxos.forEach((utxoEnt) => {
            utxoEnt.spentHeight = SpentHeightEnum.SPENT;
        });
        if (spentUtxos.length > 0) {
            logger.info(`Marked ${spentUtxos.length} UTXOs as spent`);
        }
        // find UTXOs that ARE in the mempool and mark them as unspent
        const unspentCondition = mempoolUTXOs.map((utxo) => ({
            mintTransactionHash: { $like: utxo.mintTxid },
            position: utxo.mintIndex,
        }));
        const unspentUtxos = (await em.find(UTXOEntity, {
            source: address,
            spentHeight: { $eq: SpentHeightEnum.SPENT },
            $or: unspentCondition,
        })) as UTXOEntity[];
        unspentUtxos.forEach((utxo) => {
            utxo.spentHeight = SpentHeightEnum.UNSPENT;
        });
        /* istanbul ignore next */
        if (unspentUtxos.length > 0) {
            logger.info(`Marked ${unspentUtxos.length} UTXOs as unspent`);
        }
        await em.persistAndFlush([...spentUtxos, ...unspentUtxos]);
        // find new UTXOs in the mempool that are not yet in the db
        await storeUTXOs(rootEm, address, mempoolUTXOs);
    });
}


// replaced transaction
export async function getReplacedTransactionById(rootEm: EntityManager, dbId: number): Promise<TransactionEntity> {
    let txEnt = await fetchTransactionEntityById(rootEm, dbId);
    let replaced = txEnt.replaced_by;
    while (replaced) {
        txEnt = await fetchTransactionEntityById(rootEm, replaced.id);
        replaced = txEnt.replaced_by;
    }
    return txEnt;
}

// get transaction info
export async function getTransactionInfoById(rootEm: EntityManager, dbId: number): Promise<TransactionInfo> {
    const txEntOriginal = await fetchTransactionEntityById(rootEm, dbId);
    const txEntReplaced = (txEntOriginal.replaced_by)
        ? await getReplacedTransactionById(rootEm, txEntOriginal.replaced_by.id)
        : null;
    return {
        dbId: dbId,
        transactionHash: txEntOriginal.transactionHash ?? null,
        status: txEntOriginal.status,
        replacedByDdId: txEntReplaced?.id ?? null,
        replacedByHash: txEntReplaced?.transactionHash ?? null,
        replacedByStatus: txEntReplaced?.status ?? null,
    };
}

export async function countTransactionsWithStatuses(rootEm: EntityManager, chainType: ChainType, statuses: TransactionStatus[], source?: string): Promise<number> {
    return await rootEm.count(TransactionEntity, source ? { status: {$in: statuses}, chainType, source } : { status: {$in: statuses}, chainType });
}

export async function countDeleteTransactionsWithStatuses(rootEm: EntityManager, chainType: ChainType, statuses: TransactionStatus[], source?: string) {
    return await rootEm.count(TransactionEntity, source ? { status: {$in: statuses}, amount: null, chainType, source } : { status: {$in: statuses}, chainType, amount: null });
}

//others
export async function handleMissingPrivateKey(rootEm: EntityManager, txId: number, failedInFunction: string): Promise<void> {
    await failTransaction(rootEm, txId, `${failedInFunction}: Cannot prepare transaction ${txId}. Missing private key.`);
}

export async function handleNoTimeToSubmitLeft(
    rootEm: EntityManager,
    txId: number,
    currentLedger: number,
    executionBlockOffset: number,
    failedInFunction: string,
    executeUntilBlock?: number,
    executeUntilTimestamp?: string
): Promise<void> {
    const currentTimestamp = toBN(getCurrentTimestampInSeconds());
    await failTransaction(
        rootEm,
        txId,
        `${failedInFunction}: Transaction ${txId} has no time left to be submitted: currentBlockHeight: ${currentLedger}, executeUntilBlock: ${executeUntilBlock}, offset ${executionBlockOffset}.
              Current timestamp ${currentTimestamp.toString()} >= execute until timestamp ${executeUntilTimestamp}.`
    );
}

export async function failTransaction(rootEm: EntityManager, txId: number, reason: string, error?: Error): Promise<void> {
    await updateTransactionEntity(rootEm, txId, (txEnt) => {
        txEnt.status = TransactionStatus.TX_FAILED;
        txEnt.reachedFinalStatusInTimestamp = toBN(getCurrentTimestampInSeconds());
        txEnt.serverSubmitResponse = JSON.stringify(reason);
    });
    /* istanbul ignore next */
    if (error) {
        logger.error(`Transaction ${txId} failed: ${reason}`, error);
    } else {
        logger.error(`Transaction ${txId} failed: ${reason}`);
    }
}

export async function checkIfIsDeleting(rootEm: EntityManager, address: string): Promise<boolean> {
    const wa = await rootEm.findOne(WalletAddressEntity, { address } as FilterQuery<WalletAddressEntity>);
    if (wa && wa.isDeleting) {
        return true;
    }
    return false;
}

export async function setAccountIsDeleting(rootEm: EntityManager, address: string): Promise<void> {
    logger.info(`Settings ${address} to be deleted.`);
    await rootEm.transactional(async (em) => {
        const wa = await em.findOne(WalletAddressEntity, { address } as FilterQuery<WalletAddressEntity>);
        /* istanbul ignore else */
        if (wa) {
            wa.isDeleting = true;
            await em.persistAndFlush(wa);
        }
    });
}

// monitoring
export async function fetchMonitoringState(rootEm: EntityManager, chainType: string): Promise<MonitoringStateEntity | null> {
    return await rootEm.findOne(MonitoringStateEntity, { chainType } as FilterQuery<MonitoringStateEntity>, { refresh: true });
}

export async function updateMonitoringState(
    rootEm: EntityManager,
    chainType: string,
    modify: (stateEnt: MonitoringStateEntity) => void
): Promise<void> {
    await rootEm.transactional(async (em) => {
        const stateEnt = await fetchMonitoringState(em, chainType);
        /* istanbul ignore if */
        if (!stateEnt) {
            return;
        }
        modify(stateEnt);
        await em.persistAndFlush(stateEnt);
    });
}

export async function handleFeeToLow(rootEm: EntityManager, txEnt: TransactionEntity): Promise<void> {
    let newFee: BN | undefined = undefined;
    if (txEnt.replaced_by) {
        newFee = txEnt.fee; //if tx was RBF, field fee holds needed fee to cover
    }

    await updateTransactionEntity(rootEm, txEnt.id, (txEnt) => {
        txEnt.status = TransactionStatus.TX_CREATED;
        txEnt.utxos.removeAll();
        txEnt.inputs.removeAll();
        txEnt.outputs.removeAll();
        txEnt.raw = "";
        txEnt.transactionHash = "";
        txEnt.fee = newFee;
    });
}

export const DB_MAX_RETRIES = 3;

export async function retryDatabaseTransaction<T>(explanation: string, action: () => Promise<T>, maxRetries: number = DB_MAX_RETRIES) {
    for (let i = 1; i <= maxRetries; i++) {
        try {
            return await action();
        } catch (error) {
            const nextAction = i <= maxRetries ? `retrying (${i})` : `failed`;
            logger.error(`Error ${explanation} - ${nextAction}:`, error);
        }
    }
    throw new Error(`Too many failed attempts ${explanation}`);
}<|MERGE_RESOLUTION|>--- conflicted
+++ resolved
@@ -1,36 +1,21 @@
 import { EntityManager, FilterQuery, RequiredEntityData } from "@mikro-orm/core";
 import { Transaction } from "bitcore-lib";
-<<<<<<< HEAD
-import { TransactionOutputEntity } from "../entity/transactionOutput";
-import { MonitoringStateEntity } from "../entity/monitoringState";
-import Output = Transaction.Output;
-import { TransactionInputEntity } from "../entity/transactionInput";
-import { getCurrentTimestampInSeconds } from "../utils/utils";
-import {
-    MempoolUTXO,
-    UTXORawTransaction,
-    UTXORawTransactionInput,
-    UTXORawTransactionOutput,
-} from "../interfaces/IBlockchainAPI";
-import { errorMessage } from "../utils/axios-utils";
-import {getDustAmount} from "../chain-clients/utxo/UTXOUtils";
-=======
 import BN from "bn.js";
-import { MonitoringStateEntity } from "../entity/monitoring_state";
 import { TransactionEntity, TransactionStatus } from "../entity/transaction";
 import { TransactionInputEntity } from "../entity/transactionInput";
 import { TransactionOutputEntity } from "../entity/transactionOutput";
 import { SpentHeightEnum, UTXOEntity } from "../entity/utxo";
 import { WalletAddressEntity } from "../entity/wallet";
-import { MempoolUTXO } from "../interfaces/IBlockchainAPI";
+import { MempoolUTXO, UTXORawTransaction, UTXORawTransactionInput, UTXORawTransactionOutput } from "../interfaces/IBlockchainAPI";
 import { TransactionInfo } from "../interfaces/IWalletTransaction";
-import { errorMessage } from "../utils/axios-error-utils";
 import { toBN } from "../utils/bnutils";
 import { ChainType } from "../utils/constants";
 import { logger } from "../utils/logger";
 import { getCurrentTimestampInSeconds } from "../utils/utils";
 import Output = Transaction.Output;
->>>>>>> 3ef1ccc8
+import { getDustAmount } from "../chain-clients/utxo/UTXOUtils";
+import { errorMessage } from "../utils/axios-utils";
+import { MonitoringStateEntity } from "../entity/monitoringState";
 
 // transaction operations
 export async function createInitialTransactionEntity(
@@ -48,15 +33,7 @@
     feeSource?: string,
     maxPaymentForFeeSource?: BN
 ): Promise<TransactionEntity> {
-<<<<<<< HEAD
-    logger.info(
-        `Creating transaction ${source}, ${destination}, ${amountInDrops?.toString()};${
-            replacementFor ? ` replacing ${replacementFor.id} (${replacementFor.transactionHash}).` : ""
-        }`
-    );
-=======
     logger.info(`Creating transaction ${source}, ${destination}, ${amountInDrops};${replacementFor ? ` replacing ${replacementFor.id} (${replacementFor.transactionHash}).` : ""}`);
->>>>>>> 3ef1ccc8
     return await rootEm.transactional(async (em) => {
         const ent = em.create(TransactionEntity, {
             chainType,
