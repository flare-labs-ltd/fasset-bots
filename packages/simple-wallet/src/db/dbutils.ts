--- conflicted
+++ resolved
@@ -13,18 +13,13 @@
 import Output = Transaction.Output;
 import { TransactionInputEntity } from "../entity/transactionInput";
 import { getCurrentTimestampInSeconds } from "../utils/utils";
-<<<<<<< HEAD
-import { MempoolUTXO } from "../interfaces/IBlockchainAPI";
-import { errorMessage } from "../utils/axios-utils";
-=======
 import {
     MempoolUTXO,
     UTXORawTransaction,
     UTXORawTransactionInput,
     UTXORawTransactionOutput,
 } from "../interfaces/IBlockchainAPI";
-import { errorMessage } from "../utils/axios-error-utils";
->>>>>>> 24ad0ccf
+import { errorMessage } from "../utils/axios-utils";
 
 // transaction operations
 export async function createInitialTransactionEntity(
