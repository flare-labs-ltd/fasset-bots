import { EntityManager, FilterQuery, RequiredEntityData } from "@mikro-orm/core";
import { Transaction } from "bitcore-lib";
import BN from "bn.js";
import { TransactionEntity, TransactionStatus } from "../entity/transaction";
import { TransactionInputEntity } from "../entity/transactionInput";
import { TransactionOutputEntity } from "../entity/transactionOutput";
import { SpentHeightEnum, UTXOEntity } from "../entity/utxo";
import { WalletAddressEntity } from "../entity/wallet";
import { MempoolUTXO, UTXORawTransaction, UTXORawTransactionInput, UTXORawTransactionOutput } from "../interfaces/IBlockchainAPI";
import { TransactionInfo } from "../interfaces/IWalletTransaction";
import { toBN } from "../utils/bnutils";
import { ChainType } from "../utils/constants";
import { logger } from "../utils/logger";
<<<<<<< HEAD
import { WalletAddressEntity } from "../entity/wallet";
import { TransactionEntity, TransactionStatus } from "../entity/transaction";
import { SpentHeightEnum, UTXOEntity } from "../entity/utxo";
import { Transaction } from "bitcore-lib";
import { TransactionOutputEntity } from "../entity/transactionOutput";
import { MonitoringStateEntity } from "../entity/monitoringState";
import Output = Transaction.Output;
import { TransactionInputEntity } from "../entity/transactionInput";
import { getCurrentTimestampInSeconds } from "../utils/utils";
import {
    MempoolUTXO,
    UTXORawTransaction,
    UTXORawTransactionInput,
    UTXORawTransactionOutput,
} from "../interfaces/IBlockchainAPI";
import { errorMessage } from "../utils/axios-utils";
import {getDustAmount} from "../chain-clients/utxo/UTXOUtils";
=======
import { getCurrentTimestampInSeconds } from "../utils/utils";
import Output = Transaction.Output;
import { getDustAmount } from "../chain-clients/utxo/UTXOUtils";
import { errorMessage } from "../utils/axios-utils";
import { MonitoringStateEntity } from "../entity/monitoringState";
>>>>>>> 02ffa47d

// transaction operations
export async function createInitialTransactionEntity(
    rootEm: EntityManager,
    chainType: ChainType,
    source: string,
    destination: string,
    amountInDrops: BN | null,
    feeInDrops?: BN,
    note?: string,
    maxFee?: BN,
    executeUntilBlock?: number,
    executeUntilTimestamp?: BN,
    replacementFor?: TransactionEntity,
    feeSource?: string,
    maxPaymentForFeeSource?: BN
): Promise<TransactionEntity> {
<<<<<<< HEAD
    logger.info(
        `Creating transaction ${source}, ${destination}, ${amountInDrops?.toString()};${
            replacementFor ? ` replacing ${replacementFor.id} (${replacementFor.transactionHash}).` : ""
        }`
    );
=======
    logger.info(`Creating transaction ${source}, ${destination}, ${amountInDrops};${replacementFor ? ` replacing ${replacementFor.id} (${replacementFor.transactionHash}).` : ""}`);
>>>>>>> 02ffa47d
    return await rootEm.transactional(async (em) => {
        const ent = em.create(TransactionEntity, {
            chainType,
            source,
            destination,
            status: TransactionStatus.TX_CREATED,
            maxFee: maxFee ?? null,
            executeUntilBlock: executeUntilBlock ?? null,
            executeUntilTimestamp: executeUntilTimestamp ?? null,
            reference: note ?? null,
            amount: amountInDrops,
            fee: feeInDrops ?? null,
            rbfReplacementFor: replacementFor ?? null,
            feeSource: feeSource ?? null,
            maxPaymentForFeeSource: maxPaymentForFeeSource ?? null
        } as RequiredEntityData<TransactionEntity>);
        await em.flush();
        logger.info(`Created transaction ${ent.id}.`);
        return ent;
    });
}

export async function updateTransactionEntity(rootEm: EntityManager, id: number, modify: (transactionEnt: TransactionEntity) => void): Promise<void> {
    await rootEm.transactional(async (em) => {
        const transactionEnt: TransactionEntity = await fetchTransactionEntityById(em, id);
        modify(transactionEnt);
        await em.persistAndFlush(transactionEnt);
    });
}

export async function fetchTransactionEntityById(rootEm: EntityManager, id: number): Promise<TransactionEntity> {
    return await rootEm.findOneOrFail(TransactionEntity, { id }, {
        refresh: true,
        populate: ["replaced_by", "rbfReplacementFor", "utxos", "inputs", "outputs", "ancestor", "ancestor.replaced_by"],
    });
}

export async function fetchTransactionEntities(rootEm: EntityManager, chainType: ChainType, statuses: TransactionStatus[]): Promise<TransactionEntity[]> {
    return await rootEm.find(
        TransactionEntity,
        {
            status: { $in: statuses },
            chainType,
        },
        {
            refresh: true,
            populate: ["replaced_by", "rbfReplacementFor", "utxos", "inputs", "outputs", "ancestor", "ancestor.replaced_by"],
            orderBy: { id: "ASC" },
        }
    );
}

export function resetTransactionEntity(txEnt: TransactionEntity) {
    txEnt.status = TransactionStatus.TX_CREATED;
    txEnt.utxos.removeAll();
    txEnt.inputs.removeAll();
    txEnt.outputs.removeAll();
    txEnt.raw = "";
    txEnt.transactionHash = "";
    txEnt.fee = undefined;
    txEnt.size = undefined;
    txEnt.ancestor = null;
    txEnt.replaced_by = null;
    txEnt.rbfReplacementFor = null;
}

export async function createTransactionOutputEntities(rootEm: EntityManager, transaction: Transaction, txId: number) {
    const txEnt = await fetchTransactionEntityById(rootEm, txId);
    return transaction.outputs.map((output, index) => transformOutputToTxOutputEntity(index, output, txEnt));
}

function transformOutputToTxOutputEntity(vout: number, output: Output, transaction: TransactionEntity): TransactionOutputEntity {
    const parsedOutput = JSON.parse(JSON.stringify(output)) as UTXORawTransactionOutput;

    /* istanbul ignore next */
    return createTransactionOutputEntity(
        transaction,
        transaction.transactionHash ?? "",
        toBN(output.satoshis),
        vout,
        parsedOutput.script ?? ""
    );
}

export function transformUTXOEntToTxInputEntity(utxo: UTXOEntity, transaction: TransactionEntity): TransactionInputEntity {
    /* istanbul ignore next */
    return createTransactionInputEntity(transaction, utxo.mintTransactionHash, utxo.value, utxo.position, utxo.script ?? "");
}

export function createTransactionOutputEntity(
    txEnt: TransactionEntity,
    txHash: string,
    amount: BN | string | number,
    vout: number,
    script: string
): TransactionOutputEntity {
    const entity = new TransactionOutputEntity();
    entity.transactionHash = txHash;
    entity.vout = vout;
    entity.amount = toBN(amount);
    entity.script = script;
    entity.transaction = txEnt;
    return entity;
}

export function createTransactionInputEntity(
    txEnt: TransactionEntity,
    txHash: string,
    amount: BN | string | number,
    vout: number,
    script: string
): TransactionOutputEntity {
    const entity = new TransactionInputEntity();
    entity.transactionHash = txHash;
    entity.vout = vout;
    entity.amount = toBN(amount);
    entity.script = script;
    entity.transaction = txEnt;
    return entity;
}

// utxo operations
export async function createUTXOEntity(
    rootEm: EntityManager,
    source: string,
    txHash: string,
    position: number,
    value: BN,
    script: string,
    spentTxHash: string | null = /* istanbul ignore next */ null,
    confirmed: boolean
): Promise<void> {
    rootEm.create(UTXOEntity, {
        source: source,
        mintTransactionHash: txHash,
        spentHeight: SpentHeightEnum.UNSPENT,
        position: position,
        value: value,
        script: script,
        spentTransactionHash: spentTxHash,
        confirmed: confirmed,
    } as RequiredEntityData<UTXOEntity>);
    await rootEm.flush();
}

export async function fetchUTXOEntity(rootEm: EntityManager, mintTxHash: string, position: number): Promise<UTXOEntity> {
    return await rootEm.findOneOrFail(
        UTXOEntity,
        {
            mintTransactionHash: mintTxHash,
            position: position,
        } as FilterQuery<UTXOEntity>,
        { refresh: true }
    );
}

export async function updateUTXOEntity(rootEm: EntityManager, txHash: string, position: number, modify: (utxoEnt: UTXOEntity) => void): Promise<void> {
    await rootEm.transactional(async (em) => {
        const utxoEnt: UTXOEntity = await fetchUTXOEntity(em, txHash, position);
        modify(utxoEnt);
        await em.persistAndFlush(utxoEnt);
    });
}

export async function fetchUnspentUTXOs(rootEm: EntityManager, source: string, rbfUTXOs?: UTXOEntity[]): Promise<UTXOEntity[]> {
    const res = await rootEm.find(
        UTXOEntity,
        {
            source: source,
            spentHeight: SpentHeightEnum.UNSPENT,
        } as FilterQuery<UTXOEntity>,
        { refresh: true, orderBy: { confirmed: "desc", value: "desc" } }
    );

    const alreadyUsed = rbfUTXOs ?? [];
    const utxos = alreadyUsed.length > 0 ? res.filter((t) => t.confirmed) : res;
    return [...alreadyUsed, ...utxos]; // order is important for needed utxos later
}

export async function fetchUTXOsByTxId(rootEm: EntityManager, txId: number): Promise<UTXOEntity[]> {
    return await rootEm.transactional(async (em) => {
        const txEnt = await em.findOne(TransactionEntity, { id: txId });
        if (!txEnt || !txEnt.raw) {
            logger.error(`Transaction entity or raw data not found for transaction ${txId}`);
            return [];
        }
        let inputs: UTXORawTransactionInput[] = [];
        try {
            const tr = JSON.parse(txEnt.raw) as UTXORawTransaction;
            inputs = tr.inputs;
        } catch (error) {
            logger.error(`Failed to parse transaction raw data for transaction ${txId}: ${errorMessage(error)}`);
            return [];
        }
        const utxos = await em.find(UTXOEntity, {
            $or: inputs.map((input) => ({
                mint_transaction_hash: input.prevTxId,
                position: input.outputIndex,
            })),
        });
        return utxos;
    });
}

export async function storeUTXOs(rootEm: EntityManager, source: string, mempoolUTXOs: MempoolUTXO[]): Promise<void> {
    for (const utxo of mempoolUTXOs) {
        try {
            await updateUTXOEntity(rootEm, utxo.mintTxid, utxo.mintIndex, (utxoEnt) => {
                utxoEnt.confirmed = utxo.confirmed;
            });
        } catch (error) { // eslint-disable-line @typescript-eslint/no-unused-vars
            await createUTXOEntity(rootEm, source, utxo.mintTxid, utxo.mintIndex, toBN(utxo.value), utxo.script, null, utxo.confirmed);
        }
    }
}

export async function countSpendableUTXOs(chainType: ChainType, rootEm: EntityManager, source: string): Promise<number> {
    return rootEm.count(
        UTXOEntity,
        {
            source: source,
            spentHeight: SpentHeightEnum.UNSPENT,
            value: {$gt: toBN(getDustAmount(chainType))},
        } as FilterQuery<UTXOEntity>
    );
}

// it fetches unspent and sent utxos from db that do not match utxos from mempool and marks them as spent
export async function correctUTXOInconsistenciesAndFillFromMempool(rootEm: EntityManager, address: string, mempoolUTXOs: MempoolUTXO[]): Promise<void> {
    await rootEm.transactional(async (em) => {
        // find UTXOs in the db that are NOT in the mempool and mark them as spent
        const spentCondition = mempoolUTXOs.map((utxo) => ({
            $not: {
                mintTransactionHash: { $like: utxo.mintTxid },
                position: utxo.mintIndex,
            },
        }));
        const spentUtxos = (await em.find(UTXOEntity, {
            source: address,
            spentHeight: { $in: [SpentHeightEnum.UNSPENT, SpentHeightEnum.SENT] },
            $and: spentCondition,
        })) as UTXOEntity[];

        spentUtxos.forEach((utxoEnt) => {
            utxoEnt.spentHeight = SpentHeightEnum.SPENT;
        });
        if (spentUtxos.length > 0) {
            logger.info(`Marked ${spentUtxos.length} UTXOs as spent`);
        }
        // find UTXOs that ARE in the mempool and mark them as unspent
        const unspentCondition = mempoolUTXOs.map((utxo) => ({
            mintTransactionHash: { $like: utxo.mintTxid },
            position: utxo.mintIndex,
        }));
        const unspentUtxos = (await em.find(UTXOEntity, {
            source: address,
            spentHeight: { $eq: SpentHeightEnum.SPENT },
            $or: unspentCondition,
        })) as UTXOEntity[];
        unspentUtxos.forEach((utxo) => {
            utxo.spentHeight = SpentHeightEnum.UNSPENT;
        });
        /* istanbul ignore next */
        if (unspentUtxos.length > 0) {
            logger.info(`Marked ${unspentUtxos.length} UTXOs as unspent`);
        }
        await em.persistAndFlush([...spentUtxos, ...unspentUtxos]);
<<<<<<< HEAD
        // find new UTXOs in the mempool that are not yet in the db
        await storeUTXOs(rootEm, address, mempoolUTXOs);
=======
>>>>>>> 02ffa47d
    });
    // find new UTXOs in the mempool that are not yet in the db
    await storeUTXOs(rootEm, address, mempoolUTXOs);

}


// replaced transaction
export async function getReplacedTransactionById(rootEm: EntityManager, dbId: number): Promise<TransactionEntity> {
    let txEnt = await fetchTransactionEntityById(rootEm, dbId);
    let replaced = txEnt.replaced_by;
    while (replaced) {
        txEnt = await fetchTransactionEntityById(rootEm, replaced.id);
        replaced = txEnt.replaced_by;
    }
    return txEnt;
}

// get transaction info
export async function getTransactionInfoById(rootEm: EntityManager, dbId: number): Promise<TransactionInfo> {
    const txEntOriginal = await fetchTransactionEntityById(rootEm, dbId);
    const txEntReplaced = (txEntOriginal.replaced_by)
        ? await getReplacedTransactionById(rootEm, txEntOriginal.replaced_by.id)
        : null;
    return {
        dbId: dbId,
        transactionHash: txEntOriginal.transactionHash ?? null,
        status: txEntOriginal.status,
        replacedByDdId: txEntReplaced?.id ?? null,
        replacedByHash: txEntReplaced?.transactionHash ?? null,
        replacedByStatus: txEntReplaced?.status ?? null,
    };
}

export async function countTransactionsWithStatuses(rootEm: EntityManager, chainType: ChainType, statuses: TransactionStatus[], source?: string): Promise<number> {
    return await rootEm.count(TransactionEntity, source ? { status: {$in: statuses}, chainType, source } : { status: {$in: statuses}, chainType });
}

export async function countDeleteTransactionsWithStatuses(rootEm: EntityManager, chainType: ChainType, statuses: TransactionStatus[], source?: string) {
    return await rootEm.count(TransactionEntity, source ? { status: {$in: statuses}, amount: null, chainType, source } : { status: {$in: statuses}, chainType, amount: null });
}

//others
export async function handleMissingPrivateKey(rootEm: EntityManager, txId: number, failedInFunction: string): Promise<void> {
    await failTransaction(rootEm, txId, `${failedInFunction}: Cannot prepare transaction ${txId}. Missing private key.`);
}

export async function handleNoTimeToSubmitLeft(
    rootEm: EntityManager,
    txId: number,
    currentLedger: number,
    executionBlockOffset: number,
    failedInFunction: string,
    executeUntilBlock?: number,
    executeUntilTimestamp?: string
): Promise<void> {
    const currentTimestamp = toBN(getCurrentTimestampInSeconds());
    await failTransaction(
        rootEm,
        txId,
        `${failedInFunction}: Transaction ${txId} has no time left to be submitted: currentBlockHeight: ${currentLedger}, executeUntilBlock: ${executeUntilBlock}, offset ${executionBlockOffset}.
              Current timestamp ${currentTimestamp.toString()} >= execute until timestamp ${executeUntilTimestamp}.`
    );
}

export async function failTransaction(rootEm: EntityManager, txId: number, reason: string, error?: Error): Promise<void> {
    await updateTransactionEntity(rootEm, txId, (txEnt) => {
        txEnt.status = TransactionStatus.TX_FAILED;
        txEnt.reachedFinalStatusInTimestamp = toBN(getCurrentTimestampInSeconds());
        txEnt.serverSubmitResponse = JSON.stringify(reason);
    });
    /* istanbul ignore next */
    if (error) {
        logger.error(`Transaction ${txId} failed: ${reason}`, error);
    } else {
        logger.error(`Transaction ${txId} failed: ${reason}`);
    }
}

export async function checkIfIsDeleting(rootEm: EntityManager, address: string): Promise<boolean> {
    const wa = await rootEm.findOne(WalletAddressEntity, { address } as FilterQuery<WalletAddressEntity>);
    if (wa && wa.isDeleting) {
        return true;
    }
    return false;
}

export async function setAccountIsDeleting(rootEm: EntityManager, address: string): Promise<void> {
    logger.info(`Settings ${address} to be deleted.`);
    await rootEm.transactional(async (em) => {
        const wa = await em.findOne(WalletAddressEntity, { address } as FilterQuery<WalletAddressEntity>);
        /* istanbul ignore else */
        if (wa) {
            wa.isDeleting = true;
            await em.persistAndFlush(wa);
        }
    });
}

// monitoring
export async function fetchMonitoringState(rootEm: EntityManager, chainType: string): Promise<MonitoringStateEntity | null> {
    return await rootEm.findOne(MonitoringStateEntity, { chainType } as FilterQuery<MonitoringStateEntity>, { refresh: true });
}

export async function updateMonitoringState(
    rootEm: EntityManager,
    chainType: string,
    modify: (stateEnt: MonitoringStateEntity) => void
): Promise<void> {
    await rootEm.transactional(async (em) => {
        const stateEnt = await fetchMonitoringState(em, chainType);
        /* istanbul ignore if */
        if (!stateEnt) {
            return;
        }
        modify(stateEnt);
        await em.persistAndFlush(stateEnt);
    });
}

export async function handleFeeToLow(rootEm: EntityManager, txEnt: TransactionEntity): Promise<void> {
    let newFee: BN | undefined = undefined;
    if (txEnt.replaced_by) {
        newFee = txEnt.fee; //if tx was RBF, field fee holds needed fee to cover
    }

    await updateTransactionEntity(rootEm, txEnt.id, (txEnt) => {
        txEnt.status = TransactionStatus.TX_CREATED;
        txEnt.utxos.removeAll();
        txEnt.inputs.removeAll();
        txEnt.outputs.removeAll();
        txEnt.raw = "";
        txEnt.transactionHash = "";
        txEnt.fee = newFee;
    });
}

export const DB_MAX_RETRIES = 3;

export async function retryDatabaseTransaction<T>(explanation: string, action: () => Promise<T>, maxRetries: number = DB_MAX_RETRIES) {
    for (let i = 1; i <= maxRetries; i++) {
        try {
            return await action();
        } catch (error) {
            const nextAction = i <= maxRetries ? `retrying (${i})` : `failed`;
            logger.error(`Error ${explanation} - ${nextAction}:`, error);
        }
    }
    throw new Error(`Too many failed attempts ${explanation}`);
}<|MERGE_RESOLUTION|>--- conflicted
+++ resolved
@@ -11,31 +11,11 @@
 import { toBN } from "../utils/bnutils";
 import { ChainType } from "../utils/constants";
 import { logger } from "../utils/logger";
-<<<<<<< HEAD
-import { WalletAddressEntity } from "../entity/wallet";
-import { TransactionEntity, TransactionStatus } from "../entity/transaction";
-import { SpentHeightEnum, UTXOEntity } from "../entity/utxo";
-import { Transaction } from "bitcore-lib";
-import { TransactionOutputEntity } from "../entity/transactionOutput";
-import { MonitoringStateEntity } from "../entity/monitoringState";
-import Output = Transaction.Output;
-import { TransactionInputEntity } from "../entity/transactionInput";
-import { getCurrentTimestampInSeconds } from "../utils/utils";
-import {
-    MempoolUTXO,
-    UTXORawTransaction,
-    UTXORawTransactionInput,
-    UTXORawTransactionOutput,
-} from "../interfaces/IBlockchainAPI";
-import { errorMessage } from "../utils/axios-utils";
-import {getDustAmount} from "../chain-clients/utxo/UTXOUtils";
-=======
 import { getCurrentTimestampInSeconds } from "../utils/utils";
 import Output = Transaction.Output;
 import { getDustAmount } from "../chain-clients/utxo/UTXOUtils";
 import { errorMessage } from "../utils/axios-utils";
 import { MonitoringStateEntity } from "../entity/monitoringState";
->>>>>>> 02ffa47d
 
 // transaction operations
 export async function createInitialTransactionEntity(
@@ -53,15 +33,7 @@
     feeSource?: string,
     maxPaymentForFeeSource?: BN
 ): Promise<TransactionEntity> {
-<<<<<<< HEAD
-    logger.info(
-        `Creating transaction ${source}, ${destination}, ${amountInDrops?.toString()};${
-            replacementFor ? ` replacing ${replacementFor.id} (${replacementFor.transactionHash}).` : ""
-        }`
-    );
-=======
     logger.info(`Creating transaction ${source}, ${destination}, ${amountInDrops};${replacementFor ? ` replacing ${replacementFor.id} (${replacementFor.transactionHash}).` : ""}`);
->>>>>>> 02ffa47d
     return await rootEm.transactional(async (em) => {
         const ent = em.create(TransactionEntity, {
             chainType,
@@ -329,11 +301,6 @@
             logger.info(`Marked ${unspentUtxos.length} UTXOs as unspent`);
         }
         await em.persistAndFlush([...spentUtxos, ...unspentUtxos]);
-<<<<<<< HEAD
-        // find new UTXOs in the mempool that are not yet in the db
-        await storeUTXOs(rootEm, address, mempoolUTXOs);
-=======
->>>>>>> 02ffa47d
     });
     // find new UTXOs in the mempool that are not yet in the db
     await storeUTXOs(rootEm, address, mempoolUTXOs);
