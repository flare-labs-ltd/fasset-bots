--- conflicted
+++ resolved
@@ -40,33 +40,21 @@
 
 export class XRP extends XrpWalletImplementation {
     static initialize(createConfig: RippleWalletConfig) {
-<<<<<<< HEAD
-        const wallet = new XrpWalletImplementation(createConfig, null);
-=======
         const wallet = new XrpWalletImplementation(createConfig, {});
->>>>>>> 1c220b37
         return wallet;
     }
 }
 
 export class BTC extends BtcWalletImplementation {
     static initialize(createConfig: BitcoinWalletConfig) {
-<<<<<<< HEAD
-        const wallet = new BtcWalletImplementation(createConfig, null, null);
-=======
         const wallet = new BtcWalletImplementation(createConfig, {});
->>>>>>> 1c220b37
         return wallet;
     }
 }
 
 export class DOGE extends DogeWalletImplementation {
     static initialize(createConfig: DogecoinWalletConfig) {
-<<<<<<< HEAD
-        const wallet = new DogeWalletImplementation(createConfig, null, null);
-=======
         const wallet = new DogeWalletImplementation(createConfig, {});
->>>>>>> 1c220b37
         return wallet;
     }
 }