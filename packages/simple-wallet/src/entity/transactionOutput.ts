--- conflicted
+++ resolved
@@ -20,17 +20,13 @@
     @Property({type: "text"})
     script!: string;
 
-<<<<<<< HEAD
-    @Property({ onCreate: () => new Date(), defaultRaw: 'CURRENT_TIMESTAMP' })
-=======
     @ManyToOne(() => TransactionEntity)
     transaction!: TransactionEntity;
 
     @Property()
     isInput: boolean = false;
 
-    @Property({onCreate: () => new Date()})
->>>>>>> 77b9088b
+    @Property({ onCreate: () => new Date(), defaultRaw: 'CURRENT_TIMESTAMP' })
     createdAt: Date = new Date();
 
     @Property({ onUpdate: () => new Date(), defaultRaw: 'CURRENT_TIMESTAMP' })
