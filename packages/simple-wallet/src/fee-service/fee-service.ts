--- conflicted
+++ resolved
@@ -8,12 +8,7 @@
 import BN from "bn.js";
 import { logger } from "../utils/logger";
 
-<<<<<<< HEAD
-import { errorMessage } from "../utils/axios-error-utils";
-import { UTXOBlockchainAPI } from "../blockchain-apis/UTXOBlockchainAPI";
-=======
 import { errorMessage } from "../utils/axios-utils";
->>>>>>> a70bc627
 import { ServiceRepository } from "../ServiceRepository";
 import { UTXOBlockchainAPI } from "../blockchain-apis/UTXOBlockchainAPI";
 
@@ -29,10 +24,7 @@
     constructor(chainType: ChainType, monitoringId: string) {
         this.chainType = chainType;
         this.blockchainAPI = ServiceRepository.get(this.chainType, UTXOBlockchainAPI);
-<<<<<<< HEAD
-=======
         this.monitoringId = monitoringId;
->>>>>>> a70bc627
     }
 
     getLatestFeeStats(): BN {
