--- conflicted
+++ resolved
@@ -452,11 +452,7 @@
         }
 
         const currentBlockHeight = await this.blockchainAPI.getCurrentBlockHeight();
-<<<<<<< HEAD
-        if (!txEnt.source.includes("FETCHED_VIA_API_UNKNOWN_DESTINATION") && !txEnt.destination.includes("FETCHED_VIA_API_UNKNOWN_DESTINATION") && currentBlockHeight - txEnt.submittedInBlock > this.enoughConfirmations) {
-=======
-        if (currentBlockHeight.number - txEnt.submittedInBlock > this.enoughConfirmations) {
->>>>>>> e54a058c
+        if (!txEnt.source.includes("FETCHED_VIA_API_UNKNOWN_DESTINATION") && !txEnt.destination.includes("FETCHED_VIA_API_UNKNOWN_DESTINATION") && currentBlockHeight.number - txEnt.submittedInBlock > this.enoughConfirmations) {
             await this.tryToReplaceByFee(txEnt.id);
         }
     }
