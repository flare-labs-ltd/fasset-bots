--- conflicted
+++ resolved
@@ -4,11 +4,7 @@
 import { deriveAddress, sign } from "ripple-keypairs";
 import { bytesToHex, prefix0x, stuckTransactionConstants, isValidHexString, checkIfFeeTooHigh, getCurrentTimestampInSeconds, checkIfShouldStillSubmit, roundUpXrpToDrops, sleepMs, createMonitoringId } from "../../utils/utils";
 import { toBN } from "../../utils/bnutils";
-<<<<<<< HEAD
-import { ChainType, DELETE_ACCOUNT_OFFSET, WAIT_TO_APPEAR_IN_XRP } from "../../utils/constants";
-=======
 import { ChainType, DELETE_ACCOUNT_OFFSET, XRP_PENDING_TIMEOUT, WAIT_TO_APPEAR_IN_XRP, XRP_MINIMAL_FEE_DROPS } from "../../utils/constants";
->>>>>>> 8b43c856
 import type { AccountInfoRequest, AccountInfoResponse } from "xrpl";
 import type {
    WriteWalletInterface,
@@ -319,7 +315,7 @@
             txEntToUpdate.executeUntilBlock = transaction.LastLedgerSequence;
             txEntToUpdate.status = TransactionStatus.TX_PREPARED;
             txEntToUpdate.reachedStatusPreparedInTimestamp = currentTimestamp;
-            txEntToUpdate.fee = transaction.Fee? toBN(transaction.Fee) : undefined;
+            txEntToUpdate.fee = transaction.Fee ? toBN(transaction.Fee) : undefined;
          });
          logger.info(`Transaction ${txEnt.id} prepared.`);
          await this.signAndSubmitProcess(txEnt.id, privateKey, transaction);
@@ -365,21 +361,6 @@
 
    async checkIfTransactionAppears(txId: number) {
       const txEnt = await fetchTransactionEntityById(this.rootEm, txId);
-<<<<<<< HEAD
-      const waitUntilBlock = txEnt.submittedInBlock + WAIT_TO_APPEAR_IN_XRP;
-
-      let txResp = await this.blockchainAPI.getTransaction(txEnt.transactionHash!);
-      while (!(txResp.data.result.validated) && (await this.getLatestValidatedLedgerIndex()) <= waitUntilBlock) {
-         txResp = await this.blockchainAPI.getTransaction(txEnt.transactionHash!);
-      }
-      if (txResp.data.result.validated) {
-         await updateTransactionEntity(this.rootEm, txId, async (txEnt) => {
-            txEnt.status = TransactionStatus.TX_SUCCESS;
-            txEnt.reachedFinalStatusInTimestamp = toBN(getCurrentTimestampInSeconds());
-         });
-         logger.info(`Transaction ${txId} was accepted`);
-         return true;
-=======
       const startChecking = getCurrentTimestampInSeconds();
       const waitUntilBlock = txEnt.submittedInBlock + WAIT_TO_APPEAR_IN_XRP;
 
@@ -394,7 +375,6 @@
             return true;
          }
          await sleepMs(5000); // wait for 5s
->>>>>>> 8b43c856
       }
       return false;
    }
@@ -649,7 +629,7 @@
    }
 
    private enforceMinimalFee(fee: BN): BN {
-      if(fee.lt(XRP_MINIMAL_FEE_DROPS)) {
+      if (fee.lt(XRP_MINIMAL_FEE_DROPS)) {
          return XRP_MINIMAL_FEE_DROPS
       } else {
          return fee;
