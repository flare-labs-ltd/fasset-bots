import elliptic from "elliptic";
import xrpl, { xrpToDrops, convertStringToHex, encodeForSigning, encode as xrplEncode, hashes as xrplHashes } from "xrpl"; // package has some member access issues

import { deriveAddress, sign } from "ripple-keypairs";
import { bytesToHex, prefix0x, stuckTransactionConstants, isValidHexString, checkIfFeeTooHigh, getCurrentTimestampInSeconds, checkIfShouldStillSubmit, roundUpXrpToDrops, createMonitoringId, sleepMs } from "../../utils/utils";
import { toBN } from "../../utils/bnutils";
<<<<<<< HEAD
import { ChainType, DELETE_ACCOUNT_OFFSET, XRP_PENDING_TIMEOUT } from "../../utils/constants";
=======
import { ChainType, DELETE_ACCOUNT_OFFSET, WAIT_TO_APPEAR_IN_XRP } from "../../utils/constants";
>>>>>>> 5df0e084
import type { AccountInfoRequest, AccountInfoResponse } from "xrpl";
import type {
   WriteWalletInterface,
   RippleWalletConfig,
   XRPFeeParams,
   SignedObject,
   TransactionInfo,
   IWalletKeys,
} from "../../interfaces/IWalletTransaction";
import BN from "bn.js";
import {
   updateTransactionEntity,
   createInitialTransactionEntity,
   getTransactionInfoById,
   fetchTransactionEntityById,
   failTransaction,
   handleMissingPrivateKey,
   checkIfIsDeleting,
   setAccountIsDeleting,
   handleNoTimeToSubmitLeft} from "../../db/dbutils";

const ed25519 = new elliptic.eddsa("ed25519");
const secp256k1 = new elliptic.ec("secp256k1");

import { logger } from "../../utils/logger";
import { XrpAccountGeneration } from "../account-generation/XrpAccountGeneration";
import { TransactionStatus, TransactionEntity } from "../../entity/transaction";
import { EntityManager } from "@mikro-orm/core";
import { XRPBlockchainAPI } from "../../blockchain-apis/XRPBlockchainAPI";
import { TransactionMonitor } from "../monitoring/TransactionMonitor";

export class XrpWalletImplementation extends XrpAccountGeneration implements WriteWalletInterface {
   chainType: ChainType;
   inTestnet: boolean;
   blockchainAPI: XRPBlockchainAPI;
   blockOffset: number; // number of blocks added to define executeUntilBlock (only if not provided in original data)
   feeIncrease: number;
   executionBlockOffset: number; //buffer before submitting -> will submit only if (currentLedger - executeUntilBlock) >= executionBlockOffset
   rootEm!: EntityManager;
   walletKeys!: IWalletKeys;
   monitoringId: string;

   private monitor: TransactionMonitor;

   constructor(createConfig: RippleWalletConfig) {
      super(createConfig.inTestnet ?? false);
      this.inTestnet = createConfig.inTestnet ?? false;

      this.chainType = this.inTestnet ? ChainType.testXRP : ChainType.XRP;
      this.blockchainAPI = new XRPBlockchainAPI(createConfig);
      this.monitoringId = createMonitoringId(this.chainType);
      const resubmit = stuckTransactionConstants(this.chainType);

      this.blockOffset = createConfig.stuckTransactionOptions?.blockOffset ?? resubmit.blockOffset!;

      this.feeIncrease = createConfig.stuckTransactionOptions?.feeIncrease ?? resubmit.feeIncrease!;
      this.executionBlockOffset = createConfig.stuckTransactionOptions?.executionBlockOffset ?? resubmit.executionBlockOffset!;
      this.rootEm = createConfig.em;
      this.walletKeys = createConfig.walletKeys;

      this.monitor = new TransactionMonitor(this.chainType, this.rootEm, this.monitoringId);
   }

   getMonitoringId(): string {
      return this.monitoringId;
  }

   /**
    * @param {string} account
    * @returns {BN} - balance in drops
    */
   async getAccountBalance(account: string): Promise<BN> {
      try {
         const data = await this.getAccountInfo(account);
         logger.info(`Get account balance for ${account}`, data.result.account_data?.Balance || 0);
         return toBN(data.result.account_data?.Balance || 0);
      } catch (error) /* istanbul ignore next */ {
         logger.error(`Cannot get account balance for ${account}`, error);
         throw error;
      }
   }

   /**
    * @param {XRPFeeParams} params - differentiate between Payment and AccountDelete transaction types
    * @returns {BN} - current transaction/network fee in drops
    */
   async getCurrentTransactionFee(params: XRPFeeParams): Promise<BN> {
      //https://xrpl.org/transaction-cost.html#server_info
      const serverInfo = (await this.getServerInfo()).result.info;
      /* istanbul ignore next */
      // AccountDelete: transaction must pay a special transaction cost equal to at least the owner reserve for one item (currently 2 XRP).
      // https://xrpl.org/docs/concepts/accounts/reserves
      let baseFee = params.isPayment ? serverInfo.validated_ledger?.base_fee_xrp : serverInfo.validated_ledger?.reserve_inc_xrp;
      /* istanbul ignore if */
      if (!baseFee) {
         throw Error("Could not get base_fee_xrp from server_info");
      }
      /* istanbul ignore next */
      if (params.isPayment && serverInfo.load_factor) {
         baseFee *= serverInfo.load_factor;
      }
      return toBN(xrpToDrops(roundUpXrpToDrops(baseFee)));
   }

   /**
    * @param {string} source
    * @param {string} destination
    * @param {BN|null} amountInDrops - if null => AccountDelete transaction will be created
    * @param {BN|undefined} feeInDrops - automatically set if undefined
    * @param {string|undefined} note
    * @param {BN|undefined} maxFeeInDrops
    * @param executeUntilBlock
    * @param executeUntilTimestamp
    * @returns {Object} - containing transaction id tx_id and optional result
    */
   async createPaymentTransaction(
      source: string,
      destination: string,
      amountInDrops: BN | null,
      feeInDrops?: BN,
      note?: string,
      maxFeeInDrops?: BN,
      executeUntilBlock?: number,
      executeUntilTimestamp?: BN
   ): Promise<number> {
      logger.info(`Received request to create tx from ${source} to ${destination} with amount ${amountInDrops?.toString()} and reference ${note}`);
      if (await checkIfIsDeleting(this.rootEm, source)) {
         logger.error(`Cannot receive requests. ${source} is deleting`);
         throw new Error(`Cannot receive requests. ${source} is deleting`);
      }
      const privateKey = await this.walletKeys.getKey(source);
      if (!privateKey) {
          logger.error(`Cannot prepare transaction ${source}. Missing private key.`)
          throw new Error(`Cannot prepare transaction ${source}. Missing private key.`);
      }
      const ent = await createInitialTransactionEntity(
         this.rootEm,
         this.chainType,
         source,
         destination,
         amountInDrops,
         feeInDrops,
         note,
         maxFeeInDrops,
         executeUntilBlock,
         executeUntilTimestamp
      );
      const txExternalId = ent.id;
      return txExternalId;
   }

   /**
    * @param {string} source
    * @param {string} privateKey
    * @param {string} destination
    * @param {BN|undefined} feeInDrops - automatically set if undefined
    * @param {string|undefined} note
    * @param {BN|undefined} maxFeeInDrops
    * @param {number|undefined} sequence
    * @returns {Object} - containing transaction id tx_id and optional result
    */
   async createDeleteAccountTransaction(
      source: string,
      destination: string,
      feeInDrops?: BN,
      note?: string,
      maxFeeInDrops?: BN,
      executeUntilBlock?: number,
      executeUntilTimestamp?: BN
   ): Promise<number> {
      logger.info(`Received request to delete account from ${source} to ${destination} with reference ${note}`);
      if (await checkIfIsDeleting(this.rootEm, source)) {
         logger.error(`Cannot receive requests. ${source} is deleting`);
         throw new Error(`Cannot receive requests. ${source} is deleting`);
      }
      const privateKey = await this.walletKeys.getKey(source);
      if (!privateKey) {
         logger.error(`Cannot prepare transaction ${source}. Missing private key.`)
         throw new Error(`Cannot prepare transaction ${source}. Missing private key.`);
      }
      await setAccountIsDeleting(this.rootEm, source);
      const ent = await createInitialTransactionEntity(
         this.rootEm,
         this.chainType,
         source,
         destination,
         null,
         feeInDrops,
         note,
         maxFeeInDrops,
         executeUntilBlock,
         executeUntilTimestamp
      );
      const txExternalId = ent.id;
      return txExternalId;
   }

   /**
    * @param {number} dbId
    * @returns {Object} - containing transaction info
    */
   async getTransactionInfo(dbId: number): Promise<TransactionInfo> {
      return await getTransactionInfoById(this.rootEm, dbId);
   }

   ///////////////////////////////////////////////////////////////////////////////////////
   // MONITORING /////////////////////////////////////////////////////////////////////////
   ///////////////////////////////////////////////////////////////////////////////////////

   async startMonitoringTransactionProgress(): Promise<void> {
      await this.monitor.startMonitoringTransactionProgress(
          this.submitPreparedTransactions.bind(this),
          this.resubmitPendingTransaction.bind(this),
          this.prepareAndSubmitCreatedTransaction.bind(this),
          this.checkSubmittedTransaction.bind(this),
          async () => this.checkXrpNetworkStatus(),
          this.resubmitSubmissionFailedTransactions.bind(this)
      );
   }

   async isMonitoring(): Promise<boolean> {
      return await this.monitor.isMonitoring();
   }

   async stopMonitoring(): Promise<void> {
      await this.monitor.stopMonitoring();
   }

   async checkXrpNetworkStatus(): Promise<boolean> {
      try {
         await this.getServerInfo();
         return true;
      } catch (error) /* istanbul ignore next */ {
         logger.error("Cannot ger response from server", error);
         return false;
      }
   }

   ///////////////////////////////////////////////////////////////////////////////////////
   // HELPER AND CLIENT SPECIFIC FUNCTIONS ////////////////////////////////////////////////
   ///////////////////////////////////////////////////////////////////////////////////////

   async resubmitSubmissionFailedTransactions(txEnt: TransactionEntity): Promise<void> {
      logger.info(`Resubmitting submission failed transaction ${txEnt.id}.`);
      const transaction = JSON.parse(txEnt.raw!) as xrpl.Payment | xrpl.AccountDelete;
      const privateKey = await this.walletKeys.getKey(txEnt.source);
      if (!privateKey) {
         await handleMissingPrivateKey(this.rootEm, txEnt.id, "resubmitSubmissionFailedTransactions");
         return;
      }
      const newFee = toBN(transaction.Fee!).muln(this.feeIncrease);
      await this.resubmitTransaction(txEnt.id, privateKey, transaction, newFee);
   }

   async resubmitPendingTransaction(txEnt: TransactionEntity): Promise<void> {
      logger.info(`Pending transaction ${txEnt.id} is being resubmitted.`);
      const transaction = JSON.parse(txEnt.raw!) as xrpl.Payment | xrpl.AccountDelete;
      const privateKey = await this.walletKeys.getKey(txEnt.source);
      if (!privateKey) {
         await handleMissingPrivateKey(this.rootEm, txEnt.id, "resubmitPendingTransaction");
         return;
      }

      if (!await this.checkIfTransactionAppears(txEnt.id)) {
         const newFee = toBN(transaction.Fee!);
         await this.resubmitTransaction(txEnt.id, privateKey, transaction, newFee);
      }
   }

   async submitPreparedTransactions(txEnt: TransactionEntity): Promise<void> {
      logger.info(`Prepared transaction ${txEnt.id} is being submitted.`);
      const transaction = JSON.parse(txEnt.raw!) as xrpl.Payment | xrpl.AccountDelete;
      const privateKey = await this.walletKeys.getKey(txEnt.source);
      if (!privateKey) {
         await handleMissingPrivateKey(this.rootEm, txEnt.id, "submitPreparedTransactions");
         return;
      }
      await this.signAndSubmitProcess(txEnt.id, privateKey, transaction);
   }

   async prepareAndSubmitCreatedTransaction(txEnt: TransactionEntity): Promise<void> {
      const currentLedger = await this.getLatestValidatedLedgerIndex();
      const currentTimestamp = toBN(getCurrentTimestampInSeconds());
      const shouldSubmit = checkIfShouldStillSubmit(this, currentLedger, txEnt.executeUntilBlock, txEnt.executeUntilTimestamp);
      if (!shouldSubmit) {
         await handleNoTimeToSubmitLeft(this.rootEm, txEnt.id, currentLedger, this.executionBlockOffset, "prepareAndSubmitCreatedTransaction", txEnt.executeUntilBlock, txEnt.executeUntilTimestamp?.toString());
         return;
      } else if (!txEnt.executeUntilBlock && !txEnt.executeUntilTimestamp) {
         await updateTransactionEntity(this.rootEm, txEnt.id, (txEntToUpdate) => {
            txEntToUpdate.executeUntilBlock = currentLedger + this.blockOffset;
         });
      }
     logger.info(`Preparing transaction ${txEnt.id}`);
      //prepare
      const transaction = await this.preparePaymentTransaction(
         txEnt.source,
         txEnt.destination,
         txEnt.amount ?? null,
         txEnt.fee,
         txEnt.reference,
         txEnt.executeUntilBlock
      );
      const privateKey = await this.walletKeys.getKey(txEnt.source);
      /* istanbul ignore next */
      if (!privateKey) {
         await handleMissingPrivateKey(this.rootEm, txEnt.id, "prepareAndSubmitCreatedTransaction");
         return;
      }
      if (checkIfFeeTooHigh(toBN(transaction.Fee!), txEnt.maxFee ?? null)) {
         await failTransaction(this.rootEm, txEnt.id, `Fee restriction (fee: ${transaction.Fee}, maxFee: ${txEnt.maxFee?.toString()})`);
      } else {
         // save tx in db
         await updateTransactionEntity(this.rootEm, txEnt.id, (txEntToUpdate) => {
            txEntToUpdate.raw = JSON.stringify(transaction);
            txEntToUpdate.executeUntilBlock = transaction.LastLedgerSequence;
            txEntToUpdate.status = TransactionStatus.TX_PREPARED;
            txEntToUpdate.reachedStatusPreparedInTimestamp = currentTimestamp;
         });
         logger.info(`Transaction ${txEnt.id} prepared.`);
         await this.signAndSubmitProcess(txEnt.id, privateKey, transaction);
      }
   }

   async checkSubmittedTransaction(txEnt: TransactionEntity): Promise<void> {
      logger.info(`Submitted transaction ${txEnt.id} (${txEnt.transactionHash}) is being checked.`);
      const txResp = await this.blockchainAPI.getTransaction(txEnt.transactionHash!);
      const currentTimestamp = toBN(getCurrentTimestampInSeconds());
      if (txResp.data.result.validated) {
         await updateTransactionEntity(this.rootEm, txEnt.id, (txEntToUpdate) => {
            txEntToUpdate.status = TransactionStatus.TX_SUCCESS;
            txEntToUpdate.reachedFinalStatusInTimestamp = toBN(currentTimestamp);
         });
         logger.info(`Transaction ${txEnt.id} was accepted`);
      }
   }

   async signAndSubmitProcess(txId: number, privateKey: string, transaction: xrpl.Payment | xrpl.AccountDelete): Promise<void> {
      logger.info(`Submitting transaction ${txId}.`);
      const signed = this.signTransaction(transaction, privateKey);
      logger.info(`Transaction ${txId} is signed.`);
      // save tx in db
      await updateTransactionEntity(this.rootEm, txId, (txEnt) => {
         txEnt.transactionHash = signed.txHash;
      });
      const txStatus = await this.submitTransaction(signed.txBlob, txId);
      // resubmit with higher fee
      if (txStatus == TransactionStatus.TX_SUBMISSION_FAILED) {
         const newFee = toBN(transaction.Fee!).muln(this.feeIncrease);
         await this.resubmitTransaction(txId, privateKey, transaction, newFee);
      }
      if (txStatus == TransactionStatus.TX_PENDING) {
         if (await this.checkIfTransactionAppears(txId)) {
            return
         }
         // tx did not show up => resubmit with the same data
         const newFee = toBN(transaction.Fee!);
         await this.resubmitTransaction(txId, privateKey, transaction, newFee);
      }
   }

   async checkIfTransactionAppears(txId: number) {
      const txEnt = await fetchTransactionEntityById(this.rootEm, txId);
<<<<<<< HEAD
      const waitUntilBlock = txEnt.submittedInBlock + this.blockOffset;
      const startChecking = getCurrentTimestampInSeconds();
=======
      const waitUntilBlock = txEnt.submittedInBlock + WAIT_TO_APPEAR_IN_XRP;

>>>>>>> 5df0e084
      let txResp = await this.blockchainAPI.getTransaction(txEnt.transactionHash!);
      while ((await this.getLatestValidatedLedgerIndex() <= waitUntilBlock) || (getCurrentTimestampInSeconds() - startChecking < XRP_PENDING_TIMEOUT)) {
         txResp = await this.blockchainAPI.getTransaction(txEnt.transactionHash!);
         if (txResp.data.result.validated) {
            await updateTransactionEntity(this.rootEm, txId, (txEnt) => {
               txEnt.status = TransactionStatus.TX_SUCCESS;
               txEnt.reachedFinalStatusInTimestamp = toBN(getCurrentTimestampInSeconds());
            });
            logger.info(`Transaction ${txId} was accepted`);
            return true;
         }
         await sleepMs(5000); // wait for 5s
      }
      return false;
   }

   async resubmitTransaction(txId: number, privateKey: string, transaction: xrpl.Payment | xrpl.AccountDelete, newFee: BN) {
      logger.info(`Transaction ${txId} is being resubmitted.`);
      const origTx = await fetchTransactionEntityById(this.rootEm, txId);
      if (checkIfFeeTooHigh(newFee, origTx.maxFee ?? null)) {
         await failTransaction(this.rootEm, txId, `Cannot resubmit transaction ${txId}. Due to fee restriction (fee: ${newFee.toString()}, maxFee: ${origTx.maxFee?.toString()})`);
      } else {
         const originalTx = await fetchTransactionEntityById(this.rootEm, txId);
         const newTransaction = transaction;
         newTransaction.Fee = newFee.toString();
         // store tx + update previous one
         const resubmittedTx = await createInitialTransactionEntity(
            this.rootEm,
            this.chainType,
            originalTx.source,
            originalTx.destination,
            originalTx.amount ?? null,
            newFee,
            originalTx.reference,
            originalTx.maxFee,
            originalTx.executeUntilBlock,
            originalTx.executeUntilTimestamp
         );
         await updateTransactionEntity(this.rootEm, txId, (txEnt) => {
            txEnt.status = TransactionStatus.TX_REPLACED;
            txEnt.replaced_by = resubmittedTx;
            txEnt.reachedFinalStatusInTimestamp = toBN(getCurrentTimestampInSeconds());
         });
         logger.info(`Transaction ${txId} was replaced by ${resubmittedTx.id}.`);

         const signed = this.signTransaction(newTransaction, privateKey);
         logger.info(`Transaction ${resubmittedTx.id} is signed.`);
         const currentBlockHeight = await this.getLatestValidatedLedgerIndex();
         // save tx in db
         await updateTransactionEntity(this.rootEm, resubmittedTx.id, (txEnt) => {
            txEnt.raw = JSON.stringify(transaction);
            txEnt.transactionHash = signed.txHash;
            txEnt.submittedInBlock = currentBlockHeight;
            txEnt.executeUntilBlock = transaction.LastLedgerSequence;
         });
         await this.submitTransaction(signed.txBlob, resubmittedTx.id, 1);
      }
   }

   /**
    * @param {string} source
    * @param {string} destination
    * @param {BN|null} amountInDrops - if null => AccountDelete transaction will be created
    * @param {BN|undefined} feeInDrops - automatically set if undefined
    * @param {string|undefined} note
    * @param {BN|undefined} maxFeeInDrops
    * @returns {Object} - XRP Payment or AccountDelete transaction object
    */
   async preparePaymentTransaction(
      source: string,
      destination: string,
      amountInDrops: BN | null,
      feeInDrops?: BN,
      note?: string,
      executeUntilBlock?: number
   ): Promise<xrpl.Payment | xrpl.AccountDelete> {
      const isPayment = amountInDrops != null;
      let tr;
      if (isPayment) {
         tr = {
            TransactionType: "Payment",
            Destination: destination.toString(),
            Amount: amountInDrops.toString(),
            Account: source,
         } as xrpl.Payment;
      } else {
         tr = {
            TransactionType: "AccountDelete",
            Destination: destination.toString(),
            Account: source,
         } as xrpl.AccountDelete;
      }

      tr.Sequence = await this.getAccountSequence(source);
      if (!feeInDrops) {
         const currentFee = await this.getCurrentTransactionFee({ isPayment });
         tr.Fee = currentFee.toString();
      } else {
         tr.Fee = feeInDrops.toString();
      }
      if (note) {
         const noteHex = isValidHexString(prefix0x(note)) ? note : convertStringToHex(note);
         const Memo = { Memo: { MemoData: noteHex } };
         tr.Memos = [Memo];
      }
      // Highest ledger index this transaction can appear in. https://xrpl.org/reliable-transaction-submission.html#lastledgersequence
      const latestBlock = await this.getLatestValidatedLedgerIndex();
      tr.LastLedgerSequence = executeUntilBlock ? executeUntilBlock : latestBlock + this.blockOffset;
      // In order to be allowed to delete account, following is required. https://xrpl.org/docs/concepts/accounts/deleting-accounts/#requirements
      if (!isPayment) {
         tr.LastLedgerSequence = Math.max(tr.Sequence + DELETE_ACCOUNT_OFFSET, latestBlock) + this.blockOffset;
      }
      return tr;
   }

   /**
    * @param {Object} transaction
    * @param {string} privateKey
    * @returns {string}
    */
   signTransaction(transaction: xrpl.Transaction, privateKey: string): SignedObject {
      const publicKey = this.getPublicKeyFromPrivateKey(privateKey, transaction.Account);
      const transactionToSign = { ...transaction };
      transactionToSign.SigningPubKey = publicKey;
      transactionToSign.TxnSignature = sign(encodeForSigning(transactionToSign), privateKey);
      const serialized = xrplEncode(transactionToSign);
      const hash = xrplHashes.hashSignedTx(serialized);
      return { txBlob: serialized, txHash: hash };
   }

   /**
    * @param {string} txBlob
    * @param {number} txDbId
    * @param retry
    * @returns {boolean} - should replace fn or not; replace in case insufficient fee
    */
   async submitTransaction(txBlob: string, txDbId: number, retry = 0): Promise<TransactionStatus> {
      logger.info(`Transaction ${txDbId} is being submitted.`);
      // check if there is still time to submit
      const transaction = await fetchTransactionEntityById(this.rootEm, txDbId);
      const currentLedger = await this.getLatestValidatedLedgerIndex();
      const shouldSubmit = checkIfShouldStillSubmit(this, currentLedger, transaction.executeUntilBlock, transaction.executeUntilTimestamp);
      if (!shouldSubmit) {
         await handleNoTimeToSubmitLeft(this.rootEm, txDbId, currentLedger, this.executionBlockOffset, "submitTransaction", transaction.executeUntilBlock, transaction.executeUntilTimestamp?.toString());
          return TransactionStatus.TX_FAILED;
      }

      const currentTimestamp = toBN(getCurrentTimestampInSeconds());
      const originalTx = JSON.parse(transaction.raw!) as xrpl.Payment | xrpl.AccountDelete;
      if (originalTx.TransactionType == "AccountDelete") {
         /* istanbul ignore else */
         if (originalTx.Sequence! + DELETE_ACCOUNT_OFFSET > currentLedger) {
            logger.warn(`AccountDelete transaction ${txDbId} does not yet satisfy requirements: sequence ${originalTx.Sequence}, currentLedger ${currentLedger}`);
            await updateTransactionEntity(this.rootEm, txDbId, (txEnt: TransactionEntity) => {
               txEnt.reachedStatusPreparedInTimestamp = currentTimestamp;
            })
            return TransactionStatus.TX_PREPARED;
         }
      }
      try {
         const res = await this.blockchainAPI.submitTransaction({
            tx_blob: txBlob,
         });
         const currentBlockHeight = await this.getLatestValidatedLedgerIndex()
         await updateTransactionEntity(this.rootEm, txDbId, (txEnt) => {
            txEnt.submittedInBlock = currentBlockHeight;
         });
         // https://github.com/flare-foundation/multi-chain-client/blob/4f06fd2bfb7f39e386bc88d0441b6c52e9d8948e/src/base-objects/transactions/XrpTransaction.ts#L345
         if (retry == 0 && res.data.result.engine_result.includes("INSUF_FEE")) {
            await updateTransactionEntity(this.rootEm, txDbId, (txEnt) => {
               txEnt.status = TransactionStatus.TX_SUBMISSION_FAILED;
            });
            logger.warn(`Transaction ${txDbId} submission failed due to ${res.data.result.engine_result}, ${res.data.result.engine_result_message}`);
            return TransactionStatus.TX_SUBMISSION_FAILED;
         } else if (res.data.result.engine_result.startsWith("tes")) {
            await updateTransactionEntity(this.rootEm, txDbId, (txEnt) => {
               txEnt.status = TransactionStatus.TX_SUBMITTED;
               txEnt.submittedInBlock = res.data.result.validated_ledger_index;
               txEnt.serverSubmitResponse = JSON.stringify(res.data.result);
            });
            logger.info(`Transaction ${txDbId} was submitted`);
            return TransactionStatus.TX_SUBMITTED;
         } else {
            await failTransaction(this.rootEm, txDbId, `Transaction ${txDbId} submission failed due to ${res.data.result.engine_result}, ${res.data.result.engine_result_message}`)
            return TransactionStatus.TX_FAILED;
         }
      } catch (e) {
         await updateTransactionEntity(this.rootEm, txDbId, (txEnt) => {
            txEnt.status = TransactionStatus.TX_PENDING;
            txEnt.reachedStatusPendingInTimestamp = currentTimestamp;
         });
         logger.error(`Transaction ${txDbId} submission failed`, e);
         return TransactionStatus.TX_PENDING;
      }
   }

   /**
    * @returns {number} - ledger index of the latest validated ledger
    */
   async getLatestValidatedLedgerIndex(): Promise<number> {
      //https://xrpl.org/transaction-cost.html#server_info
      const serverInfo = (await this.getServerInfo()).result.info;
      /* istanbul ignore next */
      const ledgerIndex = serverInfo.validated_ledger?.seq;
      /* istanbul ignore if */
      if (!ledgerIndex) {
         throw Error("Could not get validated_ledger from server_info");
      }
      return ledgerIndex;
   }

   /**
    *
    * @param {string} privateKey
    * @returns {string} publicKey
    */
   private getPublicKeyFromPrivateKey(privateKey: string, address: string): string {
      /* secp256k1 */
      const secp256k1_privateKey = "00" + privateKey;
      const secp256k1_keypair = {
         privateKey: secp256k1_privateKey,
         publicKey: bytesToHex(secp256k1.keyFromPrivate(secp256k1_privateKey.slice(2)).getPublic().encodeCompressed()),
      };
      if (deriveAddress(secp256k1_keypair.publicKey) === address) return secp256k1_keypair.publicKey;

      /* ed25519 */
      const prefix = "ED";
      const ed25519_privateKey = privateKey.slice(2);
      const ed25519_keypair = {
         privateKey: prefix + ed25519_privateKey,
         publicKey: prefix + bytesToHex(ed25519.keyFromSecret(ed25519_privateKey).getPublic()),
      };
      return ed25519_keypair.publicKey;
   }

   /**
    * @param {string} account
    * @returns {Object} - account info
    */
   async getAccountInfo(account: string): Promise<AccountInfoResponse> {
      const params = {
         account: account,
         signer_lists: true,
         ledger_index: "current",
      } as AccountInfoRequest;
      const res = await this.blockchainAPI.getAccountInfo(params);
      return res.data;
   }

   /**
    * @returns {Object} - server info
    */
   async getServerInfo(): Promise<xrpl.ServerInfoResponse> {
      const res = await this.blockchainAPI.getServerInfo();
      return res.data;
   }

   /**
    * @param {string} account
    * @returns {number} - account sequence
    */
   async getAccountSequence(account: string): Promise<number> {
      const data = await this.getAccountInfo(account);
      return data.result.account_data.Sequence;
   }
}<|MERGE_RESOLUTION|>--- conflicted
+++ resolved
@@ -4,11 +4,7 @@
 import { deriveAddress, sign } from "ripple-keypairs";
 import { bytesToHex, prefix0x, stuckTransactionConstants, isValidHexString, checkIfFeeTooHigh, getCurrentTimestampInSeconds, checkIfShouldStillSubmit, roundUpXrpToDrops, createMonitoringId, sleepMs } from "../../utils/utils";
 import { toBN } from "../../utils/bnutils";
-<<<<<<< HEAD
-import { ChainType, DELETE_ACCOUNT_OFFSET, XRP_PENDING_TIMEOUT } from "../../utils/constants";
-=======
-import { ChainType, DELETE_ACCOUNT_OFFSET, WAIT_TO_APPEAR_IN_XRP } from "../../utils/constants";
->>>>>>> 5df0e084
+import { ChainType, DELETE_ACCOUNT_OFFSET, XRP_PENDING_TIMEOUT, WAIT_TO_APPEAR_IN_XRP } from "../../utils/constants";
 import type { AccountInfoRequest, AccountInfoResponse } from "xrpl";
 import type {
    WriteWalletInterface,
@@ -371,13 +367,9 @@
 
    async checkIfTransactionAppears(txId: number) {
       const txEnt = await fetchTransactionEntityById(this.rootEm, txId);
-<<<<<<< HEAD
-      const waitUntilBlock = txEnt.submittedInBlock + this.blockOffset;
       const startChecking = getCurrentTimestampInSeconds();
-=======
       const waitUntilBlock = txEnt.submittedInBlock + WAIT_TO_APPEAR_IN_XRP;
 
->>>>>>> 5df0e084
       let txResp = await this.blockchainAPI.getTransaction(txEnt.transactionHash!);
       while ((await this.getLatestValidatedLedgerIndex() <= waitUntilBlock) || (getCurrentTimestampInSeconds() - startChecking < XRP_PENDING_TIMEOUT)) {
          txResp = await this.blockchainAPI.getTransaction(txEnt.transactionHash!);
