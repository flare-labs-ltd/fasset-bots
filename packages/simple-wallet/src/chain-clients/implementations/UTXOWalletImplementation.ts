import axios, { AxiosError } from "axios";
import * as bitcore from "bitcore-lib";
import {
    checkIfFeeTooHigh,
    checkIfShouldStillSubmit, createMonitoringId, getCurrentTimestampInSeconds,
    sleepMs,
    stuckTransactionConstants
} from "../../utils/utils";
import { toBN, toNumber } from "../../utils/bnutils";
import { ChainType, MAX_UTXO_TX_SIZE_IN_B, MEMPOOL_WAITING_TIME } from "../../utils/constants";
import {
    BaseWalletConfig,
    ITransactionMonitor,
    IWalletKeys,
    SignedObject,
    TransactionInfo,
    UTXOFeeParams,
    WriteWalletInterface,
} from "../../interfaces/IWalletTransaction";

import BN, { max } from "bn.js";
import {
    checkIfIsDeleting,
    correctUTXOInconsistenciesAndFillFromMempool, countDeleteTransactionsWithStatuses, countSpendableUTXOs,
    countTransactionsWithStatuses,
    createInitialTransactionEntity,
    createTransactionOutputEntities,
    failDueToNoTimeToSubmit,
    failTransaction,
    fetchTransactionEntityById,
    getTransactionInfoById,
    handleFeeToLow,
    handleMissingPrivateKey,
    resetTransactionEntity,
    transactional,
    updateTransactionEntity,
} from "../../db/dbutils";
import { logger } from "../../utils/logger";
import { UTXOAccountGeneration } from "../account-generation/UTXOAccountGeneration";
import { TransactionEntity, TransactionStatus } from "../../entity/transaction";
import { SpentHeightEnum } from "../../entity/utxo";
import { BlockchainFeeService } from "../../fee-service/fee-service";
import { EntityManager } from "@mikro-orm/core";
import {
    checkUTXONetworkStatus,
<<<<<<< HEAD
    getAccountBalance,
    getCore,
    getMinAmountToSend,
    getTransactionDescendants,
=======
    getAccountBalance, getCore,
    getMinAmountToSend,
    getTransactionDescendants
>>>>>>> 1c220b37
} from "../utxo/UTXOUtils";
import { CreateWalletOverrides, IMonitoredWallet, TransactionMonitor } from "../monitoring/TransactionMonitor";
import { TransactionService } from "../utxo/TransactionService";
import { TransactionUTXOService } from "../utxo/TransactionUTXOService";
import { TransactionFeeService } from "../utxo/TransactionFeeService";
import {
    errorMessage,
    isORMError,
    LessThanDustAmountError,
    NegativeFeeError,
    NotEnoughUTXOsError,
} from "../../utils/axios-utils";
import { AxiosTransactionSubmissionError, UTXORawTransaction } from "../../interfaces/IBlockchainAPI";
import { UTXOBlockchainAPI } from "../../blockchain-apis/UTXOBlockchainAPI";
import { IUtxoWalletServices } from "../utxo/IUtxoWalletServices";

export abstract class UTXOWalletImplementation extends UTXOAccountGeneration implements WriteWalletInterface, IMonitoredWallet, IUtxoWalletServices {
    inTestnet: boolean;
    rootEm: EntityManager;
    transactionFeeService: TransactionFeeService;
    transactionService: TransactionService;
    transactionUTXOService: TransactionUTXOService;
    blockchainAPI: UTXOBlockchainAPI;
    walletKeys!: IWalletKeys;
    blockOffset: number;
    feeIncrease: number;
    executionBlockOffset: number;
    feeService: BlockchainFeeService;
    enoughConfirmations: number;

    monitoringId: string;
    createConfig: BaseWalletConfig;

<<<<<<< HEAD
    constructor(chainType: ChainType, createConfig: BaseWalletConfig, monitoringId: string | null, feeService: BlockchainFeeService | null) {
=======
    constructor(chainType: ChainType, createConfig: BaseWalletConfig, overrides: CreateWalletOverrides) {
>>>>>>> 1c220b37
        super(chainType);
        this.monitoringId = overrides.monitoringId ?? createMonitoringId(chainType);
        this.createConfig = createConfig;
        this.inTestnet = createConfig.inTestnet ?? false;
        const resubmit = stuckTransactionConstants(this.chainType);

        this.blockOffset = createConfig.stuckTransactionOptions?.blockOffset ?? resubmit.blockOffset!;

        this.feeIncrease = createConfig.stuckTransactionOptions?.feeIncrease ?? resubmit.feeIncrease!;
        this.executionBlockOffset = createConfig.stuckTransactionOptions?.executionBlockOffset ?? resubmit.executionBlockOffset!;
        this.rootEm = overrides.walletEm ?? createConfig.em;
        this.walletKeys = createConfig.walletKeys;
        this.enoughConfirmations = createConfig.enoughConfirmations ?? resubmit.enoughConfirmations!;

        this.blockchainAPI = new UTXOBlockchainAPI(createConfig, this.chainType);
        this.transactionFeeService = new TransactionFeeService(this, this.chainType, this.feeIncrease);
        this.transactionUTXOService = new TransactionUTXOService(this, this.chainType, this.enoughConfirmations);
<<<<<<< HEAD
        this.transactionService = new TransactionService(this, this.chainType);
        this.feeService = feeService ?? new BlockchainFeeService(this.blockchainAPI, this.chainType, this.monitoringId);
=======
        this.transactionService = new TransactionService(this, this.chainType, this.maximumNumberOfUTXOs);
        this.feeService = overrides.feeService ?? new BlockchainFeeService(this.blockchainAPI, this.chainType, this.monitoringId);
>>>>>>> 1c220b37
    }

    abstract clone(data: CreateWalletOverrides): UTXOWalletImplementation;

    getMonitoringId(): string {
        return this.monitoringId;
    }

    async getAccountBalance(account: string): Promise<BN> {
        return await getAccountBalance(this.blockchainAPI, account);
    }

    /**
     * @param {UTXOFeeParams} params - basic data needed to estimate fee
     * @returns {BN} - current transaction/network fee in satoshis
     */
    async getCurrentTransactionFee(params: UTXOFeeParams): Promise<BN> {

        try {
            const utxosFromMempool = await this.blockchainAPI.getUTXOsFromMempool(params.source);
            await correctUTXOInconsistenciesAndFillFromMempool(this.rootEm, params.source, utxosFromMempool);
            if (params.feeSource) {
                const utxosFromMempool = await this.blockchainAPI.getUTXOsFromMempool(params.feeSource);
                await correctUTXOInconsistenciesAndFillFromMempool(this.rootEm, params.feeSource, utxosFromMempool);
            }
            const [transaction] = await this.transactionService.preparePaymentTransaction(
                0,
                params.source,
                params.destination,
                params.amount ?? null,
                undefined,
                params.note,
                undefined,
                params.feeSource,
            );
            return toBN(transaction.getFee());
        } catch (error) /* istanbul ignore next */ {
            logger.error(`Cannot get current transaction fee for params ${params.source}, ${params.destination} and ${params.amount?.toString()}: ${errorMessage(error)}`);
            throw error;
        }
    }

    /**
     * @param {number} dbId
     * @returns {Object} - containing transaction info
     */
    async getTransactionInfo(dbId: number): Promise<TransactionInfo> {
        return await getTransactionInfoById(this.rootEm, dbId);
    }

    /**
     * @param {string} source
     * @param {string} destination
     * @param {BN|null} amountInSatoshi - if null => empty all funds
     * @param {BN|undefined} feeInSatoshi - automatically set if undefined
     * @param {string|undefined} note
     * @param {BN|undefined} maxFeeInSatoshi
     * @param executeUntilBlock
     * @param executeUntilTimestamp
     * @param feeSource - address of the wallet which is used for paying transaction fees
     * @param maxPaymentForFeeSource
     * @returns {Object} - containing transaction id tx_id and optional result
     */
    async createPaymentTransaction(
        source: string,
        destination: string,
        amountInSatoshi: BN | null,
        feeInSatoshi?: BN,
        note?: string,
        maxFeeInSatoshi?: BN,
        executeUntilBlock?: number,
        executeUntilTimestamp?: BN,
        feeSource?: string,
        maxPaymentForFeeSource?: BN
    ): Promise<number> {
        if (await checkIfIsDeleting(this.rootEm, source)) {
            logger.error(`Cannot receive requests. ${source} is deleting`);
            throw new Error(`Cannot receive requests. ${source} is deleting`);
        }
        const privateKey = await this.walletKeys.getKey(source);
        const privateKeyForFee = feeSource ? await this.walletKeys.getKey(feeSource) : undefined;

        if (!privateKey) {
            logger.error(`Cannot prepare transaction ${source}. Missing private key.`);
            throw new Error(`Cannot prepare transaction ${source}. Missing private key.`);
        }
        if (feeSource && !privateKeyForFee) {
            logger.error(`Cannot prepare transaction ${source}. Missing private key for fee wallet.`);
            throw new Error(`Cannot prepare transaction ${source}. Missing private key for fee wallet.`);
        }
        // If maxFeeInSatoshi is not defined && feeInSatoshi is defined => maxFeeInSatoshi = feeInSatoshi
        if (!maxFeeInSatoshi && feeInSatoshi) {
            maxFeeInSatoshi = feeInSatoshi;
        }

        return this.transactionService.createPaymentTransaction(
            this.chainType,
            source,
            destination,
            amountInSatoshi,
            feeInSatoshi,
            note,
            maxFeeInSatoshi,
            executeUntilBlock,
            executeUntilTimestamp,
            feeSource,
            maxPaymentForFeeSource
        );
    }

    /**
     * @param {string} source
     * @param {string} destination
     * @param {BN|undefined} feeInSatoshi - automatically set if undefined
     * @param {string|undefined} note
     * @param {BN|undefined} maxFeeInSatoshi
     * @param executeUntilBlock
     * @param executeUntilTimestamp
     * @returns {Object} - containing transaction id tx_id and optional result
     */
    async createDeleteAccountTransaction(
        source: string,
        destination: string,
        feeInSatoshi?: BN,
        note?: string,
        maxFeeInSatoshi?: BN,
        executeUntilBlock?: number,
        executeUntilTimestamp?: BN
    ): Promise<number> {
        if (await checkIfIsDeleting(this.rootEm, source)) {
            logger.error(`Cannot receive requests. ${source} is deleting`);
            throw new Error(`Cannot receive requests. ${source} is deleting`);
        }
        const privateKey = await this.walletKeys.getKey(source);
        if (!privateKey) {
            logger.error(`Cannot prepare transaction ${source}. Missing private key.`);
            throw new Error(`Cannot prepare transaction ${source}. Missing private key.`);
        }
        // If maxFeeInSatoshi is not defined && feeInSatoshi is defined => maxFeeInSatoshi = feeInSatoshi
        if (!maxFeeInSatoshi && feeInSatoshi) {
            maxFeeInSatoshi = feeInSatoshi;
        }

        return this.transactionService.createDeleteAccountTransaction(
            this.chainType,
            source,
            destination,
            feeInSatoshi,
            note,
            maxFeeInSatoshi,
            executeUntilBlock,
            executeUntilTimestamp
        );
    }

    ///////////////////////////////////////////////////////////////////////////////////////
    // MONITORING /////////////////////////////////////////////////////////////////////////
    ///////////////////////////////////////////////////////////////////////////////////////

    async createMonitor(): Promise<ITransactionMonitor> {
        return new TransactionMonitor(this.chainType, this.rootEm, this.clone.bind(this), this.feeService);
    }

    async checkNetworkStatus(): Promise<boolean> {
        return await checkUTXONetworkStatus(this);
    }

    ///////////////////////////////////////////////////////////////////////////////////////
    // HELPER OR CLIENT SPECIFIC FUNCTIONS ////////////////////////////////////////////////
    ///////////////////////////////////////////////////////////////////////////////////////
    async prepareAndSubmitCreatedTransaction(txEnt: TransactionEntity): Promise<void> {
        const currentBlockNumber = await this.blockchainAPI.getCurrentBlockHeight();
        const shouldSubmit = checkIfShouldStillSubmit(this, currentBlockNumber, txEnt.executeUntilBlock, txEnt.executeUntilTimestamp);
        if (txEnt.rbfReplacementFor == null && !shouldSubmit) {
            const medianTime = this.feeService.getLatestMedianTime();
            await failDueToNoTimeToSubmit(this.rootEm, medianTime, currentBlockNumber, txEnt, "prepareAndSubmitCreatedTransaction");
            return;
        } else if (!txEnt.executeUntilBlock && !txEnt.executeUntilTimestamp) {
            await updateTransactionEntity(this.rootEm, txEnt.id, (txEnt) => {
                txEnt.executeUntilBlock = currentBlockNumber + this.blockOffset;
            });
        }
        // If the transaction is for deleting account we should check that all transactions going from it finish
        if (txEnt.amount === null) {
            const balanceResp = await this.blockchainAPI.getAccountBalance(txEnt.source);
            const numTxs = await countTransactionsWithStatuses(this.rootEm, this.chainType, [TransactionStatus.TX_SUBMITTED, TransactionStatus.TX_PREPARED, TransactionStatus.TX_CREATED], txEnt.source);
            const numDeleteTxs = await countDeleteTransactionsWithStatuses(this.rootEm, this.chainType, [TransactionStatus.TX_SUBMITTED, TransactionStatus.TX_PREPARED, TransactionStatus.TX_CREATED], txEnt.source);

            if (numTxs - numDeleteTxs > 0) { // > 1 since it already has 1 tx which is delete acc tx
                logger.info(`Account ${txEnt.source} can't be deleted because it has unfinished transactions.`);
                return;
            }
            if (balanceResp && balanceResp.unconfirmedTxs > 0 || balanceResp?.unconfirmedBalance != 0) {
                logger.info(`Account ${txEnt.source} can't be deleted because it has unfinished transactions.`);
                return;
            }
        }
        logger.info(`Preparing transaction ${txEnt.id}`);
        try {
            const utxosFromMempool = await this.blockchainAPI.getUTXOsFromMempool(txEnt.source);
            await correctUTXOInconsistenciesAndFillFromMempool(this.rootEm, txEnt.source, utxosFromMempool);
            if (utxosFromMempool.length === 0) {
                logger.warn(`Will not prepare transaction ${txEnt.id}. No utxos available.`);
                await failTransaction(this.rootEm, txEnt.id, "No utxos available.");
                return;
            }

            if (txEnt.feeSource) {
                const utxosFromMempool = await this.blockchainAPI.getUTXOsFromMempool(txEnt.feeSource);
                await correctUTXOInconsistenciesAndFillFromMempool(this.rootEm, txEnt.feeSource, utxosFromMempool);
            }

            // rbfReplacementFor is used since the RBF needs to use at least one of the UTXOs spent by the original transaction
            const rbfReplacementFor = txEnt.rbfReplacementFor ? await fetchTransactionEntityById(this.rootEm, txEnt.rbfReplacementFor.id) : undefined;
            let [transaction, dbUTXOs] = await this.transactionService.preparePaymentTransaction(
                txEnt.id,
                txEnt.source,
                txEnt.destination,
                txEnt.amount ?? null,
                txEnt.fee,
                txEnt.reference,
                rbfReplacementFor,
                txEnt.feeSource,
            );
            const privateKey = await this.walletKeys.getKey(txEnt.source);
            const privateKeyForFee = txEnt.feeSource ? await this.walletKeys.getKey(txEnt.feeSource) : undefined;

            /* istanbul ignore next */
            if (!privateKey || txEnt.feeSource && !privateKeyForFee) {
                await handleMissingPrivateKey(this.rootEm, txEnt.id, "prepareAndSubmitCreatedTransaction");
                return;
            }

            const feeToHighForMainSource = checkIfFeeTooHigh(toBN(transaction.getFee()), txEnt.maxFee ?? null);
            const feeToHighForFeeSource = checkIfFeeTooHigh(toBN(transaction.getFee()), txEnt.maxPaymentForFeeSource ?? null);

            if (txEnt.fee && feeToHighForMainSource) {
                await failTransaction(this.rootEm, txEnt.id, `Pre-set fee ${txEnt.fee} > max fee ${txEnt.maxFee}`);
                return;
            }

            let payingFeesFromFeeSource = txEnt.feeSource && !feeToHighForFeeSource;
            if (txEnt.feeSource && feeToHighForFeeSource && !feeToHighForMainSource) {
                // If amount to pay from fee source is too high - try to pay it from main source
                [transaction, dbUTXOs] = await this.transactionService.preparePaymentTransaction(
                    txEnt.id,
                    txEnt.source,
                    txEnt.destination,
                    txEnt.amount ?? null,
                    txEnt.fee,
                    txEnt.reference,
                    rbfReplacementFor
                );
                logger.info(`Transaction ${txEnt.id} got fee ${transaction.getFee()} that is > max amount for fee wallet (${txEnt.maxFee})`);
                payingFeesFromFeeSource = false;
            } else if (txEnt.feeSource && feeToHighForFeeSource && feeToHighForMainSource && rbfReplacementFor) {
                // If transaction is rbf and amount to pay from fee source is too high for both - set it to the max of both
                const maxFee = max(txEnt.maxFee!, txEnt.maxPaymentForFeeSource!);
                transaction.fee(toNumber(maxFee));
                payingFeesFromFeeSource = maxFee.eq(txEnt.maxPaymentForFeeSource!);
            }

            // If fee source is non-existent/doesn't have high enough max amount
            if (!payingFeesFromFeeSource && checkIfFeeTooHigh(toBN(transaction.getFee()), txEnt.maxFee ?? null)) {
                if (rbfReplacementFor) {
                    await updateTransactionEntity(this.rootEm, txEnt.id, (txEntToUpdate) => {
                        txEntToUpdate.fee = txEnt.maxFee!;
                    });
                } else {
                    logger.info(`Transaction ${txEnt.id} got fee ${transaction.getFee()} that is > max fee (${txEnt.maxFee}) - waiting for fees to decrease`);
                    return;
                }
            } else {
                const inputs = await this.transactionUTXOService.createInputsFromUTXOs(dbUTXOs, txEnt.id);
                const outputs = await createTransactionOutputEntities(this.rootEm, transaction, txEnt.id);
                await updateTransactionEntity(this.rootEm, txEnt.id, (txEntToUpdate) => {
                    txEntToUpdate.raw = JSON.stringify(transaction);
                    txEntToUpdate.status = TransactionStatus.TX_PREPARED;
                    txEntToUpdate.reachedStatusPreparedInTimestamp = toBN(getCurrentTimestampInSeconds());
                    txEntToUpdate.fee = toBN(transaction.getFee()); // set the new fee if the original one was null/wrong
                    txEntToUpdate.utxos.set(dbUTXOs);
                    txEntToUpdate.inputs.add(inputs);
                    txEntToUpdate.outputs.add(outputs);
                });
                logger.info(`Transaction ${txEnt.id} prepared.`);
                await this.signAndSubmitProcess(txEnt.id, transaction, privateKey, privateKeyForFee);
            }
        } catch (error) {
            /* istanbul ignore next */
            {
                if (error instanceof NotEnoughUTXOsError) {
                    logger.warn(`Not enough UTXOs for transaction ${txEnt.id}, fetching them from mempool`);
                    // try to prepare again
                } else if (error instanceof LessThanDustAmountError) {
                    await failTransaction(this.rootEm, txEnt.id, error.message);
                } else if (error instanceof NegativeFeeError) {
                    await failTransaction(this.rootEm, txEnt.id, error.message);
                } else if (axios.isAxiosError(error)) {
                    const axiosError = error as AxiosError<AxiosTransactionSubmissionError>;

                    logger.error(`prepareAndSubmitCreatedTransaction (axios) for transaction ${txEnt.id} failed with: ${String(axiosError.response?.data)}`);
                    if (axiosError.response?.data.error.includes("not found")) {
                        await updateTransactionEntity(this.rootEm, txEnt.id, (txEnt) => {
                            txEnt.status = TransactionStatus.TX_CREATED;
                            txEnt.utxos.removeAll();
                            txEnt.inputs.removeAll();
                            txEnt.outputs.removeAll();
                            txEnt.raw = "";
                            txEnt.transactionHash = "";
                        });
                        logger.info(`Transaction ${txEnt.id} changed status to created due to invalid utxo.`);//TODO can this even happen?
                        if (txEnt.rbfReplacementFor) {
                            await updateTransactionEntity(this.rootEm, txEnt.rbfReplacementFor.id, (txEnt) => {
                                txEnt.utxos.removeAll();
                                txEnt.inputs.removeAll();
                                txEnt.outputs.removeAll();
                            });
                            logger.info(`Original transaction ${txEnt.rbfReplacementFor.id} was cleared due to invalid utxo.`);
                        }
                    }
                } else {
                    logger.error(`prepareAndSubmitCreatedTransaction for transaction ${txEnt.id} failed with: ${errorMessage(error)}`);
                }
            }
        }
    }

    async checkSubmittedTransaction(txEnt: TransactionEntity): Promise<void> {
        logger.info(`Submitted transaction ${txEnt.id} (${txEnt.transactionHash}) is being checked.`);
        try {
            if (!txEnt.transactionHash) {
                logger.warn(`Submitted transaction ${txEnt.id} is missing transactionHash. Recreating it.`);
                await updateTransactionEntity(this.rootEm, txEnt.id, (txEnt) => {
                    resetTransactionEntity(txEnt);
                });
                return;
            }
            const txResp = await this.blockchainAPI.getTransaction(txEnt.transactionHash);
            // success
            if (txResp.blockHash && txResp.confirmations) {
                logger.info(`Submitted transaction ${txEnt.id} has ${txResp.confirmations}. Needed ${this.enoughConfirmations}.`);

                // If account has too many UTXOs for one big delete account transaction we sequentially remove the remainder of UTXOs
                if (!this.checkIfTransactionWasFetchedFromAPI(txEnt) && txEnt.amount == null && txResp.confirmations > this.enoughConfirmations / 3) {
                    const numOfSpendableUTXOs = await countSpendableUTXOs(this.chainType, this.rootEm, txEnt.source);
                    if (numOfSpendableUTXOs > 0) {
                        await this.transactionService.createDeleteAccountTransaction(this.chainType, txEnt.source, txEnt.destination);
                    }
                }
            }
            if (txResp.blockHash && txResp.confirmations >= this.enoughConfirmations) {
                await updateTransactionEntity(this.rootEm, txEnt.id, (txEntToUpdate) => {
                    txEntToUpdate.confirmations = txResp.confirmations;
                    txEntToUpdate.status = TransactionStatus.TX_SUCCESS;
                    txEntToUpdate.reachedFinalStatusInTimestamp = toBN(getCurrentTimestampInSeconds());
                });

                /* istanbul ignore next */
                if (!this.checkIfTransactionWasFetchedFromAPI(txEnt)) {
                    await this.transactionUTXOService.updateTransactionInputSpentStatus(txEnt.id, SpentHeightEnum.SPENT);
                }
                logger.info(`Transaction ${txEnt.id} (${txEnt.transactionHash}) was accepted`);
                return;
            } else {
                const currentBlockHeight = await this.blockchainAPI.getCurrentBlockHeight();
                // if only one block left to submit => replace by fee
                const stillTimeToSubmit = checkIfShouldStillSubmit(this, currentBlockHeight, txEnt.executeUntilBlock, txEnt.executeUntilTimestamp);
                if (!this.checkIfTransactionWasFetchedFromAPI(txEnt) && !stillTimeToSubmit && !txResp.blockHash && !txEnt.rbfReplacementFor) { // allow only one rbf
                    await this.tryToReplaceByFee(txEnt.id, currentBlockHeight);
                }
            }
        } catch (error) {
            /* istanbul ignore next */
            {
                let notFound = false;
                if (isORMError(error)) {
                    // We don't want to fail tx if error is caused by DB
                    logger.error(`checkSubmittedTransaction for transaction ${txEnt.id} failed with db error ${errorMessage(error)}`);
                    return;
                }
                if (axios.isAxiosError(error)) {
                    const axiosError = error as AxiosError<AxiosTransactionSubmissionError>;
                    logger.error(`checkSubmittedTransaction for transaction ${txEnt.id} failed with: ${JSON.stringify(error.response?.data, null, 2)}`);
                    if (String(axiosError.response?.data.error).includes("not found")) {
                        notFound = true;
                    }
                } else {
                    logger.error(`checkSubmittedTransaction ${txEnt.id} (${txEnt.transactionHash}) cannot be fetched from node: ${String(error)}`);
                }

                const currentBlockHeight = await this.blockchainAPI.getCurrentBlockHeight();
                const stillTimeToSubmit = checkIfShouldStillSubmit(this, currentBlockHeight, txEnt.executeUntilBlock, txEnt.executeUntilTimestamp);

                if (notFound && this.checkIfTransactionWasFetchedFromAPI(txEnt)) {
                    await updateTransactionEntity(this.rootEm, txEnt.id, (txEntToUpdate) => {
                        txEntToUpdate.status = TransactionStatus.TX_FAILED;
                    });
                } else if (notFound && stillTimeToSubmit) {
                    await this.handleMalleableTransactions(txEnt);
                } else if (notFound && !stillTimeToSubmit && !this.checkIfTransactionWasFetchedFromAPI(txEnt) && !txEnt.rbfReplacementFor && !txEnt.replaced_by) {
                    await this.tryToReplaceByFee(txEnt.id, currentBlockHeight);
                } else if (notFound && !stillTimeToSubmit) {
                    await this.handleNotFound(txEnt);
                }
            }
        }
    }

    async handleNotFound(txEnt: TransactionEntity): Promise<void> {
        if (txEnt.status === TransactionStatus.TX_REPLACED_PENDING && txEnt.replaced_by?.status === TransactionStatus.TX_SUCCESS) {
            await updateTransactionEntity(this.rootEm, txEnt.id, (txEntToUpdate) => {
                txEntToUpdate.status = TransactionStatus.TX_REPLACED;
                txEntToUpdate.reachedFinalStatusInTimestamp = toBN(getCurrentTimestampInSeconds());
            });
            logger.info(`checkSubmittedTransaction (rbf) transaction ${txEnt.id} changed status from ${TransactionStatus.TX_REPLACED_PENDING} to ${TransactionStatus.TX_REPLACED}.`);
        }
        else if (txEnt.status === TransactionStatus.TX_SUBMITTED) {
            if (txEnt.rbfReplacementFor?.status === TransactionStatus.TX_SUCCESS) { // rbf is not found => original should be accepted
                await updateTransactionEntity(this.rootEm, txEnt.id, (txEntToUpdate) => {
                    txEntToUpdate.status = TransactionStatus.TX_FAILED;
                    txEntToUpdate.reachedFinalStatusInTimestamp = toBN(getCurrentTimestampInSeconds());
                });
                logger.info(`checkSubmittedTransaction transaction ${txEnt.id} changed status from ${TransactionStatus.TX_SUBMITTED} to ${TransactionStatus.TX_FAILED}.`);
            } else if (txEnt.ancestor) {
                // recreate transaction
                await updateTransactionEntity(this.rootEm, txEnt.id, (txEnt) => {
                    resetTransactionEntity(txEnt);
                });
                logger.info(`checkSubmittedTransaction (ancestor) transaction ${txEnt.id} changed status from ${TransactionStatus.TX_SUBMITTED} to ${TransactionStatus.TX_CREATED}.`);
            } else {
                await this.handleMalleableTransactions(txEnt);
            }
        }
    }

    async handleMalleableTransactions(txEnt: TransactionEntity): Promise<void> {
        if (txEnt.replaced_by !== undefined) {
            return;
        }

        if (this.chainType === ChainType.testDOGE || this.chainType === ChainType.DOGE) {
            logger.info(`checkSubmittedTransaction transaction ${txEnt.id} is being checked for malleability.`);
            // Handle the case that transaction hash changes (transaction malleability for non-segwit transactions)
            const tr = JSON.parse(txEnt.raw!) as UTXORawTransaction;
            const newHash = await this.blockchainAPI.findTransactionHashWithInputs(txEnt.source, tr.inputs, txEnt.submittedInBlock);

            // If transaction's hash has changed - set all descendants to be reset
            if (newHash) {
                logger.info(`checkSubmittedTransaction transaction ${txEnt.id} changed hash from ${txEnt.transactionHash} to ${newHash}`);

                const descendants = await getTransactionDescendants(this.rootEm, txEnt.transactionHash!, txEnt.source);
                await transactional(this.rootEm, async (em) => {
                    for (const descendant of descendants) {
                        descendant.ancestor = txEnt;
                    }
                    await em.persistAndFlush(descendants);
                });

                await updateTransactionEntity(this.rootEm, txEnt.id, (txEntToUpdate) => {
                    txEntToUpdate.transactionHash = newHash;
                });
            } else {
                logger.warn(`checkSubmittedTransaction transaction ${txEnt.id} not found.`);
            }
        }
    }

    async submitPreparedTransactions(txEnt: TransactionEntity): Promise<void> {
        logger.info(`Checking prepared transaction ${txEnt.id}.`);
        const core = getCore(this.chainType);
        const transaction = new core.Transaction(JSON.parse(txEnt.raw!));

        const privateKey = await this.walletKeys.getKey(txEnt.source);
        /* istanbul ignore next */
        const privateKeyForFee = txEnt.feeSource ? await this.walletKeys.getKey(txEnt.feeSource) : undefined;

        /* istanbul ignore next */
        if (!privateKey || txEnt.feeSource && !privateKeyForFee) {
            await handleMissingPrivateKey(this.rootEm, txEnt.id, "submitPreparedTransactions");
            return;
        }
        await this.signAndSubmitProcess(txEnt.id, transaction, privateKey, privateKeyForFee);
    }

    async checkPendingTransaction(txEnt: TransactionEntity): Promise<void> {
        logger.info(`Checking pending transaction ${txEnt.id}.`);
        await this.waitForTransactionToAppearInMempool(txEnt.id);
    }

    async signAndSubmitProcess(txId: number, transaction: bitcore.Transaction, privateKey: string, privateKeyForFee?: string): Promise<void> {
        logger.info(`Submitting transaction ${txId}.`);
        let signed: SignedObject = {txBlob: "", txHash: ""};
        try {
            signed = this.signTransaction(transaction, privateKey, privateKeyForFee);
            logger.info(`Transaction ${txId} is signed.`);
            const txSize = transaction._calculateVSize(false);
            await updateTransactionEntity(this.rootEm, txId, (txEnt) => {
                txEnt.transactionHash = signed.txHash;
                txEnt.size = txSize;
            });
            if (txSize >= MAX_UTXO_TX_SIZE_IN_B) {
                await failTransaction(
                    this.rootEm,
                    txId,
                    `signAndSubmitProcess: Transaction ${txId} is too big: transaction size ${txSize}, maximal allowed size ${MAX_UTXO_TX_SIZE_IN_B}.`
                );
                return;
            }
        } catch (error) {
            /* istanbul ignore next */
            {
                if (isORMError(error)) {
                    // We don't want to fail tx if error is caused by DB
                    logger.error(`signAndSubmitProcess for transaction ${txId} failed with DB error: ${errorMessage(error)}`);
                    return;
                }
                await failTransaction(this.rootEm, txId, `Cannot sign transaction ${txId}: ${errorMessage(error)}`, error as Error);
                return;
            }
        }
        /* istanbul ignore next */
        if (await this.transactionUTXOService.checkIfTxUsesAlreadySpentUTXOs(txId)) {
            return;
        }
        // submit
        const txStatus = await this.submitTransaction(signed.txBlob, txId);
        const txEnt = await fetchTransactionEntityById(this.rootEm, txId);
        if (txStatus == TransactionStatus.TX_PENDING) {
            await updateTransactionEntity(this.rootEm, txEnt.id, (txEntToUpdate) => {
                txEntToUpdate.reachedStatusPendingInTimestamp = toBN(getCurrentTimestampInSeconds());
            });
            await this.waitForTransactionToAppearInMempool(txEnt.id);
        }
    }

    async tryToReplaceByFee(txId: number, currentBlockHeight: number): Promise<void> {
        logger.info(`Transaction ${txId} is starting replacement; currentBlockHeight: ${currentBlockHeight}`);
        const oldTx = await fetchTransactionEntityById(this.rootEm, txId);
        /* istanbul ignore next */
        if (oldTx.ancestor) {
            if (oldTx.ancestor.status === TransactionStatus.TX_REPLACED && oldTx.ancestor.replaced_by?.status === TransactionStatus.TX_SUCCESS) {
                await failTransaction(
                    this.rootEm,
                    txId,
                    `tryToReplaceByFee: Transaction ${txId} has ancestor ${oldTx.ancestor.id} with status ${oldTx.ancestor.status}.`
                );
                return;
            } else if (oldTx.ancestor.status === TransactionStatus.TX_FAILED) {
                await failTransaction(
                    this.rootEm,
                    txId,
                    `tryToReplaceByFee: Transaction ${txId} has ancestor ${oldTx.ancestor.id} with status ${oldTx.ancestor.status}.`
                );
                return;
            } else if (oldTx.ancestor.status === TransactionStatus.TX_SUCCESS) {
                logger.info(`tryToReplaceByFee: Transaction ${txId} has ancestor ${oldTx.ancestor.id} with status ${oldTx.ancestor.status}.`);
                // should be accepted eventually, but rbf is allowed
            } else {
                return;
            }
        }
        // send less as in original tx (as time for payment passed) or "delete transaction" amount
        const newValue: BN | null = oldTx.amount == null ? null : getMinAmountToSend(this.chainType)
        const totalFee: BN = toBN(await this.transactionFeeService.calculateTotalFeeOfDescendants(this.rootEm, oldTx)).add(oldTx.fee!); // covering conflicting txs
        logger.info(`Descendants fee ${totalFee.sub(oldTx.fee!).toNumber()}, oldTx fee ${oldTx.fee}, total fee ${totalFee}`);
        const replacementTx = await createInitialTransactionEntity(
            this.rootEm,
            this.chainType,
            oldTx.source,
            oldTx.destination,
            newValue,
            totalFee,
            oldTx.reference,
            undefined, // ignore max fee constraint, as amount to pay is way less than in original
            oldTx.executeUntilBlock,
            oldTx.executeUntilTimestamp,
            oldTx,
            oldTx.feeSource
        );

        await updateTransactionEntity(this.rootEm, txId, (txEnt) => {
            txEnt.replaced_by = replacementTx;
            txEnt.status = TransactionStatus.TX_REPLACED_PENDING;
            txEnt.reachedFinalStatusInTimestamp = toBN(getCurrentTimestampInSeconds());
        });

        logger.info(`tryToReplaceByFee: Trying to RBF transaction ${txId} with ${replacementTx.id}.`);
    }

    /**
     * @param {Object} transaction
     * @param {string} privateKey
     * @param {string} privateKeyForFee
     * @returns {string} - hex string
     */
    private signTransaction(transaction: bitcore.Transaction, privateKey: string, privateKeyForFee?: string): SignedObject {
        const signedTx = privateKeyForFee ? transaction.sign(privateKey).sign(privateKeyForFee) : transaction.sign(privateKey);
        const signedAndSerialized = signedTx.toString();
        const txId = transaction.id;
        return {txBlob: signedAndSerialized, txHash: txId};
    }

    /**
     * @param {string} signedTx
     * @param txId
     */
    private async submitTransaction(signedTx: string, txId: number): Promise<TransactionStatus> {
        // check if there is still time to submit
        const transaction = await fetchTransactionEntityById(this.rootEm, txId);
        const currentBlockHeight = await this.blockchainAPI.getCurrentBlockHeight();
        const currentTimestamp = getCurrentTimestampInSeconds();
        const shouldSubmit = checkIfShouldStillSubmit(this, currentBlockHeight, transaction.executeUntilBlock, transaction.executeUntilTimestamp);
        const txEntity = await fetchTransactionEntityById(this.rootEm, txId);
        if (txEntity.rbfReplacementFor == null && !shouldSubmit) {
            const medianTime = this.feeService.getLatestMedianTime();
            await failDueToNoTimeToSubmit(this.rootEm, medianTime, currentBlockHeight, txEntity, "submitTransaction");
            return TransactionStatus.TX_FAILED;
            /* istanbul ignore next */
        } else if (!transaction.executeUntilBlock) {
            logger.warn(`Transaction ${txId} does not have 'executeUntilBlock' defined`);
        }
        try {
            const resp = await this.blockchainAPI.sendTransaction(signedTx);
            if (resp.status == 200) {
                const submittedBlockHeight = await this.blockchainAPI.getCurrentBlockHeight();
                await updateTransactionEntity(this.rootEm, txId, (txEnt) => {
                    txEnt.status = TransactionStatus.TX_PENDING;
                    txEnt.submittedInBlock = submittedBlockHeight;
                    txEnt.reachedStatusPendingInTimestamp = toBN(currentTimestamp);
                });
                await this.transactionUTXOService.updateTransactionInputSpentStatus(txId, SpentHeightEnum.SENT);
                return TransactionStatus.TX_PENDING;
            } else {
                await failTransaction(this.rootEm, txId, `Transaction ${txId} submission failed ${resp.status}`, new Error(String(resp.data)));
                await this.transactionUTXOService.updateTransactionInputSpentStatus(txId, SpentHeightEnum.UNSPENT);
                return TransactionStatus.TX_FAILED;
            }
        } catch (error) {
            /* istanbul ignore else */
            if (isORMError(error)) {
                // We don't want to fail tx if error is caused by DB
                logger.error(`Transaction ${txId} submission failed with DB error ${errorMessage(error)}`);
                return TransactionStatus.TX_PREPARED;
            } else if (axios.isAxiosError(error)) {
                return this.transactionAPISubmissionErrorHandler(txId, error as AxiosError<AxiosTransactionSubmissionError>);
            } else {
                await failTransaction(this.rootEm, txId, `Transaction ${txId} submission failed ${errorMessage(error)}`, error as Error);
                await this.transactionUTXOService.updateTransactionInputSpentStatus(txId, SpentHeightEnum.UNSPENT);
                return TransactionStatus.TX_FAILED;
            }
        }
    }

    private async waitForTransactionToAppearInMempool(txId: number): Promise<void> {
        logger.info(`Transaction ${txId} is waiting to be accepted in mempool.`);
        const txEnt = await fetchTransactionEntityById(this.rootEm, txId);
        const start = txEnt.reachedStatusPendingInTimestamp!;
        while (toBN(getCurrentTimestampInSeconds()).sub(start).ltn(MEMPOOL_WAITING_TIME)) {
            try {
                const txResp = await this.blockchainAPI.getTransaction(txEnt.transactionHash!);
                /* ignore else */
                if (txResp) {
                    await updateTransactionEntity(this.rootEm, txId, (txEnt) => {
                        txEnt.status = TransactionStatus.TX_SUBMITTED;
                        txEnt.acceptedToMempoolInTimestamp = toBN(getCurrentTimestampInSeconds());
                    });
                    logger.info(`Transaction ${txId} is accepted in mempool.`);
                    return;
                }
                await sleepMs(5000); // wait for 5s
            } catch (error) {
                /* istanbul ignore next */
                logger.warn(`Transaction ${txId} not yet seen in mempool 2: ${errorMessage(error)}`);
                await sleepMs(10000); // wait for 10s
            }
        }

        // transaction was not accepted in mempool by one minute
        const currentBlockNumber = await this.blockchainAPI.getCurrentBlockHeight();
        const shouldSubmit = checkIfShouldStillSubmit(this, currentBlockNumber, txEnt.executeUntilBlock, txEnt.executeUntilTimestamp);
        if (!shouldSubmit) {
            const medianTime = this.feeService.getLatestMedianTime();
            await failDueToNoTimeToSubmit(this.rootEm, medianTime, currentBlockNumber, txEnt, "waitForTransactionToAppearInMempool");
        }
    }

    /* istanbul ignore next */
    async transactionAPISubmissionErrorHandler(txId: number, error: AxiosError<AxiosTransactionSubmissionError>) {
        if (error.response === undefined) {
            return TransactionStatus.TX_FAILED;
        }

        const errorDescription = error.response.data.error;
        const txEnt = await fetchTransactionEntityById(this.rootEm, txId);
        logger.error(`Transaction ${txId} submission failed with Axios error (${errorDescription}): ${errorMessage(error)}`);

        if (errorDescription.includes("too-long-mempool-chain")) {
            logger.error(`Transaction ${txId} has too-long-mempool-chain`, error);
            return TransactionStatus.TX_PREPARED;
        } else if (errorDescription.includes("insufficient fee")) {
            logger.error(`Transaction ${txId} submission failed because of 'insufficient fee'`);
            await handleFeeToLow(this.rootEm, txEnt);
            return TransactionStatus.TX_CREATED;
        } else if (errorDescription.includes("mempool min fee not met")) {
            logger.error(`Transaction ${txId} submission failed because of 'mempool min fee not met'`);
            await handleFeeToLow(this.rootEm, txEnt);
            return TransactionStatus.TX_CREATED;
        } else if (errorDescription.includes("min relay fee not met")) {
            logger.error(`Transaction ${txId} submission failed because of 'min relay fee not met'`);
            await handleFeeToLow(this.rootEm, txEnt);
            return TransactionStatus.TX_CREATED;
        } else if (errorDescription.includes("Fee exceeds maximum configured by user")) {
            logger.error(`Transaction ${txId} submission failed because of 'Fee exceeds maximum configured by user'`);
            await handleFeeToLow(this.rootEm, txEnt);
            return TransactionStatus.TX_CREATED;
        } else if (errorDescription.includes("Transaction already in block chain")) {
            logger.error(`Transaction ${txId} submission failed because of 'Transaction already in block chain'`);
            await updateTransactionEntity(this.rootEm, txId, (txEnt) => {
                txEnt.status = TransactionStatus.TX_SUCCESS;
                txEnt.reachedFinalStatusInTimestamp = toBN(getCurrentTimestampInSeconds());
            });
            return TransactionStatus.TX_SUCCESS;
        } else if (errorDescription.includes("bad-txns-in")) {
            const txEnt = await fetchTransactionEntityById(this.rootEm, txId);
            // presumably original was accepted
            if (errorDescription.includes("bad-txns-inputs-missingorspent") && txEnt.rbfReplacementFor) {
                logger.info(`Transaction ${txId} is rejected. Transaction ${txEnt.rbfReplacementFor.id} was accepted.`);
                await updateTransactionEntity(this.rootEm, txEnt.rbfReplacementFor.id, (txEnt) => {
                    txEnt.status = TransactionStatus.TX_SUCCESS;
                });
            }
            await updateTransactionEntity(this.rootEm, txId, (txEnt) => {
                txEnt.status = txEnt.rbfReplacementFor ? TransactionStatus.TX_FAILED : TransactionStatus.TX_CREATED;
                txEnt.utxos.removeAll();
                txEnt.inputs.removeAll();
                txEnt.outputs.removeAll();
                txEnt.raw = "";
                txEnt.transactionHash = "";
            });
            logger.info(`Transaction ${txId} changed status to ${txEnt.rbfReplacementFor ? TransactionStatus.TX_FAILED : TransactionStatus.TX_CREATED}.`);
            return TransactionStatus.TX_FAILED;
        } else {
            logger.error(`Transaction ${txId} submission failed because of ${errorDescription}, transaction is: ${txEnt.raw ?? ""}`);
        }
        return TransactionStatus.TX_PREPARED;
    }

    checkIfTransactionWasFetchedFromAPI(txEnt: TransactionEntity) {
        return txEnt.source.includes("FETCHED_VIA_API_UNKNOWN_SOURCE") || txEnt.destination.includes("FETCHED_VIA_API_UNKNOWN_DESTINATION");
    }
}<|MERGE_RESOLUTION|>--- conflicted
+++ resolved
@@ -43,16 +43,9 @@
 import { EntityManager } from "@mikro-orm/core";
 import {
     checkUTXONetworkStatus,
-<<<<<<< HEAD
-    getAccountBalance,
-    getCore,
-    getMinAmountToSend,
-    getTransactionDescendants,
-=======
     getAccountBalance, getCore,
     getMinAmountToSend,
     getTransactionDescendants
->>>>>>> 1c220b37
 } from "../utxo/UTXOUtils";
 import { CreateWalletOverrides, IMonitoredWallet, TransactionMonitor } from "../monitoring/TransactionMonitor";
 import { TransactionService } from "../utxo/TransactionService";
@@ -86,11 +79,7 @@
     monitoringId: string;
     createConfig: BaseWalletConfig;
 
-<<<<<<< HEAD
-    constructor(chainType: ChainType, createConfig: BaseWalletConfig, monitoringId: string | null, feeService: BlockchainFeeService | null) {
-=======
     constructor(chainType: ChainType, createConfig: BaseWalletConfig, overrides: CreateWalletOverrides) {
->>>>>>> 1c220b37
         super(chainType);
         this.monitoringId = overrides.monitoringId ?? createMonitoringId(chainType);
         this.createConfig = createConfig;
@@ -108,13 +97,8 @@
         this.blockchainAPI = new UTXOBlockchainAPI(createConfig, this.chainType);
         this.transactionFeeService = new TransactionFeeService(this, this.chainType, this.feeIncrease);
         this.transactionUTXOService = new TransactionUTXOService(this, this.chainType, this.enoughConfirmations);
-<<<<<<< HEAD
         this.transactionService = new TransactionService(this, this.chainType);
-        this.feeService = feeService ?? new BlockchainFeeService(this.blockchainAPI, this.chainType, this.monitoringId);
-=======
-        this.transactionService = new TransactionService(this, this.chainType, this.maximumNumberOfUTXOs);
         this.feeService = overrides.feeService ?? new BlockchainFeeService(this.blockchainAPI, this.chainType, this.monitoringId);
->>>>>>> 1c220b37
     }
 
     abstract clone(data: CreateWalletOverrides): UTXOWalletImplementation;
