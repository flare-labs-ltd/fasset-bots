import axios, {AxiosError} from "axios";
import * as bitcore from "bitcore-lib";
import {
    checkIfFeeTooHigh,
    checkIfShouldStillSubmit,
    createMonitoringId,
    getCurrentTimestampInSeconds,
    sleepMs,
    stuckTransactionConstants,
} from "../../utils/utils";
import {toBN, toNumber} from "../../utils/bnutils";
import {ChainType, MAX_UTXO_TX_SIZE_IN_B, MEMPOOL_WAITING_TIME} from "../../utils/constants";
import {
    BaseWalletConfig,
    IWalletKeys,
    SignedObject,
    TransactionInfo,
    UTXOFeeParams,
    WriteWalletInterface,
} from "../../interfaces/IWalletTransaction";

import BN, {max} from "bn.js";
import {
    checkIfIsDeleting,
    correctUTXOInconsistenciesAndFillFromMempool, countDeleteTransactionsWithStatuses, countSpendableUTXOs,
    countTransactionsWithStatuses,
    createInitialTransactionEntity,
    createTransactionOutputEntities,
    failTransaction,
    fetchTransactionEntityById,
    getTransactionInfoById,
    handleFeeToLow,
    handleMissingPrivateKey,
    resetTransactionEntity,
    updateTransactionEntity,
} from "../../db/dbutils";
import {logger} from "../../utils/logger";
import {UTXOAccountGeneration} from "../account-generation/UTXOAccountGeneration";
import {TransactionEntity, TransactionStatus} from "../../entity/transaction";
import {SpentHeightEnum} from "../../entity/utxo";
import {BlockchainFeeService} from "../../fee-service/fee-service";
import {EntityManager, IDatabaseDriver} from "@mikro-orm/core";
import {
    checkUTXONetworkStatus,
    getAccountBalance,
    getCore,
    getMinAmountToSend,
    getTransactionDescendants,
} from "../utxo/UTXOUtils";
import {TransactionMonitor} from "../monitoring/TransactionMonitor";
import {ServiceRepository} from "../../ServiceRepository";
import {TransactionService} from "../utxo/TransactionService";
import {TransactionUTXOService} from "../utxo/TransactionUTXOService";
import {TransactionFeeService} from "../utxo/TransactionFeeService";
import {
    errorMessage,
    isORMError,
    LessThanDustAmountError,
    NegativeFeeError,
    NotEnoughUTXOsError,
} from "../../utils/axios-utils";
import {AxiosTransactionSubmissionError, UTXORawTransaction} from "../../interfaces/IBlockchainAPI";
import {UTXOBlockchainAPI} from "../../blockchain-apis/UTXOBlockchainAPI";

export abstract class UTXOWalletImplementation extends UTXOAccountGeneration implements WriteWalletInterface {
    inTestnet: boolean;
    rootEm!: EntityManager;
    transactionFeeService: TransactionFeeService;
    transactionService: TransactionService;
    transactionUTXOService: TransactionUTXOService;
    blockchainAPI: UTXOBlockchainAPI;
    walletKeys!: IWalletKeys;
    blockOffset: number;
    feeIncrease: number;
    executionBlockOffset: number;
    feeService: BlockchainFeeService;

    enoughConfirmations: number;

    maximumNumberOfUTXOs = 20; // TODO cca max number of transactions that still go through blockbook (URI issue)
    useRBFFactor = 1.4;

    monitoringId: string;
    private monitor: TransactionMonitor;

    constructor(public chainType: ChainType, createConfig: BaseWalletConfig) {
        super(chainType);
        this.monitoringId = createMonitoringId(this.chainType);
        this.inTestnet = createConfig.inTestnet ?? false;
        const resubmit = stuckTransactionConstants(this.chainType);

        this.blockOffset = createConfig.stuckTransactionOptions?.blockOffset ?? resubmit.blockOffset!;

        this.feeIncrease = createConfig.stuckTransactionOptions?.feeIncrease ?? resubmit.feeIncrease!;
        this.executionBlockOffset = createConfig.stuckTransactionOptions?.executionBlockOffset ?? resubmit.executionBlockOffset!;
        this.rootEm = createConfig.em;
        this.walletKeys = createConfig.walletKeys;
        this.enoughConfirmations = createConfig.enoughConfirmations ?? resubmit.enoughConfirmations!;

        ServiceRepository.register(this.chainType, EntityManager<IDatabaseDriver>, this.rootEm);
        this.rootEm = ServiceRepository.get(this.chainType, EntityManager<IDatabaseDriver>);

        ServiceRepository.register(this.chainType, UTXOBlockchainAPI, new UTXOBlockchainAPI(createConfig, this.chainType));
        this.blockchainAPI = ServiceRepository.get(this.chainType, UTXOBlockchainAPI);

        ServiceRepository.register(
            this.chainType,
            TransactionFeeService,
            new TransactionFeeService(this.chainType, this.feeIncrease)
        );
        this.transactionFeeService = ServiceRepository.get(this.chainType, TransactionFeeService);

        ServiceRepository.register(
            this.chainType,
            TransactionUTXOService,
            new TransactionUTXOService(this.chainType, this.enoughConfirmations)
        );
        this.transactionUTXOService = ServiceRepository.get(this.chainType, TransactionUTXOService);

        ServiceRepository.register(this.chainType, TransactionService, new TransactionService(this.chainType, this.maximumNumberOfUTXOs));
        this.transactionService = ServiceRepository.get(this.chainType, TransactionService);

        ServiceRepository.register(this.chainType, BlockchainFeeService, new BlockchainFeeService(this.chainType, this.monitoringId));
        this.feeService = ServiceRepository.get(this.chainType, BlockchainFeeService);

        this.monitor = new TransactionMonitor(this.chainType, this.rootEm, this.monitoringId);
    }

    getMonitoringId(): string {
        return this.monitoringId;
    }

    async getAccountBalance(account: string): Promise<BN> {
        return await getAccountBalance(this.chainType, account);
    }

    /**
     * @param {UTXOFeeParams} params - basic data needed to estimate fee
     * @returns {BN} - current transaction/network fee in satoshis
     */
    async getCurrentTransactionFee(params: UTXOFeeParams): Promise<BN> {

        try {
            const utxosFromMempool = await this.blockchainAPI.getUTXOsFromMempool(params.source);
            await correctUTXOInconsistenciesAndFillFromMempool(this.rootEm, params.source, utxosFromMempool);
            const [transaction] = await this.transactionService.preparePaymentTransaction(
                0,
                params.source,
                params.destination,
                params.amount ?? null,
                undefined,
                params.note,
                undefined,
                params.feeSource,
            );
            return toBN(transaction.getFee());
        } catch (error) /* istanbul ignore next */ {
            logger.error(`Cannot get current transaction fee for params ${params.source}, ${params.destination} and ${params.amount?.toString()}: ${errorMessage(error)}`);
            throw error;
        }
    }

    /**
     * @param {number} dbId
     * @returns {Object} - containing transaction info
     */
    async getTransactionInfo(dbId: number): Promise<TransactionInfo> {
        return await getTransactionInfoById(this.rootEm, dbId);
    }

    /**
     * @param {string} source
     * @param {string} destination
     * @param {BN|null} amountInSatoshi - if null => empty all funds
     * @param {BN|undefined} feeInSatoshi - automatically set if undefined
     * @param {string|undefined} note
     * @param {BN|undefined} maxFeeInSatoshi
     * @param executeUntilBlock
     * @param executeUntilTimestamp
     * @param feeSource - address of the wallet which is used for paying transaction fees
     * @param maxPaymentForFeeSource
     * @returns {Object} - containing transaction id tx_id and optional result
     */
    async createPaymentTransaction(
        source: string,
        destination: string,
        amountInSatoshi: BN | null,
        feeInSatoshi?: BN,
        note?: string,
        maxFeeInSatoshi?: BN,
        executeUntilBlock?: number,
        executeUntilTimestamp?: BN,
        feeSource?: string,
        maxPaymentForFeeSource?: BN
    ): Promise<number> {
        if (await checkIfIsDeleting(this.rootEm, source)) {
            logger.error(`Cannot receive requests. ${source} is deleting`);
            throw new Error(`Cannot receive requests. ${source} is deleting`);
        }
        const privateKey = await this.walletKeys.getKey(source);
        const privateKeyForFee = feeSource ? await this.walletKeys.getKey(feeSource) : undefined;

        if (!privateKey) {
            logger.error(`Cannot prepare transaction ${source}. Missing private key.`);
            throw new Error(`Cannot prepare transaction ${source}. Missing private key.`);
        }
        if (feeSource && !privateKeyForFee) {
            logger.error(`Cannot prepare transaction ${source}. Missing private key for fee wallet.`);
            throw new Error(`Cannot prepare transaction ${source}. Missing private key for fee wallet.`);
        }
        // If maxFeeInSatoshi is not defined && feeInSatoshi is defined => maxFeeInSatoshi = feeInSatoshi
        if (!maxFeeInSatoshi && feeInSatoshi) {
            maxFeeInSatoshi = feeInSatoshi;
        }

        return this.transactionService.createPaymentTransaction(
            this.chainType,
            source,
            destination,
            amountInSatoshi,
            feeInSatoshi,
            note,
            maxFeeInSatoshi,
            executeUntilBlock,
            executeUntilTimestamp,
            feeSource,
            maxPaymentForFeeSource
        );
    }

    /**
     * @param {string} source
     * @param {string} destination
     * @param {BN|undefined} feeInSatoshi - automatically set if undefined
     * @param {string|undefined} note
     * @param {BN|undefined} maxFeeInSatoshi
     * @param executeUntilBlock
     * @param executeUntilTimestamp
     * @returns {Object} - containing transaction id tx_id and optional result
     */
    async createDeleteAccountTransaction(
        source: string,
        destination: string,
        feeInSatoshi?: BN,
        note?: string,
        maxFeeInSatoshi?: BN,
        executeUntilBlock?: number,
        executeUntilTimestamp?: BN
    ): Promise<number> {
        if (await checkIfIsDeleting(this.rootEm, source)) {
            logger.error(`Cannot receive requests. ${source} is deleting`);
            throw new Error(`Cannot receive requests. ${source} is deleting`);
        }
        const privateKey = await this.walletKeys.getKey(source);
        if (!privateKey) {
            logger.error(`Cannot prepare transaction ${source}. Missing private key.`);
            throw new Error(`Cannot prepare transaction ${source}. Missing private key.`);
        }
        // If maxFeeInSatoshi is not defined && feeInSatoshi is defined => maxFeeInSatoshi = feeInSatoshi
        if (!maxFeeInSatoshi && feeInSatoshi) {
            maxFeeInSatoshi = feeInSatoshi;
        }

        return this.transactionService.createDeleteAccountTransaction(
            this.chainType,
            source,
            destination,
            feeInSatoshi,
            note,
            maxFeeInSatoshi,
            executeUntilBlock,
            executeUntilTimestamp
        );
    }

    ///////////////////////////////////////////////////////////////////////////////////////
    // MONITORING /////////////////////////////////////////////////////////////////////////
    ///////////////////////////////////////////////////////////////////////////////////////
    async startMonitoringTransactionProgress(): Promise<void> {
        await this.monitor.startMonitoringTransactionProgress({
            submitPreparedTransactions: this.submitPreparedTransactions.bind(this),
            checkPendingTransaction: this.checkPendingTransaction.bind(this),
            prepareAndSubmitCreatedTransaction: this.prepareAndSubmitCreatedTransaction.bind(this),
            checkSubmittedTransaction: this.checkSubmittedTransaction.bind(this),
            checkNetworkStatus: async () => checkUTXONetworkStatus(this)
        });
    }

    async isMonitoring(): Promise<boolean> {
        return await this.monitor.isMonitoring();
    }

    async stopMonitoring(): Promise<void> {
        await this.monitor.stopMonitoring();
    }

    ///////////////////////////////////////////////////////////////////////////////////////
    // HELPER OR CLIENT SPECIFIC FUNCTIONS ////////////////////////////////////////////////
    ///////////////////////////////////////////////////////////////////////////////////////
    async prepareAndSubmitCreatedTransaction(txEnt: TransactionEntity): Promise<void> {
        const currentBlockNumber = await this.blockchainAPI.getCurrentBlockHeight();
        const currentTimestamp = getCurrentTimestampInSeconds();
        const shouldSubmit = checkIfShouldStillSubmit(this, currentBlockNumber, txEnt.executeUntilBlock, txEnt.executeUntilTimestamp);
        if (txEnt.rbfReplacementFor == null && !shouldSubmit) {
            await failTransaction(
                this.rootEm,
                txEnt.id,
                `prepareAndSubmitCreatedTransaction: Both conditions met for transaction ${txEnt.id}: Current ledger ${currentBlockNumber} >= last transaction ledger ${txEnt.executeUntilBlock} AND Current timestamp ${currentTimestamp} >= execute until timestamp ${txEnt.executeUntilTimestamp?.toString()}`
            );
            return;
        } else if (!txEnt.executeUntilBlock && !txEnt.executeUntilTimestamp) {
            await updateTransactionEntity(this.rootEm, txEnt.id, (txEnt) => {
                txEnt.executeUntilBlock = currentBlockNumber + this.blockOffset;
            });
        }
        // If the transaction is for deleting account we should check that all transactions going from it finish
        if (txEnt.amount === null) {
            const balanceResp = await this.blockchainAPI.getAccountBalance(txEnt.source);
            const numTxs = await countTransactionsWithStatuses(this.rootEm, this.chainType, [TransactionStatus.TX_SUBMITTED, TransactionStatus.TX_PREPARED, TransactionStatus.TX_CREATED], txEnt.source);
            const numDeleteTxs = await countDeleteTransactionsWithStatuses(this.rootEm, this.chainType, [TransactionStatus.TX_SUBMITTED, TransactionStatus.TX_PREPARED, TransactionStatus.TX_CREATED], txEnt.source);

            if (numTxs - numDeleteTxs > 0) { // > 1 since it already has 1 tx which is delete acc tx
                logger.info(`Account ${txEnt.source} can't be deleted because it has unfinished transactions.`);
                return;
            }
            if (balanceResp && balanceResp.unconfirmedTxs > 0 || balanceResp?.unconfirmedBalance != 0) {
                logger.info(`Account ${txEnt.source} can't be deleted because it has unfinished transactions.`);
                return;
            }
        }
        logger.info(`Preparing transaction ${txEnt.id}`);
        try {
            // rbfReplacementFor is used since the RBF needs to use at least one of the UTXOs spent by the original transaction
            const utxosFromMempool = await this.blockchainAPI.getUTXOsFromMempool(txEnt.source);
            await correctUTXOInconsistenciesAndFillFromMempool(this.rootEm, txEnt.source, utxosFromMempool);

            if (txEnt.feeSource) {
                const utxosFromMempool = await this.blockchainAPI.getUTXOsFromMempool(txEnt.feeSource);
                await correctUTXOInconsistenciesAndFillFromMempool(this.rootEm, txEnt.feeSource, utxosFromMempool);
            }

            const rbfReplacementFor = txEnt.rbfReplacementFor ? await fetchTransactionEntityById(this.rootEm, txEnt.rbfReplacementFor.id) : undefined;
            let [transaction, dbUTXOs] = await this.transactionService.preparePaymentTransaction(
                txEnt.id,
                txEnt.source,
                txEnt.destination,
                txEnt.amount ?? null,
                txEnt.fee,
                txEnt.reference,
                rbfReplacementFor,
                txEnt.feeSource,
            );
            const privateKey = await this.walletKeys.getKey(txEnt.source);
            const privateKeyForFee = txEnt.feeSource ? await this.walletKeys.getKey(txEnt.feeSource) : undefined;

            /* istanbul ignore next */
            if (!privateKey || txEnt.feeSource && !privateKeyForFee) {
                await handleMissingPrivateKey(this.rootEm, txEnt.id, "prepareAndSubmitCreatedTransaction");
                return;
            }

            const feeToHighForMainSource = checkIfFeeTooHigh(toBN(transaction.getFee()), txEnt.maxFee ?? null);
            const feeToHighForFeeSource = checkIfFeeTooHigh(toBN(transaction.getFee()), txEnt.maxPaymentForFeeSource ?? null);

            let payingFeesFromFeeSource = !!txEnt.feeSource && !feeToHighForFeeSource;
            if (txEnt.feeSource && feeToHighForFeeSource && !feeToHighForMainSource) {
                // If amount to pay from fee source is too high - try to pay it from main source
                [transaction, dbUTXOs] = await this.transactionService.preparePaymentTransaction(
                    txEnt.id,
                    txEnt.source,
                    txEnt.destination,
                    txEnt.amount ?? null,
                    txEnt.fee,
                    txEnt.reference,
                    rbfReplacementFor
                );
                logger.info(`Transaction ${txEnt.id} got fee ${transaction.getFee()} that is > max amount for fee wallet (${txEnt.maxFee})`);
                payingFeesFromFeeSource = false;
            } else if (txEnt.feeSource && feeToHighForFeeSource && feeToHighForMainSource && rbfReplacementFor) {
                // If transaction is rbf and amount to pay from fee source is too high for both - set it to the max of both
                const maxFee = max(txEnt.maxFee!, txEnt.maxPaymentForFeeSource!);
                transaction.fee(toNumber(maxFee));
                payingFeesFromFeeSource = maxFee.eq(txEnt.maxPaymentForFeeSource!);
            }

            // If fee source is non-existent/doesn't have high enough max amount
            if (!payingFeesFromFeeSource && checkIfFeeTooHigh(toBN(transaction.getFee()), txEnt.maxFee ?? null)) {
                if (rbfReplacementFor) {
                    await updateTransactionEntity(this.rootEm, txEnt.id, async (txEntToUpdate) => txEntToUpdate.fee = txEnt.maxFee!);
                } else {
                    logger.info(`Transaction ${txEnt.id} got fee ${transaction.getFee()} that is > max fee (${txEnt.maxFee}) - waiting for fees to decrease`);
                    return;
                }
            } else {
                const inputs = await this.transactionUTXOService.createInputsFromUTXOs(dbUTXOs, txEnt.id);
                const outputs = await createTransactionOutputEntities(this.rootEm, transaction, txEnt.id);
                await updateTransactionEntity(this.rootEm, txEnt.id, (txEntToUpdate) => {
                    txEntToUpdate.raw = JSON.stringify(transaction);
                    txEntToUpdate.status = TransactionStatus.TX_PREPARED;
                    txEntToUpdate.reachedStatusPreparedInTimestamp = toBN(getCurrentTimestampInSeconds());
                    txEntToUpdate.fee = toBN(transaction.getFee()); // set the new fee if the original one was null/wrong
                    txEntToUpdate.utxos.set(dbUTXOs);
                    txEntToUpdate.inputs.add(inputs);
                    txEntToUpdate.outputs.add(outputs);
                });
                logger.info(`Transaction ${txEnt.id} prepared.`);
                await this.signAndSubmitProcess(txEnt.id, transaction, privateKey, privateKeyForFee);
            }
        } catch (error) {
            /* istanbul ignore next */
            {
                if (error instanceof NotEnoughUTXOsError) {
                    logger.warn(`Not enough UTXOs for transaction ${txEnt.id}, fetching them from mempool`);
                    // try to prepare again
                } else if (error instanceof LessThanDustAmountError) {
                    await failTransaction(this.rootEm, txEnt.id, error.message);
                } else if (error instanceof NegativeFeeError) {
                    await failTransaction(this.rootEm, txEnt.id, error.message);
                } else if (axios.isAxiosError(error)) {
                    const axiosError = error as AxiosError<AxiosTransactionSubmissionError>;

                    logger.error(`prepareAndSubmitCreatedTransaction (axios) for transaction ${txEnt.id} failed with: ${String(axiosError.response?.data)}`);
                    if (axiosError.response?.data.error.includes("not found")) {
                        await updateTransactionEntity(this.rootEm, txEnt.id, (txEnt) => {
                            txEnt.status = TransactionStatus.TX_CREATED;
                            txEnt.utxos.removeAll();
                            txEnt.inputs.removeAll();
                            txEnt.outputs.removeAll();
                            txEnt.raw = "";
                            txEnt.transactionHash = "";
                        });
                        logger.info(`Transaction ${txEnt.id} changed status to created due to invalid utxo.`);//TODO can this even happen?
                        if (txEnt.rbfReplacementFor) {
                            await updateTransactionEntity(this.rootEm, txEnt.rbfReplacementFor.id, (txEnt) => {
                                txEnt.utxos.removeAll();
                                txEnt.inputs.removeAll();
                                txEnt.outputs.removeAll();
                            });
                            logger.info(`Original transaction ${txEnt.rbfReplacementFor.id} was cleared due to invalid utxo.`);
                        }
                    }
                } else {
                    logger.error(`prepareAndSubmitCreatedTransaction for transaction ${txEnt.id} failed with: ${errorMessage(error)}`);
                }
            }
        }
    }

    async checkSubmittedTransaction(txEnt: TransactionEntity): Promise<void> {
        logger.info(`Submitted transaction ${txEnt.id} (${txEnt.transactionHash}) is being checked.`);
        try {
            const txResp = await this.blockchainAPI.getTransaction(txEnt.transactionHash!);
            // success
            if (txResp.blockHash && txResp.confirmations) {
                logger.info(`Submitted transaction ${txEnt.id} has ${txResp.confirmations}. Needed ${this.enoughConfirmations}.`);

                // If account has too many UTXOs for one big delete account transaction we sequentially remove the remainder of UTXOs
                if (txEnt.amount == null && txResp.confirmations > this.enoughConfirmations / 3) {
                    const numOfSpendableUTXOs = await countSpendableUTXOs(this.chainType, this.rootEm, txEnt.source);
                    if (numOfSpendableUTXOs > 0) {
                        await this.transactionService.createDeleteAccountTransaction(this.chainType, txEnt.source, txEnt.destination);
                    }
                }
            }
            if (txResp.blockHash && txResp.confirmations >= this.enoughConfirmations) {
                await updateTransactionEntity(this.rootEm, txEnt.id, (txEntToUpdate) => {
                    txEntToUpdate.confirmations = txResp.confirmations;
                    txEntToUpdate.status = TransactionStatus.TX_SUCCESS;
                    txEntToUpdate.reachedFinalStatusInTimestamp = toBN(getCurrentTimestampInSeconds());
                });

                /* istanbul ignore next */
                if (!this.checkIfTransactionWasFetchedFromAPI(txEnt)) {
                    await this.transactionUTXOService.updateTransactionInputSpentStatus(txEnt.id, SpentHeightEnum.SPENT);
                }
                logger.info(`Transaction ${txEnt.id} (${txEnt.transactionHash}) was accepted`);
                return;
            } else {
                const currentBlockHeight = await this.blockchainAPI.getCurrentBlockHeight();
                // if only one block left to submit => replace by fee
<<<<<<< HEAD
                const stillTimeToSubmit = checkIfShouldStillSubmit(this, currentBlockHeight, txEnt.executeUntilBlock, txEnt.executeUntilTimestamp);
                if (!this.checkIfTransactionWasFetchedFromAPI(txEnt) && !stillTimeToSubmit && !txResp.blockHash && !txEnt.rbfReplacementFor) { // allow only one rbf
=======
                const stillTimeToSubmit = await checkIfShouldStillSubmit(this, currentBlockHeight.number, txEnt.executeUntilBlock, txEnt.executeUntilTimestamp);
                if (!this.checkIfTransactionWasFetchedFromAPI(txEnt) && !stillTimeToSubmit && !txResp.data.blockHash) {
>>>>>>> 2354716d
                    await this.tryToReplaceByFee(txEnt.id, currentBlockHeight);
                }
            }
        } catch (error) {
            /* istanbul ignore next */
            {
                let notFound = false;
                if (isORMError(error)) {
                    // We don't want to fail tx if error is caused by DB
                    logger.error(`checkSubmittedTransaction for transaction ${txEnt.id} failed with db error ${errorMessage(error)}`);
                    return;
                }
                if (axios.isAxiosError(error)) {
                    const axiosError = error as AxiosError<AxiosTransactionSubmissionError>;
                    logger.error(`checkSubmittedTransaction for transaction ${txEnt.id} failed with: ${JSON.stringify(error.response?.data, null, 2)}`);
                    if (String(axiosError.response?.data.error).includes("not found")) {
                        notFound = true;
                    }
                } else {
                    logger.error(`checkSubmittedTransaction ${txEnt.id} (${txEnt.transactionHash}) cannot be fetched from node: ${String(error)}`);
                }

                const currentBlockHeight = await this.blockchainAPI.getCurrentBlockHeight();
                const stillTimeToSubmit = checkIfShouldStillSubmit(this, currentBlockHeight, txEnt.executeUntilBlock, txEnt.executeUntilTimestamp);

                if (notFound && stillTimeToSubmit) {
                    await this.handleNotFound(txEnt);
                } else if (notFound && !stillTimeToSubmit && !this.checkIfTransactionWasFetchedFromAPI(txEnt) && !txEnt.rbfReplacementFor) {
                    await this.tryToReplaceByFee(txEnt.id, currentBlockHeight);
                }
            }
        }
    }

    async handleNotFound(txEnt: TransactionEntity): Promise<void> {
        if (txEnt.status === TransactionStatus.TX_REPLACED_PENDING) {
            await updateTransactionEntity(this.rootEm, txEnt.id, (txEntToUpdate) => {
                txEntToUpdate.status = TransactionStatus.TX_REPLACED;
                txEntToUpdate.reachedFinalStatusInTimestamp = toBN(getCurrentTimestampInSeconds());
            });
            logger.info(`checkSubmittedTransaction (rbf) transaction ${txEnt.id} changed status from ${TransactionStatus.TX_REPLACED_PENDING} to ${TransactionStatus.TX_CREATED}.`);
        }
        if (txEnt.status === TransactionStatus.TX_SUBMITTED) { // TODO - legit tx 2904 - 3c5bd7395b3ee8e0c503e48044d029b760a9a0c08e9e78e66ec355b73c9a961b was marked as not found!!!
            if (txEnt.rbfReplacementFor) { // rbf is not found => original should be accepted
                await updateTransactionEntity(this.rootEm, txEnt.id, (txEntToUpdate) => {
                    txEntToUpdate.status = TransactionStatus.TX_FAILED;
                    txEntToUpdate.reachedFinalStatusInTimestamp = toBN(getCurrentTimestampInSeconds());
                });
                logger.info(`checkSubmittedTransaction transaction ${txEnt.id} changed status from ${TransactionStatus.TX_SUBMITTED} to ${TransactionStatus.TX_FAILED}.`);
            } else if (txEnt.ancestor) {
                await correctUTXOInconsistenciesAndFillFromMempool(
                    this.rootEm,
                    txEnt.source,
                    await this.blockchainAPI.getUTXOsFromMempool(txEnt.source),
                );
                // recreate transaction
                await updateTransactionEntity(this.rootEm, txEnt.id, (txEnt) => {
                    resetTransactionEntity(txEnt);
                });
                logger.info(`checkSubmittedTransaction (ancestor) transaction ${txEnt.id} changed status from ${TransactionStatus.TX_SUBMITTED} to ${TransactionStatus.TX_CREATED}.`);
            } else {
                // Handle the case that transaction hash changes (transaction malleability for non-segwit transactions)
                const tr = JSON.parse(txEnt.raw!) as UTXORawTransaction;
                const newHash = await this.blockchainAPI.findTransactionHashWithInputs(txEnt.source, tr.inputs, txEnt.submittedInBlock);

                // If transaction's hash has changed - set all descendants to be reset
                if (newHash) {
                    logger.info(`checkSubmittedTransaction transaction ${txEnt.id} changed hash from ${txEnt.transactionHash} to ${newHash}`);

                    const descendants = await getTransactionDescendants(this.rootEm, txEnt.transactionHash!, txEnt.source);
                    await this.rootEm.transactional(async (em) => {
                        for (const descendant of descendants) {
                            descendant.ancestor = txEnt;
                        }
                        await em.persistAndFlush(descendants);
                    });

                    await updateTransactionEntity(this.rootEm, txEnt.id, (txEntToUpdate) => {
                        txEntToUpdate.transactionHash = newHash;
                    });
                } else {
                    logger.warn(`checkSubmittedTransaction transaction ${txEnt.id} not found.`);
                }
            }
        }
    }

    async submitPreparedTransactions(txEnt: TransactionEntity): Promise<void> {
        logger.info(`Checking prepared transaction ${txEnt.id}.`);
        const core = getCore(this.chainType);
        const transaction = new core.Transaction(JSON.parse(txEnt.raw!));

        const privateKey = await this.walletKeys.getKey(txEnt.source);
        /* istanbul ignore next */
        const privateKeyForFee = txEnt.feeSource ? await this.walletKeys.getKey(txEnt.feeSource) : undefined;

        /* istanbul ignore next */
        if (!privateKey || txEnt.feeSource && !privateKeyForFee) {
            await handleMissingPrivateKey(this.rootEm, txEnt.id, "submitPreparedTransactions");
            return;
        }
        await this.signAndSubmitProcess(txEnt.id, transaction, privateKey, privateKeyForFee);
    }

    async checkPendingTransaction(txEnt: TransactionEntity): Promise<void> {
        logger.info(`Checking pending transaction ${txEnt.id}.`);
        await this.waitForTransactionToAppearInMempool(txEnt.id);
    }

    async signAndSubmitProcess(txId: number, transaction: bitcore.Transaction, privateKey: string, privateKeyForFee?: string): Promise<void> {
        logger.info(`Submitting transaction ${txId}.`);
        let signed: SignedObject = {txBlob: "", txHash: ""};
        try {
            signed = this.signTransaction(transaction, privateKey, privateKeyForFee);
            logger.info(`Transaction ${txId} is signed.`);
            const txSize = transaction._calculateVSize(false);
            await updateTransactionEntity(this.rootEm, txId, (txEnt) => {
                txEnt.transactionHash = signed.txHash;
                txEnt.size = txSize;
            });
            if (txSize >= MAX_UTXO_TX_SIZE_IN_B) {
                await failTransaction(
                    this.rootEm,
                    txId,
                    `signAndSubmitProcess: Transaction ${txId} is too big: transaction size ${txSize}, maximal allowed size ${MAX_UTXO_TX_SIZE_IN_B}.`
                );
                return;
            }
        } catch (error) {
            /* istanbul ignore next */
            {
                if (isORMError(error)) {
                    // We don't want to fail tx if error is caused by DB
                    logger.error(`signAndSubmitProcess for transaction ${txId} failed with DB error: ${errorMessage(error)}`);
                    return;
                }
                await failTransaction(this.rootEm, txId, `Cannot sign transaction ${txId}: ${errorMessage(error)}`, error as Error);
                return;
            }
        }
        /* istanbul ignore next */
        if (await this.transactionUTXOService.checkIfTxUsesAlreadySpentUTXOs(txId)) {
            return;
        }
        // submit
        const txStatus = await this.submitTransaction(signed.txBlob, txId);
        const txEnt = await fetchTransactionEntityById(this.rootEm, txId);
        if (txStatus == TransactionStatus.TX_PENDING) {
            await updateTransactionEntity(this.rootEm, txEnt.id, (txEntToUpdate) => {
                txEntToUpdate.reachedStatusPendingInTimestamp = toBN(getCurrentTimestampInSeconds());
            });
            await this.waitForTransactionToAppearInMempool(txEnt.id);
        }
    }

    async tryToReplaceByFee(txId: number, currentBlockHeight: number): Promise<void> {
        logger.info(`Transaction ${txId} is starting replacement; currentBlockHeight: ${currentBlockHeight}`);
        const oldTx = await fetchTransactionEntityById(this.rootEm, txId);
        /* istanbul ignore next */
        if (oldTx.ancestor) {
            if (oldTx.ancestor.status === TransactionStatus.TX_REPLACED && oldTx.ancestor.replaced_by?.status === TransactionStatus.TX_SUCCESS) {
                await failTransaction(
                    this.rootEm,
                    txId,
                    `tryToReplaceByFee: Transaction ${txId} has ancestor ${oldTx.ancestor.id} with status ${oldTx.ancestor.status}.`
                );
                return;
            } else if (oldTx.ancestor.status === TransactionStatus.TX_FAILED) {
                await failTransaction(
                    this.rootEm,
                    txId,
                    `tryToReplaceByFee: Transaction ${txId} has ancestor ${oldTx.ancestor.id} with status ${oldTx.ancestor.status}.`
                );
                return;
            } else if (oldTx.ancestor.status === TransactionStatus.TX_SUCCESS) {
                logger.info(`tryToReplaceByFee: Transaction ${txId} has ancestor ${oldTx.ancestor.id} with status ${oldTx.ancestor.status}.`);
                // should be accepted eventually, but rbf is allowed
            } else {
                return;
            }
        }
        // send minimal amount (as time for payment passed) or "delete transaction" amount
        const newValue: BN | null = oldTx.amount == null ? null : getMinAmountToSend(this.chainType);
        const descendantsFee: BN = toBN(await this.transactionFeeService.calculateTotalFeeOfDescendants(this.rootEm, oldTx)); // covering conflicting txs
        const replacementTx = await createInitialTransactionEntity(
            this.rootEm,
            this.chainType,
            oldTx.source,
            oldTx.destination,
            newValue,
            descendantsFee,
            oldTx.reference,
            oldTx.maxFee,
            oldTx.executeUntilBlock,
            oldTx.executeUntilTimestamp,
            oldTx,
            oldTx.feeSource
        );

        await updateTransactionEntity(this.rootEm, txId, (txEnt) => {
            txEnt.replaced_by = replacementTx;
            txEnt.status = TransactionStatus.TX_REPLACED_PENDING;
            txEnt.reachedFinalStatusInTimestamp = toBN(getCurrentTimestampInSeconds());
        });

        logger.info(`tryToReplaceByFee: Trying to RBF transaction ${txId} with ${replacementTx.id}.`);
    }

    /**
     * @param {Object} transaction
     * @param {string} privateKey
     * @param {string} privateKeyForFee
     * @returns {string} - hex string
     */
    private signTransaction(transaction: bitcore.Transaction, privateKey: string, privateKeyForFee?: string): SignedObject {
        const signedTx = privateKeyForFee ? transaction.sign(privateKey).sign(privateKeyForFee) : transaction.sign(privateKey);
        const signedAndSerialized = signedTx.toString();
        const txId = transaction.id;
        return {txBlob: signedAndSerialized, txHash: txId};
    }

    /**
     * @param {string} signedTx
     * @param txId
     */
    private async submitTransaction(signedTx: string, txId: number): Promise<TransactionStatus> {
        // check if there is still time to submit
        const transaction = await fetchTransactionEntityById(this.rootEm, txId);
        const currentBlockHeight = await this.blockchainAPI.getCurrentBlockHeight();
        const currentTimestamp = getCurrentTimestampInSeconds();
        const shouldSubmit = checkIfShouldStillSubmit(this, currentBlockHeight, transaction.executeUntilBlock, transaction.executeUntilTimestamp);
        const txEntity = await fetchTransactionEntityById(this.rootEm, txId);
        if (txEntity.rbfReplacementFor == null && !shouldSubmit) {
            await failTransaction(
                this.rootEm,
                txId,
                `Transaction ${txId} has no time left to be submitted: currentBlockHeight: ${currentBlockHeight}, executeUntilBlock: ${transaction.executeUntilBlock}, offset ${this.executionBlockOffset}.
                Current timestamp ${currentTimestamp} >= execute until timestamp ${transaction.executeUntilTimestamp?.toString()}.`
            );
            return TransactionStatus.TX_FAILED;
            /* istanbul ignore next */
        } else if (!transaction.executeUntilBlock) {
            logger.warn(`Transaction ${txId} does not have 'executeUntilBlock' defined`);
        }
        try {
            const resp = await this.blockchainAPI.sendTransaction(signedTx);
            if (resp.status == 200) {
                const submittedBlockHeight = await this.blockchainAPI.getCurrentBlockHeight();
                await updateTransactionEntity(this.rootEm, txId, (txEnt) => {
                    txEnt.status = TransactionStatus.TX_PENDING;
                    txEnt.submittedInBlock = submittedBlockHeight;
                    txEnt.reachedStatusPendingInTimestamp = toBN(currentTimestamp);
                });
                await this.transactionUTXOService.updateTransactionInputSpentStatus(txId, SpentHeightEnum.SENT);
                return TransactionStatus.TX_PENDING;
            } else {
                await failTransaction(this.rootEm, txId, `Transaction ${txId} submission failed ${resp.status}`, new Error(String(resp.data)));
                await this.transactionUTXOService.updateTransactionInputSpentStatus(txId, SpentHeightEnum.UNSPENT);
                return TransactionStatus.TX_FAILED;
            }
        } catch (error) {
            /* istanbul ignore else */
            if (isORMError(error)) {
                // We don't want to fail tx if error is caused by DB
                logger.error(`Transaction ${txId} submission failed with DB error ${errorMessage(error)}`);
                return TransactionStatus.TX_PREPARED;
            } else if (axios.isAxiosError(error)) {
                return this.transactionAPISubmissionErrorHandler(txId, error as AxiosError<AxiosTransactionSubmissionError>);
            } else {
                await failTransaction(this.rootEm, txId, `Transaction ${txId} submission failed ${errorMessage(error)}`, error as Error);
                await this.transactionUTXOService.updateTransactionInputSpentStatus(txId, SpentHeightEnum.UNSPENT);
                return TransactionStatus.TX_FAILED;
            }
        }
    }

    private async waitForTransactionToAppearInMempool(txId: number): Promise<void> {
        logger.info(`Transaction ${txId} is waiting to be accepted in mempool.`);
        const txEnt = await fetchTransactionEntityById(this.rootEm, txId);
        const start = txEnt.reachedStatusPendingInTimestamp!;
        while (toBN(getCurrentTimestampInSeconds()).sub(start).ltn(MEMPOOL_WAITING_TIME)) {
            try {
                const txResp = await this.blockchainAPI.getTransaction(txEnt.transactionHash!);
                /* ignore else */
                if (txResp) {
                    await updateTransactionEntity(this.rootEm, txId, (txEnt) => {
                        txEnt.status = TransactionStatus.TX_SUBMITTED;
                        txEnt.acceptedToMempoolInTimestamp = toBN(getCurrentTimestampInSeconds());
                    });
                    logger.info(`Transaction ${txId} is accepted in mempool.`);
                    return;
                }
                await sleepMs(5000); // wait for 5s
            } catch (error) {
                /* istanbul ignore next */
                if (axios.isAxiosError(error)) {
                    logger.warn(`Transaction ${txId} not yet seen in mempool`, error.response?.data);
                } else {
                    logger.warn(`Transaction ${txId} not yet seen in mempool`, errorMessage(error));
                }
                await sleepMs(10000); // wait for 10s
            }
        }

        // transaction was not accepted in mempool by one minute
        const currentBlockNumber = await this.blockchainAPI.getCurrentBlockHeight();
        const shouldSubmit = checkIfShouldStillSubmit(this, currentBlockNumber, txEnt.executeUntilBlock, txEnt.executeUntilTimestamp);
        if (!shouldSubmit) {
            await failTransaction(
                this.rootEm,
                txId,
                `waitForTransactionToAppearInMempool: Current ledger ${currentBlockNumber} >= last transaction ledger ${txEnt.executeUntilBlock}`
            );
        }
    }

    /* istanbul ignore next */
    async transactionAPISubmissionErrorHandler(txId: number, error: AxiosError<AxiosTransactionSubmissionError>) {
        if (error.response === undefined) {
            return TransactionStatus.TX_FAILED;
        }

        const errorDescription = error.response.data.error;
        const txEnt = await fetchTransactionEntityById(this.rootEm, txId);
        logger.error(`Transaction ${txId} submission failed with Axios error (${errorDescription}): ${errorMessage(error)}`);

        if (errorDescription.includes("too-long-mempool-chain")) {
            logger.error(`Transaction ${txId} has too-long-mempool-chain`, error);
            return TransactionStatus.TX_PREPARED;
        } else if (errorDescription.includes("insufficient fee")) {
            logger.error(`Transaction ${txId} submission failed because of 'insufficient fee'`);
            await handleFeeToLow(this.rootEm, txEnt);
            return TransactionStatus.TX_CREATED;
        } else if (errorDescription.includes("mempool min fee not met")) {
            logger.error(`Transaction ${txId} submission failed because of 'mempool min fee not met'`);
            await handleFeeToLow(this.rootEm, txEnt);
            return TransactionStatus.TX_CREATED;
        } else if (errorDescription.includes("min relay fee not met")) {
            logger.error(`Transaction ${txId} submission failed because of 'min relay fee not met'`);
            await handleFeeToLow(this.rootEm, txEnt);
            return TransactionStatus.TX_CREATED;
        } else if (errorDescription.includes("Fee exceeds maximum configured by user")) {
            logger.error(`Transaction ${txId} submission failed because of 'Fee exceeds maximum configured by user'`);
            await handleFeeToLow(this.rootEm, txEnt);
            return TransactionStatus.TX_CREATED;
        } else if (errorDescription.includes("Transaction already in block chain")) {
            logger.error(`Transaction ${txId} submission failed because of 'Transaction already in block chain'`);
            await updateTransactionEntity(this.rootEm, txId, (txEnt) => {
                txEnt.status = TransactionStatus.TX_SUCCESS;
                txEnt.reachedFinalStatusInTimestamp = toBN(getCurrentTimestampInSeconds());
            });
            return TransactionStatus.TX_SUCCESS;
        } else if (errorDescription.includes("bad-txns-inputs-")) {
            const txEnt = await fetchTransactionEntityById(this.rootEm, txId);
            // presumably original was accepted
            if (errorDescription.includes("bad-txns-inputs-missingorspent") && txEnt.rbfReplacementFor) {
                logger.info(`Transaction ${txId} is rejected. Transaction ${txEnt.rbfReplacementFor.id} was accepted.`);
                await updateTransactionEntity(this.rootEm, txEnt.rbfReplacementFor.id, (txEnt) => {
                    txEnt.status = TransactionStatus.TX_SUCCESS;
                });
            }
            const mempoolUTXO = await this.blockchainAPI.getUTXOsFromMempool(txEnt.source);
            await correctUTXOInconsistenciesAndFillFromMempool(this.rootEm, txEnt.source, mempoolUTXO);
            await updateTransactionEntity(this.rootEm, txId, (txEnt) => {
                txEnt.status = txEnt.rbfReplacementFor ? TransactionStatus.TX_FAILED : TransactionStatus.TX_CREATED;
                txEnt.utxos.removeAll();
                txEnt.inputs.removeAll();
                txEnt.outputs.removeAll();
                txEnt.raw = "";
                txEnt.transactionHash = "";
            });
            logger.info(`Transaction ${txId} changed status to ${txEnt.rbfReplacementFor ? TransactionStatus.TX_FAILED : TransactionStatus.TX_CREATED}.`);
            return TransactionStatus.TX_FAILED;
        }
        return TransactionStatus.TX_PREPARED;
    }

    checkIfTransactionWasFetchedFromAPI(txEnt: TransactionEntity) {
        return txEnt.source.includes("FETCHED_VIA_API_UNKNOWN_SOURCE") || txEnt.destination.includes("FETCHED_VIA_API_UNKNOWN_DESTINATION");
    }
}<|MERGE_RESOLUTION|>--- conflicted
+++ resolved
@@ -478,13 +478,8 @@
             } else {
                 const currentBlockHeight = await this.blockchainAPI.getCurrentBlockHeight();
                 // if only one block left to submit => replace by fee
-<<<<<<< HEAD
                 const stillTimeToSubmit = checkIfShouldStillSubmit(this, currentBlockHeight, txEnt.executeUntilBlock, txEnt.executeUntilTimestamp);
                 if (!this.checkIfTransactionWasFetchedFromAPI(txEnt) && !stillTimeToSubmit && !txResp.blockHash && !txEnt.rbfReplacementFor) { // allow only one rbf
-=======
-                const stillTimeToSubmit = await checkIfShouldStillSubmit(this, currentBlockHeight.number, txEnt.executeUntilBlock, txEnt.executeUntilTimestamp);
-                if (!this.checkIfTransactionWasFetchedFromAPI(txEnt) && !stillTimeToSubmit && !txResp.data.blockHash) {
->>>>>>> 2354716d
                     await this.tryToReplaceByFee(txEnt.id, currentBlockHeight);
                 }
             }
