import axios, { AxiosError } from "axios";
import * as bitcore from "bitcore-lib";
import {
    checkIfFeeTooHigh,
    checkIfShouldStillSubmit,
    getCurrentTimestampInSeconds,
    sleepMs,
    stuckTransactionConstants,
} from "../../utils/utils";
import { toBN, toNumber } from "../../utils/bnutils";
import { ChainType } from "../../utils/constants";
import {
    BaseWalletConfig,
    IWalletKeys,
    SignedObject,
    TransactionInfo,
    UTXOFeeParams,
    WriteWalletInterface,
} from "../../interfaces/IWalletTransaction";

import BN from "bn.js";
import {
    checkIfIsDeleting,
    correctUTXOInconsistenciesAndFillFromMempool,
    createInitialTransactionEntity,
    createTransactionOutputEntities,
    failTransaction,
    fetchTransactionEntityById,
    getTransactionInfoById,
    handleFeeToLow,
    handleMissingPrivateKey,
    updateTransactionEntity,
} from "../../db/dbutils";
import { logger } from "../../utils/logger";
import { UTXOAccountGeneration } from "../account-generation/UTXOAccountGeneration";
import { TransactionEntity, TransactionStatus } from "../../entity/transaction";
import { SpentHeightEnum } from "../../entity/utxo";
import { BlockchainFeeService } from "../../fee-service/fee-service";
import { EntityManager, IDatabaseDriver } from "@mikro-orm/core";
import { checkUTXONetworkStatus, getAccountBalance, getCore, getMinAmountToSend } from "../utxo/UTXOUtils";
<<<<<<< HEAD
import { UTXOBlockchainAPI } from "../../blockchain-apis/UTXOBlockchainAPI";
=======
>>>>>>> a70bc627
import { TransactionMonitor } from "../monitoring/TransactionMonitor";
import { ServiceRepository } from "../../ServiceRepository";
import { TransactionService } from "../utxo/TransactionService";
import { TransactionUTXOService } from "../utxo/TransactionUTXOService";
import { TransactionFeeService } from "../utxo/TransactionFeeService";
import { errorMessage, isORMError, LessThanDustAmountError, NegativeFeeError, NotEnoughUTXOsError } from "../../utils/axios-utils";
import { AxiosTransactionSubmissionError } from "../../interfaces/IBlockchainAPI";
import { UTXOBlockchainAPI } from "../../blockchain-apis/UTXOBlockchainAPI";

export abstract class UTXOWalletImplementation extends UTXOAccountGeneration implements WriteWalletInterface {
    inTestnet: boolean;
    rootEm!: EntityManager;
    transactionFeeService: TransactionFeeService;
    transactionService: TransactionService;
    transactionUTXOService: TransactionUTXOService;
    blockchainAPI: UTXOBlockchainAPI;
    walletKeys!: IWalletKeys;
    blockOffset: number;
    feeIncrease: number;
    executionBlockOffset: number;
    feeService: BlockchainFeeService;

    mempoolChainLengthLimit = 25;

    enoughConfirmations: number;
    mempoolWaitingTimeInS = 60; // 1min

    useRBFFactor = 1.4;

    monitoringId: string;
    private monitor: TransactionMonitor;

    constructor(public chainType: ChainType, createConfig: BaseWalletConfig) {
        super(chainType);
        this.monitoringId = `${this.chainType}-${Math.random().toString(36).substring(2, 10)}`;
        this.inTestnet = createConfig.inTestnet ?? false;
        const resubmit = stuckTransactionConstants(this.chainType);

        this.blockOffset = createConfig.stuckTransactionOptions?.blockOffset ?? resubmit.blockOffset!;

        this.feeIncrease = createConfig.stuckTransactionOptions?.feeIncrease ?? resubmit.feeIncrease!;
        this.executionBlockOffset = createConfig.stuckTransactionOptions?.executionBlockOffset ?? resubmit.executionBlockOffset!;
        this.rootEm = createConfig.em;
        this.walletKeys = createConfig.walletKeys;
        this.enoughConfirmations = createConfig.enoughConfirmations ?? resubmit.enoughConfirmations!;

        ServiceRepository.register(this.chainType, EntityManager<IDatabaseDriver>, this.rootEm);
        this.rootEm = ServiceRepository.get(this.chainType, EntityManager<IDatabaseDriver>);

        ServiceRepository.register(this.chainType, UTXOBlockchainAPI, new UTXOBlockchainAPI(createConfig, this.chainType));
        this.blockchainAPI = ServiceRepository.get(this.chainType, UTXOBlockchainAPI);

        ServiceRepository.register(
            this.chainType,
            TransactionFeeService,
            new TransactionFeeService(this.chainType, this.feeIncrease)
        );
        this.transactionFeeService = ServiceRepository.get(this.chainType, TransactionFeeService);

        ServiceRepository.register(
            this.chainType,
            TransactionUTXOService,
            new TransactionUTXOService(this.chainType, this.mempoolChainLengthLimit, this.enoughConfirmations)
        );
        this.transactionUTXOService = ServiceRepository.get(this.chainType, TransactionUTXOService);

        ServiceRepository.register(this.chainType, TransactionService, new TransactionService(this.chainType));
        this.transactionService = ServiceRepository.get(this.chainType, TransactionService);

        ServiceRepository.register(this.chainType, BlockchainFeeService, new BlockchainFeeService(this.chainType, this.monitoringId));
        this.feeService = ServiceRepository.get(this.chainType, BlockchainFeeService);

        this.monitor = new TransactionMonitor(this.chainType, this.rootEm, this.monitoringId);
    }

    getMonitoringId(): string {
        return this.monitoringId;
    }

    async getAccountBalance(account: string): Promise<BN> {
        return await getAccountBalance(this.chainType, account);
    }

    async getCurrentTransactionFee(params: UTXOFeeParams): Promise<BN> {
        return await this.transactionFeeService.getCurrentTransactionFee(params);
    }

    /**
     * @param {number} dbId
     * @returns {Object} - containing transaction info
     */
    async getTransactionInfo(dbId: number): Promise<TransactionInfo> {
        return await getTransactionInfoById(this.rootEm, dbId);
    }

    /**
     * @param {string} source
     * @param {string} destination
     * @param {BN|null} amountInSatoshi - if null => empty all funds
     * @param {BN|undefined} feeInSatoshi - automatically set if undefined
     * @param {string|undefined} note
     * @param {BN|undefined} maxFeeInSatoshi
     * @param executeUntilBlock
     * @param executeUntilTimestamp
     * @param feeSource - address of the wallet which is used for paying transaction fees
     * @returns {Object} - containing transaction id tx_id and optional result
     */
    async createPaymentTransaction(
        source: string,
        destination: string,
        amountInSatoshi: BN | null,
        feeInSatoshi?: BN,
        note?: string,
        maxFeeInSatoshi?: BN,
        executeUntilBlock?: number,
        executeUntilTimestamp?: BN,
        feeSource?: string
    ): Promise<number> {
        if (await checkIfIsDeleting(this.rootEm, source)) {
            logger.error(`Cannot receive requests. ${source} is deleting`);
            throw new Error(`Cannot receive requests. ${source} is deleting`);
        }
        const privateKey = await this.walletKeys.getKey(source);
        const privateKeyForFee = feeSource ? await this.walletKeys.getKey(feeSource) : undefined;

        if (!privateKey) {
            logger.error(`Cannot prepare transaction ${source}. Missing private key.`)
            throw new Error(`Cannot prepare transaction ${source}. Missing private key.`);
        }
        if (feeSource && !privateKeyForFee) {
            logger.error(`Cannot prepare transaction ${source}. Missing private key for fee wallet.`);
            throw new Error(`Cannot prepare transaction ${source}. Missing private key for fee wallet.`);
        }

        return this.transactionService.createPaymentTransaction(
            this.chainType,
            source,
            destination,
            amountInSatoshi,
            feeInSatoshi,
            note,
            maxFeeInSatoshi,
            executeUntilBlock,
            executeUntilTimestamp,
            feeSource
        );
    }

    /**
     * @param {string} source
     * @param {string} destination
     * @param {BN|undefined} feeInSatoshi - automatically set if undefined
     * @param {string|undefined} note
     * @param {BN|undefined} maxFeeInSatoshi
     * @param executeUntilBlock
     * @param executeUntilTimestamp
     * @returns {Object} - containing transaction id tx_id and optional result
     */
    async createDeleteAccountTransaction(
        source: string,
        destination: string,
        feeInSatoshi?: BN,
        note?: string,
        maxFeeInSatoshi?: BN,
        executeUntilBlock?: number,
        executeUntilTimestamp?: BN
    ): Promise<number> {
        if (await checkIfIsDeleting(this.rootEm, source)) {
            logger.error(`Cannot receive requests. ${source} is deleting`);
            throw new Error(`Cannot receive requests. ${source} is deleting`);
         }
        const privateKey = await this.walletKeys.getKey(source);
        if (!privateKey) {
            logger.error(`Cannot prepare transaction ${source}. Missing private key.`)
            throw new Error(`Cannot prepare transaction ${source}. Missing private key.`);
        }
        return this.transactionService.createDeleteAccountTransaction(
            this.chainType,
            source,
            destination,
            feeInSatoshi,
            note,
            maxFeeInSatoshi,
            executeUntilBlock,
            executeUntilTimestamp
        );
    }

    ///////////////////////////////////////////////////////////////////////////////////////
    // MONITORING /////////////////////////////////////////////////////////////////////////
    ///////////////////////////////////////////////////////////////////////////////////////
    async startMonitoringTransactionProgress(): Promise<void> {
        await this.monitor.startMonitoringTransactionProgress(
            this.submitPreparedTransactions.bind(this),
            this.checkPendingTransaction.bind(this),
            this.prepareAndSubmitCreatedTransaction.bind(this),
            this.checkSubmittedTransaction.bind(this),
            async () => checkUTXONetworkStatus(this),
        );
    }

    async isMonitoring(): Promise<boolean> {
        return await this.monitor.isMonitoring();
    }

    async stopMonitoring(): Promise<void> {
        await this.monitor.stopMonitoring();
    }

    ///////////////////////////////////////////////////////////////////////////////////////
    // HELPER OR CLIENT SPECIFIC FUNCTIONS ////////////////////////////////////////////////
    ///////////////////////////////////////////////////////////////////////////////////////
    async prepareAndSubmitCreatedTransaction(txEnt: TransactionEntity): Promise<void> {
        const currentBlockNumber = await this.blockchainAPI.getCurrentBlockHeight();
        const currentTimestamp = getCurrentTimestampInSeconds();
        const shouldSubmit = checkIfShouldStillSubmit(this, currentBlockNumber, txEnt.executeUntilBlock, txEnt.executeUntilTimestamp);
        if (txEnt.rbfReplacementFor == null && !shouldSubmit) {
            await failTransaction(
                this.rootEm,
                txEnt.id,
                `prepareAndSubmitCreatedTransaction: Both conditions met for transaction ${txEnt.id}: Current ledger ${currentBlockNumber} >= last transaction ledger ${txEnt.executeUntilBlock} AND Current timestamp ${currentTimestamp} >= execute until timestamp ${txEnt.executeUntilTimestamp?.toString()}`
            );
            return;
        } else if (!txEnt.executeUntilBlock && !txEnt.executeUntilTimestamp) {
            await updateTransactionEntity(this.rootEm, txEnt.id, (txEnt) => {
                txEnt.executeUntilBlock = currentBlockNumber + this.blockOffset;
            });
        }
        logger.info(`Preparing transaction ${txEnt.id}`);
        try {
            // rbfReplacementFor is used since the RBF needs to use at least one of the UTXOs spent by the original transaction
<<<<<<< HEAD
            const blockchainApi = ServiceRepository.get(this.chainType, UTXOBlockchainAPI);
            const utxosFromMempool = await blockchainApi.getUTXOsFromMempool(txEnt.source);
=======
            const utxosFromMempool = await this.blockchainAPI.getUTXOsFromMempool(txEnt.source);
>>>>>>> a70bc627
            await correctUTXOInconsistenciesAndFillFromMempool(this.rootEm, txEnt.source, utxosFromMempool);

            if (txEnt.feeSource) {
                const utxosFromMempool = await this.blockchainAPI.getUTXOsFromMempool(txEnt.feeSource);
                await correctUTXOInconsistenciesAndFillFromMempool(this.rootEm, txEnt.feeSource, utxosFromMempool);
            }

            const rbfReplacementFor = txEnt.rbfReplacementFor ? await fetchTransactionEntityById(this.rootEm, txEnt.rbfReplacementFor.id) : undefined;
            const [transaction, dbUTXOs] = await this.transactionService.preparePaymentTransaction(
                txEnt.id,
                txEnt.source,
                txEnt.destination,
                txEnt.amount ?? null,
                txEnt.fee,
                txEnt.reference,
                rbfReplacementFor,
                txEnt.feeSource,
            );
            const privateKey = await this.walletKeys.getKey(txEnt.source);
            const privateKeyForFee = txEnt.feeSource ? await this.walletKeys.getKey(txEnt.feeSource) : undefined;

            /* istanbul ignore next */
            if (!privateKey || txEnt.feeSource && !privateKeyForFee) {
                await handleMissingPrivateKey(this.rootEm, txEnt.id, "prepareAndSubmitCreatedTransaction");
                return;
            }

            if (checkIfFeeTooHigh(toBN(transaction.getFee()), txEnt.maxFee ?? null)) {
                if (rbfReplacementFor) {
                    transaction.fee(toNumber(txEnt.maxFee!));
                } else {
                    await failTransaction(this.rootEm, txEnt.id, `Fee restriction (fee: ${transaction.getFee()}, maxFee: ${txEnt.maxFee?.toString()})`);
                    return;
                }
            } else {
                const inputs = await this.transactionUTXOService.createInputsFromUTXOs(dbUTXOs, txEnt.id);
                const outputs = await createTransactionOutputEntities(this.rootEm, transaction, txEnt.id);
                await updateTransactionEntity(this.rootEm, txEnt.id, (txEntToUpdate) => {
                    txEntToUpdate.raw = JSON.stringify(transaction);
                    txEntToUpdate.status = TransactionStatus.TX_PREPARED;
                    txEntToUpdate.reachedStatusPreparedInTimestamp = toBN(getCurrentTimestampInSeconds());
                    txEntToUpdate.fee = toBN(transaction.getFee()); // set the new fee if the original one was null/wrong
                    txEntToUpdate.utxos.set(dbUTXOs);
                    txEntToUpdate.inputs.add(inputs);
                    txEntToUpdate.outputs.add(outputs);
                });
                logger.info(`Transaction ${txEnt.id} prepared.`);
                await this.signAndSubmitProcess(txEnt.id, transaction, privateKey, privateKeyForFee);
            }
        } catch (error) {
            /* istanbul ignore next */
            {
                if (error instanceof NotEnoughUTXOsError) {
                    logger.warn(`Not enough UTXOs for transaction ${txEnt.id}, fetching them from mempool`);
                    // try to prepare again
                } else if (error instanceof LessThanDustAmountError) {
                    await failTransaction(this.rootEm, txEnt.id, error.message);
                }  else if (error instanceof NegativeFeeError) {
                    await failTransaction(this.rootEm, txEnt.id, error.message);
                } else if (axios.isAxiosError(error)) {
                    const axiosError = error as AxiosError<AxiosTransactionSubmissionError>;

                    logger.error(`prepareAndSubmitCreatedTransaction (axios) for transaction ${txEnt.id} failed with: ${String(axiosError.response?.data)}`);
                    if (axiosError.response?.data.error.includes("not found")) {
                        await updateTransactionEntity(this.rootEm, txEnt.id, (txEnt) => {
                            txEnt.status = TransactionStatus.TX_CREATED;
                            txEnt.utxos.removeAll();
                            txEnt.inputs.removeAll();
                            txEnt.outputs.removeAll();
                            txEnt.raw = "";
                            txEnt.transactionHash = "";
                        });
                        logger.info(`Transaction ${txEnt.id} changed status to created due to invalid utxo.`);//TODO can this even happen?
                        if (txEnt.rbfReplacementFor) {
                            await updateTransactionEntity(this.rootEm, txEnt.rbfReplacementFor.id, (txEnt) => {
                                txEnt.utxos.removeAll();
                                txEnt.inputs.removeAll();
                                txEnt.outputs.removeAll();
                            });
                            logger.info(`Original transaction ${txEnt.rbfReplacementFor.id} was cleared due to invalid utxo.`);
                        }
                    }
                } else {
                    logger.error(`prepareAndSubmitCreatedTransaction for transaction ${txEnt.id} failed with: ${String(error)}`);
                }
            }
            return;
        }
    }

    async checkSubmittedTransaction(txEnt: TransactionEntity): Promise<void> {
        logger.info(`Submitted transaction ${txEnt.id} (${txEnt.transactionHash}) is being checked.`);
        try {
            const txResp = await this.blockchainAPI.getTransaction(txEnt.transactionHash!);
            // success
            if (txResp.blockHash && txResp.confirmations) {
                logger.info(`Submitted transaction ${txEnt.id} has ${txResp.confirmations}. Needed ${this.enoughConfirmations}.`);
            }
            if (txResp.blockHash && txResp.confirmations >= this.enoughConfirmations) {
                await updateTransactionEntity(this.rootEm, txEnt.id, (txEntToUpdate) => {
                    txEntToUpdate.confirmations = txResp.confirmations;
                    txEntToUpdate.status = TransactionStatus.TX_SUCCESS;
                    txEntToUpdate.reachedFinalStatusInTimestamp = toBN(getCurrentTimestampInSeconds());
                });

                /* istanbul ignore next */
                if (!this.checkIfTransactionWasFetchedFromAPI(txEnt)) {
                    await this.transactionUTXOService.updateTransactionInputSpentStatus(txEnt.id, SpentHeightEnum.SPENT);
                }
                logger.info(`Transaction ${txEnt.id} (${txEnt.transactionHash}) was accepted`);
                return;
            } else {
                const currentBlockHeight = await this.blockchainAPI.getCurrentBlockHeight();
                // if only one block left to submit => replace by fee
                const stillTimeToSubmit = checkIfShouldStillSubmit(this, currentBlockHeight, txEnt.executeUntilBlock, txEnt.executeUntilTimestamp);
                if (!this.checkIfTransactionWasFetchedFromAPI(txEnt) && !stillTimeToSubmit && !txResp.blockHash) {
                    await this.tryToReplaceByFee(txEnt.id, currentBlockHeight);
                }
            }
        } catch (error) {
            /* istanbul ignore next */
            {
                let notFound = false;
                if (isORMError(error)) {
                    // We don't want to fail tx if error is caused by DB
                    logger.error(`checkSubmittedTransaction for transaction ${txEnt.id} failed with db error ${errorMessage(error)}`);
                    return;
                }
                if (axios.isAxiosError(error)) {
                    const axiosError = error as AxiosError<AxiosTransactionSubmissionError>;
                    logger.error(`checkSubmittedTransaction for transaction ${txEnt.id} failed with: ${JSON.stringify(error.response?.data, null, 2)}`);
                    if (String(axiosError.response?.data.error).includes("not found")) {
                        notFound = true;
                    }
                } else {
                    logger.error(`checkSubmittedTransaction ${txEnt.id} (${txEnt.transactionHash}) cannot be fetched from node: ${String(error)}`);
                }

                if(notFound && txEnt.rbfReplacementFor) { //rbf not found -> original is still valid
                    await updateTransactionEntity(this.rootEm, txEnt.id, (txEnt) => {
                        txEnt.status = TransactionStatus.TX_FAILED;
                    });
                    logger.info(`Transaction ${txEnt.id} changed status to failed due to invalid utxo.`);
                    await updateTransactionEntity(this.rootEm, txEnt.rbfReplacementFor.id, (txEnt) => {
                        txEnt.status = TransactionStatus.TX_SUBMITTED;
                    });
                    logger.info(`Original transaction ${txEnt.rbfReplacementFor.id} changed status to submitted.`);
                }
                if (notFound && txEnt.ancestor) {
                    // tx fails and it has ancestor defined -> original ancestor was rbf-ed
                    // if ancestors rbf is accepted => recreate
                    if (!!txEnt.ancestor.replaced_by && txEnt.ancestor.replaced_by.status === TransactionStatus.TX_SUCCESS) {
                        await correctUTXOInconsistenciesAndFillFromMempool(
                            this.rootEm,
                            txEnt.source,
                            await this.blockchainAPI.getUTXOsFromMempool(txEnt.source)
                        );
                        // recreate transaction
                        await updateTransactionEntity(this.rootEm, txEnt.id, (txEnt) => {
                            txEnt.status = TransactionStatus.TX_CREATED;
                            txEnt.utxos.removeAll();
                            txEnt.inputs.removeAll();
                            txEnt.outputs.removeAll();
                            txEnt.raw = "";
                            txEnt.transactionHash = "";
                            txEnt.fee = undefined;
                            txEnt.size = undefined;
                            txEnt.ancestor = null;
                            txEnt.replaced_by = null;
                            txEnt.rbfReplacementFor = null;
                        });
                        logger.info(`checkSubmittedTransaction (ancestor) transaction ${txEnt.id} changed status to ${TransactionStatus.TX_CREATED}.`);
                    }
                }
                logger.info(`checkSubmittedTransaction transaction ${txEnt.id} changed status to ${TransactionStatus.TX_CREATED}.`);
            }
        }
    }

    async submitPreparedTransactions(txEnt: TransactionEntity): Promise<void> {
        logger.info(`Checking prepared transaction ${txEnt.id}.`);
        const core = getCore(this.chainType);
        const transaction = new core.Transaction(JSON.parse(txEnt.raw!));

        const privateKey = await this.walletKeys.getKey(txEnt.source);
        /* istanbul ignore next */
        const privateKeyForFee = txEnt.feeSource ? await this.walletKeys.getKey(txEnt.feeSource) : undefined;

        /* istanbul ignore next */
        if (!privateKey || txEnt.feeSource && !privateKeyForFee) {
            await handleMissingPrivateKey(this.rootEm, txEnt.id, "submitPreparedTransactions");
            return;
        }
        await this.signAndSubmitProcess(txEnt.id, transaction, privateKey, privateKeyForFee);
    }

    async checkPendingTransaction(txEnt: TransactionEntity): Promise<void> {
        logger.info(`Checking pending transaction ${txEnt.id}.`);
        await this.waitForTransactionToAppearInMempool(txEnt.id);
    }

    async signAndSubmitProcess(txId: number, transaction: bitcore.Transaction, privateKey: string, privateKeyForFee?: string): Promise<void> {
        logger.info(`Submitting transaction ${txId}.`);
        let signed: SignedObject = { txBlob: "", txHash: "", txSize: undefined };
        try {
            signed = this.signTransaction(transaction, privateKey, privateKeyForFee);
            logger.info(`Transaction ${txId} is signed.`);
            await updateTransactionEntity(this.rootEm, txId, (txEnt) => {
                txEnt.transactionHash = signed.txHash;
                txEnt.size = signed.txSize;
            });
        } catch (error) {
            /* istanbul ignore next */
            {
                if (isORMError(error)) {
                    // We don't want to fail tx if error is caused by DB
                    logger.error(`signAndSubmitProcess for transaction ${txId} failed with DB error: ${errorMessage(error)}`);
                    return;
                }
                await failTransaction(this.rootEm, txId, `Cannot sign transaction ${txId}: ${errorMessage(error)}`, error as Error);
                return;
            }
        }
        /* istanbul ignore next */
        if (await this.transactionUTXOService.checkIfTxUsesAlreadySpentUTXOs(txId)) {
            return;
        }

        // submit
        const txStatus = await this.submitTransaction(signed.txBlob, txId);
        const txEnt = await fetchTransactionEntityById(this.rootEm, txId);
        if (txStatus == TransactionStatus.TX_PENDING) {
            await updateTransactionEntity(this.rootEm, txEnt.id, (txEntToUpdate) => {
                txEntToUpdate.reachedStatusPendingInTimestamp = toBN(getCurrentTimestampInSeconds());
            });
            await this.waitForTransactionToAppearInMempool(txEnt.id);
        }
    }

    async tryToReplaceByFee(txId: number, currentBlockHeight: number): Promise<void> {
        logger.info(`Transaction ${txId} is starting replacement; currentBlockHeight: ${currentBlockHeight}`);
        const oldTx = await fetchTransactionEntityById(this.rootEm, txId);
        /* istanbul ignore next */
        if (oldTx.ancestor) {
            if (oldTx.ancestor.status === TransactionStatus.TX_REPLACED && oldTx.ancestor.replaced_by?.status === TransactionStatus.TX_SUCCESS) {
                await failTransaction(
                    this.rootEm,
                    txId,
                    `tryToReplaceByFee: Transaction ${txId} has ancestor ${oldTx.ancestor.id} with status ${oldTx.ancestor.status}.`
                );
                return;
            } else if (oldTx.ancestor.status === TransactionStatus.TX_FAILED) {
                await failTransaction(
                    this.rootEm,
                    txId,
                    `tryToReplaceByFee: Transaction ${txId} has ancestor ${oldTx.ancestor.id} with status ${oldTx.ancestor.status}.`
                );
                return;
            } else if (oldTx.ancestor.status === TransactionStatus.TX_SUCCESS) {
                logger.info(`tryToReplaceByFee: Transaction ${txId} has ancestor ${oldTx.ancestor.id} with status ${oldTx.ancestor.status}.`);
                // should be accepted eventually, but rbf is allowed
            } else {
                return;
            }
        }
        // send minimal amount (as time for payment passed) or "delete transaction" amount
        const newValue: BN | null = oldTx.amount == null ? null : getMinAmountToSend(this.chainType);
        const descendantsFee: BN = toBN(await this.transactionFeeService.calculateTotalFeeOfDescendants(this.rootEm, oldTx)); // covering conflicting txs
        const replacementTx = await createInitialTransactionEntity(
            this.rootEm,
            this.chainType,
            oldTx.source,
            oldTx.destination,
            newValue,
            descendantsFee,
            oldTx.reference,
            oldTx.maxFee,
            oldTx.executeUntilBlock,
            oldTx.executeUntilTimestamp,
            oldTx,
            oldTx.feeSource
        );

        await updateTransactionEntity(this.rootEm, txId, (txEnt) => {
            txEnt.replaced_by = replacementTx;
            txEnt.status = TransactionStatus.TX_REPLACED;
            txEnt.reachedFinalStatusInTimestamp = toBN(getCurrentTimestampInSeconds());
        });

        logger.info(`tryToReplaceByFee: Trying to RBF transaction ${txId} with ${replacementTx.id}.`);
    }

    /**
     * @param {Object} transaction
     * @param {string} privateKey
     * @param {string} privateKeyForFee
     * @returns {string} - hex string
     */
    private signTransaction(transaction: bitcore.Transaction, privateKey: string, privateKeyForFee?: string): SignedObject {
        const signedTx = privateKeyForFee ? transaction.sign(privateKey).sign(privateKeyForFee) : transaction.sign(privateKey);
        const signedAndSerialized = signedTx.toString();
        const txSize = Buffer.byteLength(signedAndSerialized, "hex");
        const txId = transaction.id;
        return { txBlob: signedAndSerialized, txHash: txId, txSize: txSize };
    }

    /**
     * @param {string} signedTx
     * @param txId
     */
    private async submitTransaction(signedTx: string, txId: number): Promise<TransactionStatus> {
        // check if there is still time to submit
        const transaction = await fetchTransactionEntityById(this.rootEm, txId);
        const currentBlockHeight = await this.blockchainAPI.getCurrentBlockHeight();
        const currentTimestamp = getCurrentTimestampInSeconds();
        const shouldSubmit = checkIfShouldStillSubmit(this, currentBlockHeight, transaction.executeUntilBlock, transaction.executeUntilTimestamp);
        const txEntity = await fetchTransactionEntityById(this.rootEm, txId);
        if (txEntity.rbfReplacementFor == null && !shouldSubmit) {
            await failTransaction(
                this.rootEm,
                txId,
                `Transaction ${txId} has no time left to be submitted: currentBlockHeight: ${currentBlockHeight}, executeUntilBlock: ${transaction.executeUntilBlock}, offset ${this.executionBlockOffset}.
                Current timestamp ${currentTimestamp} >= execute until timestamp ${transaction.executeUntilTimestamp?.toString()}.`
            );
            return TransactionStatus.TX_FAILED;
        /* istanbul ignore next */
        } else if (!transaction.executeUntilBlock) {
            logger.warn(`Transaction ${txId} does not have 'executeUntilBlock' defined`);
        }
        try {
            const resp = await this.blockchainAPI.sendTransaction(signedTx);
            if (resp.status == 200) {
                const submittedBlockHeight = await this.blockchainAPI.getCurrentBlockHeight();
                await updateTransactionEntity(this.rootEm, txId, (txEnt) => {
                    txEnt.status = TransactionStatus.TX_PENDING;
                    txEnt.submittedInBlock = submittedBlockHeight;
                    txEnt.reachedStatusPendingInTimestamp = toBN(currentTimestamp);
                });
                await this.transactionUTXOService.updateTransactionInputSpentStatus(txId, SpentHeightEnum.SENT);
                return TransactionStatus.TX_PENDING;
            } else {
                await failTransaction(this.rootEm, txId, `Transaction ${txId} submission failed ${resp.status}`, new Error(String(resp.data)));
                await this.transactionUTXOService.updateTransactionInputSpentStatus(txId, SpentHeightEnum.UNSPENT);
                return TransactionStatus.TX_FAILED;
            }
        } catch (error) {
            /* istanbul ignore else */
            if (isORMError(error)) {
                // We don't want to fail tx if error is caused by DB
                logger.error(`Transaction ${txId} submission failed with DB error ${errorMessage(error)}`);
                return TransactionStatus.TX_PREPARED;
            } else if (axios.isAxiosError(error)) {
                return this.transactionAPISubmissionErrorHandler(txId, error as AxiosError<AxiosTransactionSubmissionError>);
            } else {
                await failTransaction(this.rootEm, txId, `Transaction ${txId} submission failed ${errorMessage(error)}`, error as Error);
                await this.transactionUTXOService.updateTransactionInputSpentStatus(txId, SpentHeightEnum.UNSPENT);
                return TransactionStatus.TX_FAILED;
            }
        }
    }

    private async waitForTransactionToAppearInMempool(txId: number): Promise<void> {
        logger.info(`Transaction ${txId} is waiting to be accepted in mempool.`);
        const txEnt = await fetchTransactionEntityById(this.rootEm, txId);
        const start = txEnt.reachedStatusPendingInTimestamp!;
        while (toBN(getCurrentTimestampInSeconds()).sub(start).ltn(this.mempoolWaitingTimeInS)) {
            try {
                const txResp = await this.blockchainAPI.getTransaction(txEnt.transactionHash!);
                /* ignore else */
                if (txResp) {
                    await updateTransactionEntity(this.rootEm, txId, (txEnt) => {
                        txEnt.status = TransactionStatus.TX_SUBMITTED;
                        txEnt.acceptedToMempoolInTimestamp = toBN(getCurrentTimestampInSeconds());
                    });
                    logger.info(`Transaction ${txId} is accepted in mempool.`);
                    return;
                }
            } catch (e) {
                if (axios.isAxiosError(e)) {
                    logger.warn(`Transaction ${txId} not yet seen in mempool`, e.response?.data);
                } else {
                    logger.warn(`Transaction ${txId} not yet seen in mempool`, e);
                }
                await sleepMs(10000);
            }
        }

        // transaction was not accepted in mempool by one minute
        const currentBlockNumber = await this.blockchainAPI.getCurrentBlockHeight();
        const shouldSubmit = checkIfShouldStillSubmit(this, currentBlockNumber, txEnt.executeUntilBlock, txEnt.executeUntilTimestamp);
        if (!shouldSubmit) {
            await failTransaction(
                this.rootEm,
                txId,
                `waitForTransactionToAppearInMempool: Current ledger ${currentBlockNumber} >= last transaction ledger ${txEnt.executeUntilBlock}`
            );
        }
    }
    /* istanbul ignore next */
    async transactionAPISubmissionErrorHandler(txId: number, error: AxiosError<AxiosTransactionSubmissionError>) {
        if (error.response === undefined) {
            return TransactionStatus.TX_FAILED;
        }

        const errorDescription = error.response.data.error;
        const txEnt = await fetchTransactionEntityById(this.rootEm, txId);
        logger.error(`Transaction ${txId} submission failed with Axios error (${errorDescription}): ${errorMessage(error)}`);

        if (errorDescription.includes("too-long-mempool-chain")) {
            logger.error(`Transaction ${txId} has too-long-mempool-chain`, error);
            return TransactionStatus.TX_PREPARED;
        } else if (errorDescription.includes("insufficient fee")) {
            logger.error(`Transaction ${txId} submission failed because of 'insufficient fee'`);
            await handleFeeToLow(this.rootEm, txEnt);
            return TransactionStatus.TX_CREATED;
        } else if (errorDescription.includes("mempool min fee not met")) {
            logger.error(`Transaction ${txId} submission failed because of 'mempool min fee not met'`);
            await handleFeeToLow(this.rootEm, txEnt);
            return TransactionStatus.TX_CREATED;
        } else if (errorDescription.includes("min relay fee not met")) {
            logger.error(`Transaction ${txId} submission failed because of 'min relay fee not met'`);
            await handleFeeToLow(this.rootEm, txEnt);
            return TransactionStatus.TX_CREATED;
        } else if (errorDescription.includes("Fee exceeds maximum configured by user")) {
            logger.error(`Transaction ${txId} submission failed because of 'Fee exceeds maximum configured by user'`);
            await handleFeeToLow(this.rootEm, txEnt);
            return TransactionStatus.TX_CREATED;
        } else if (errorDescription.includes("Transaction already in block chain")) {
            logger.error(`Transaction ${txId} submission failed because of 'Transaction already in block chain'`);
            await updateTransactionEntity(this.rootEm, txId, (txEnt) => {
                txEnt.status = TransactionStatus.TX_SUCCESS;
                txEnt.reachedFinalStatusInTimestamp = toBN(getCurrentTimestampInSeconds());
            });
            return TransactionStatus.TX_SUCCESS;
        } else if (errorDescription.includes("bad-txns-inputs-")) {
            const txEnt = await fetchTransactionEntityById(this.rootEm, txId);
            // presumably original was accepted
            if (errorDescription.includes("bad-txns-inputs-missingorspent") && txEnt.rbfReplacementFor) {
                logger.info(`Transaction ${txId} is rejected. Transaction ${txEnt.rbfReplacementFor.id} was accepted.`);
                await updateTransactionEntity(this.rootEm, txEnt.rbfReplacementFor.id, (txEnt) => {
                    txEnt.status = TransactionStatus.TX_SUCCESS;
                });
            }
            const mempoolUTXO = await this.blockchainAPI.getUTXOsFromMempool(txEnt.source);
            await correctUTXOInconsistenciesAndFillFromMempool(this.rootEm, txEnt.source, mempoolUTXO);
            await updateTransactionEntity(this.rootEm, txId, (txEnt) => {
                txEnt.status = txEnt.rbfReplacementFor ? TransactionStatus.TX_FAILED : TransactionStatus.TX_CREATED;
                txEnt.utxos.removeAll();
                txEnt.inputs.removeAll();
                txEnt.outputs.removeAll();
                txEnt.raw = "";
                txEnt.transactionHash = "";
            });
            logger.info(`Transaction ${txId} changed status to ${txEnt.rbfReplacementFor ? TransactionStatus.TX_FAILED : TransactionStatus.TX_CREATED}.`);
            return TransactionStatus.TX_FAILED;
        }
        return TransactionStatus.TX_PREPARED;
    }

    checkIfTransactionWasFetchedFromAPI(txEnt: TransactionEntity) {
        return txEnt.source.includes("FETCHED_VIA_API_UNKNOWN_SOURCE") || txEnt.destination.includes("FETCHED_VIA_API_UNKNOWN_DESTINATION");
    }
}<|MERGE_RESOLUTION|>--- conflicted
+++ resolved
@@ -38,10 +38,6 @@
 import { BlockchainFeeService } from "../../fee-service/fee-service";
 import { EntityManager, IDatabaseDriver } from "@mikro-orm/core";
 import { checkUTXONetworkStatus, getAccountBalance, getCore, getMinAmountToSend } from "../utxo/UTXOUtils";
-<<<<<<< HEAD
-import { UTXOBlockchainAPI } from "../../blockchain-apis/UTXOBlockchainAPI";
-=======
->>>>>>> a70bc627
 import { TransactionMonitor } from "../monitoring/TransactionMonitor";
 import { ServiceRepository } from "../../ServiceRepository";
 import { TransactionService } from "../utxo/TransactionService";
@@ -273,12 +269,7 @@
         logger.info(`Preparing transaction ${txEnt.id}`);
         try {
             // rbfReplacementFor is used since the RBF needs to use at least one of the UTXOs spent by the original transaction
-<<<<<<< HEAD
-            const blockchainApi = ServiceRepository.get(this.chainType, UTXOBlockchainAPI);
-            const utxosFromMempool = await blockchainApi.getUTXOsFromMempool(txEnt.source);
-=======
             const utxosFromMempool = await this.blockchainAPI.getUTXOsFromMempool(txEnt.source);
->>>>>>> a70bc627
             await correctUTXOInconsistenciesAndFillFromMempool(this.rootEm, txEnt.source, utxosFromMempool);
 
             if (txEnt.feeSource) {
