import axios, {AxiosError} from "axios";
import * as bitcore from "bitcore-lib";
import {
    checkIfFeeTooHigh,
    checkIfShouldStillSubmit,
    createMonitoringId,
    getCurrentTimestampInSeconds,
    sleepMs,
    stuckTransactionConstants,
} from "../../utils/utils";
import {toBN, toNumber} from "../../utils/bnutils";
import {ChainType, MAX_UTXO_TX_SIZE_IN_B, MEMPOOL_WAITING_TIME} from "../../utils/constants";
import {
    BaseWalletConfig,
    IWalletKeys,
    SignedObject,
    TransactionInfo,
    UTXOFeeParams,
    WriteWalletInterface,
} from "../../interfaces/IWalletTransaction";

import BN, {max} from "bn.js";
import {
    checkIfIsDeleting,
    correctUTXOInconsistenciesAndFillFromMempool, countDeleteTransactionsWithStatuses, countSpendableUTXOs,
    countTransactionsWithStatuses,
    createInitialTransactionEntity,
    createTransactionOutputEntities,
    failTransaction,
    fetchTransactionEntityById,
    getTransactionInfoById,
    handleFeeToLow,
    handleMissingPrivateKey,
    resetTransactionEntity,
    updateTransactionEntity,
} from "../../db/dbutils";
import {logger} from "../../utils/logger";
import {UTXOAccountGeneration} from "../account-generation/UTXOAccountGeneration";
import {TransactionEntity, TransactionStatus} from "../../entity/transaction";
import {SpentHeightEnum} from "../../entity/utxo";
import {BlockchainFeeService} from "../../fee-service/fee-service";
import {EntityManager, IDatabaseDriver} from "@mikro-orm/core";
import {
    checkUTXONetworkStatus,
    getAccountBalance,
    getCore,
    getMinAmountToSend,
    getTransactionDescendants,
} from "../utxo/UTXOUtils";
import {TransactionMonitor} from "../monitoring/TransactionMonitor";
import {ServiceRepository} from "../../ServiceRepository";
import {TransactionService} from "../utxo/TransactionService";
import {TransactionUTXOService} from "../utxo/TransactionUTXOService";
import {TransactionFeeService} from "../utxo/TransactionFeeService";
import {
    errorMessage,
    isORMError,
    LessThanDustAmountError,
    NegativeFeeError,
    NotEnoughUTXOsError,
} from "../../utils/axios-utils";
import {AxiosTransactionSubmissionError, UTXORawTransaction} from "../../interfaces/IBlockchainAPI";
import {UTXOBlockchainAPI} from "../../blockchain-apis/UTXOBlockchainAPI";

export abstract class UTXOWalletImplementation extends UTXOAccountGeneration implements WriteWalletInterface {
    inTestnet: boolean;
    rootEm!: EntityManager;
    transactionFeeService: TransactionFeeService;
    transactionService: TransactionService;
    transactionUTXOService: TransactionUTXOService;
    blockchainAPI: UTXOBlockchainAPI;
    walletKeys!: IWalletKeys;
    blockOffset: number;
    feeIncrease: number;
    executionBlockOffset: number;
    feeService: BlockchainFeeService;

    enoughConfirmations: number;

    maximumNumberOfUTXOs = 20; // TODO cca max number of transactions that still go through blockbook (URI issue)
    useRBFFactor = 1.4;

    monitoringId: string;
    private monitor: TransactionMonitor;

    constructor(public chainType: ChainType, createConfig: BaseWalletConfig) {
        super(chainType);
        this.monitoringId = createMonitoringId(this.chainType);
        this.inTestnet = createConfig.inTestnet ?? false;
        const resubmit = stuckTransactionConstants(this.chainType);

        this.blockOffset = createConfig.stuckTransactionOptions?.blockOffset ?? resubmit.blockOffset!;

        this.feeIncrease = createConfig.stuckTransactionOptions?.feeIncrease ?? resubmit.feeIncrease!;
        this.executionBlockOffset = createConfig.stuckTransactionOptions?.executionBlockOffset ?? resubmit.executionBlockOffset!;
        this.rootEm = createConfig.em;
        this.walletKeys = createConfig.walletKeys;
        this.enoughConfirmations = createConfig.enoughConfirmations ?? resubmit.enoughConfirmations!;

        ServiceRepository.register(this.chainType, EntityManager<IDatabaseDriver>, this.rootEm);
        this.rootEm = ServiceRepository.get(this.chainType, EntityManager<IDatabaseDriver>);

        ServiceRepository.register(this.chainType, UTXOBlockchainAPI, new UTXOBlockchainAPI(createConfig, this.chainType));
        this.blockchainAPI = ServiceRepository.get(this.chainType, UTXOBlockchainAPI);

        ServiceRepository.register(
            this.chainType,
            TransactionFeeService,
            new TransactionFeeService(this.chainType, this.feeIncrease)
        );
        this.transactionFeeService = ServiceRepository.get(this.chainType, TransactionFeeService);

        ServiceRepository.register(
            this.chainType,
            TransactionUTXOService,
            new TransactionUTXOService(this.chainType, this.enoughConfirmations)
        );
        this.transactionUTXOService = ServiceRepository.get(this.chainType, TransactionUTXOService);

        ServiceRepository.register(this.chainType, TransactionService, new TransactionService(this.chainType, this.maximumNumberOfUTXOs));
        this.transactionService = ServiceRepository.get(this.chainType, TransactionService);

        ServiceRepository.register(this.chainType, BlockchainFeeService, new BlockchainFeeService(this.chainType, this.monitoringId));
        this.feeService = ServiceRepository.get(this.chainType, BlockchainFeeService);

        this.monitor = new TransactionMonitor(this.chainType, this.rootEm, this.monitoringId);
<<<<<<< HEAD
    }

    getMonitoringId(): string {
        return this.monitoringId;
    }

    async getAccountBalance(account: string): Promise<BN> {
        return await getAccountBalance(this.chainType, account);
    }

=======
    }

    getMonitoringId(): string {
        return this.monitoringId;
    }

    async getAccountBalance(account: string): Promise<BN> {
        return await getAccountBalance(this.chainType, account);
    }

>>>>>>> 02ffa47d
    /**
     * @param {UTXOFeeParams} params - basic data needed to estimate fee
     * @returns {BN} - current transaction/network fee in satoshis
     */
    async getCurrentTransactionFee(params: UTXOFeeParams): Promise<BN> {

        try {
            const utxosFromMempool = await this.blockchainAPI.getUTXOsFromMempool(params.source);
            await correctUTXOInconsistenciesAndFillFromMempool(this.rootEm, params.source, utxosFromMempool);
            const [transaction] = await this.transactionService.preparePaymentTransaction(
                0,
                params.source,
                params.destination,
                params.amount ?? null,
                undefined,
                params.note,
                undefined,
                params.feeSource,
            );
            return toBN(transaction.getFee());
        } catch (error) /* istanbul ignore next */ {
            logger.error(`Cannot get current transaction fee for params ${params.source}, ${params.destination} and ${params.amount?.toString()}: ${errorMessage(error)}`);
            throw error;
        }
    }

    /**
     * @param {number} dbId
     * @returns {Object} - containing transaction info
     */
    async getTransactionInfo(dbId: number): Promise<TransactionInfo> {
        return await getTransactionInfoById(this.rootEm, dbId);
    }

    /**
     * @param {string} source
     * @param {string} destination
     * @param {BN|null} amountInSatoshi - if null => empty all funds
     * @param {BN|undefined} feeInSatoshi - automatically set if undefined
     * @param {string|undefined} note
     * @param {BN|undefined} maxFeeInSatoshi
     * @param executeUntilBlock
     * @param executeUntilTimestamp
     * @param feeSource - address of the wallet which is used for paying transaction fees
     * @param maxPaymentForFeeSource
     * @returns {Object} - containing transaction id tx_id and optional result
     */
    async createPaymentTransaction(
        source: string,
        destination: string,
        amountInSatoshi: BN | null,
        feeInSatoshi?: BN,
        note?: string,
        maxFeeInSatoshi?: BN,
        executeUntilBlock?: number,
        executeUntilTimestamp?: BN,
        feeSource?: string,
        maxPaymentForFeeSource?: BN
    ): Promise<number> {
        if (await checkIfIsDeleting(this.rootEm, source)) {
            logger.error(`Cannot receive requests. ${source} is deleting`);
            throw new Error(`Cannot receive requests. ${source} is deleting`);
        }
        const privateKey = await this.walletKeys.getKey(source);
        const privateKeyForFee = feeSource ? await this.walletKeys.getKey(feeSource) : undefined;

        if (!privateKey) {
            logger.error(`Cannot prepare transaction ${source}. Missing private key.`);
            throw new Error(`Cannot prepare transaction ${source}. Missing private key.`);
        }
        if (feeSource && !privateKeyForFee) {
            logger.error(`Cannot prepare transaction ${source}. Missing private key for fee wallet.`);
            throw new Error(`Cannot prepare transaction ${source}. Missing private key for fee wallet.`);
        }
        // If maxFeeInSatoshi is not defined && feeInSatoshi is defined => maxFeeInSatoshi = feeInSatoshi
        if (!maxFeeInSatoshi && feeInSatoshi) {
            maxFeeInSatoshi = feeInSatoshi;
        }

        return this.transactionService.createPaymentTransaction(
            this.chainType,
            source,
            destination,
            amountInSatoshi,
            feeInSatoshi,
            note,
            maxFeeInSatoshi,
            executeUntilBlock,
            executeUntilTimestamp,
            feeSource,
            maxPaymentForFeeSource
        );
    }

    /**
     * @param {string} source
     * @param {string} destination
     * @param {BN|undefined} feeInSatoshi - automatically set if undefined
     * @param {string|undefined} note
     * @param {BN|undefined} maxFeeInSatoshi
     * @param executeUntilBlock
     * @param executeUntilTimestamp
     * @returns {Object} - containing transaction id tx_id and optional result
     */
    async createDeleteAccountTransaction(
        source: string,
        destination: string,
        feeInSatoshi?: BN,
        note?: string,
        maxFeeInSatoshi?: BN,
        executeUntilBlock?: number,
        executeUntilTimestamp?: BN
    ): Promise<number> {
        if (await checkIfIsDeleting(this.rootEm, source)) {
            logger.error(`Cannot receive requests. ${source} is deleting`);
            throw new Error(`Cannot receive requests. ${source} is deleting`);
        }
        const privateKey = await this.walletKeys.getKey(source);
        if (!privateKey) {
            logger.error(`Cannot prepare transaction ${source}. Missing private key.`);
            throw new Error(`Cannot prepare transaction ${source}. Missing private key.`);
        }
        // If maxFeeInSatoshi is not defined && feeInSatoshi is defined => maxFeeInSatoshi = feeInSatoshi
        if (!maxFeeInSatoshi && feeInSatoshi) {
            maxFeeInSatoshi = feeInSatoshi;
        }

        return this.transactionService.createDeleteAccountTransaction(
            this.chainType,
            source,
            destination,
            feeInSatoshi,
            note,
            maxFeeInSatoshi,
            executeUntilBlock,
            executeUntilTimestamp
        );
    }

    ///////////////////////////////////////////////////////////////////////////////////////
    // MONITORING /////////////////////////////////////////////////////////////////////////
    ///////////////////////////////////////////////////////////////////////////////////////
    async startMonitoringTransactionProgress(): Promise<void> {
        await this.monitor.startMonitoringTransactionProgress({
            submitPreparedTransactions: this.submitPreparedTransactions.bind(this),
            checkPendingTransaction: this.checkPendingTransaction.bind(this),
            prepareAndSubmitCreatedTransaction: this.prepareAndSubmitCreatedTransaction.bind(this),
            checkSubmittedTransaction: this.checkSubmittedTransaction.bind(this),
            checkNetworkStatus: async () => checkUTXONetworkStatus(this)
        });
    }

    async isMonitoring(): Promise<boolean> {
        return await this.monitor.isMonitoring();
    }

    async stopMonitoring(): Promise<void> {
        await this.monitor.stopMonitoring();
    }

    ///////////////////////////////////////////////////////////////////////////////////////
    // HELPER OR CLIENT SPECIFIC FUNCTIONS ////////////////////////////////////////////////
    ///////////////////////////////////////////////////////////////////////////////////////
    async prepareAndSubmitCreatedTransaction(txEnt: TransactionEntity): Promise<void> {
        const currentBlockNumber = await this.blockchainAPI.getCurrentBlockHeight();
        const currentTimestamp = getCurrentTimestampInSeconds();
        const shouldSubmit = checkIfShouldStillSubmit(this, currentBlockNumber, txEnt.executeUntilBlock, txEnt.executeUntilTimestamp);
        if (txEnt.rbfReplacementFor == null && !shouldSubmit) {
            await failTransaction(
                this.rootEm,
                txEnt.id,
                `prepareAndSubmitCreatedTransaction: Both conditions met for transaction ${txEnt.id}: Current ledger ${currentBlockNumber} >= last transaction ledger ${txEnt.executeUntilBlock} AND Current timestamp ${currentTimestamp} >= execute until timestamp ${txEnt.executeUntilTimestamp?.toString()}`
            );
            return;
        } else if (!txEnt.executeUntilBlock && !txEnt.executeUntilTimestamp) {
            await updateTransactionEntity(this.rootEm, txEnt.id, (txEnt) => {
                txEnt.executeUntilBlock = currentBlockNumber + this.blockOffset;
            });
        }
        // If the transaction is for deleting account we should check that all transactions going from it finish
        if (txEnt.amount === null) {
            const balanceResp = await this.blockchainAPI.getAccountBalance(txEnt.source);
            const numTxs = await countTransactionsWithStatuses(this.rootEm, this.chainType, [TransactionStatus.TX_SUBMITTED, TransactionStatus.TX_PREPARED, TransactionStatus.TX_CREATED], txEnt.source);
            const numDeleteTxs = await countDeleteTransactionsWithStatuses(this.rootEm, this.chainType, [TransactionStatus.TX_SUBMITTED, TransactionStatus.TX_PREPARED, TransactionStatus.TX_CREATED], txEnt.source);

            if (numTxs - numDeleteTxs > 0) { // > 1 since it already has 1 tx which is delete acc tx
                logger.info(`Account ${txEnt.source} can't be deleted because it has unfinished transactions.`);
                return;
            }
            if (balanceResp && balanceResp.unconfirmedTxs > 0 || balanceResp?.unconfirmedBalance != 0) {
                logger.info(`Account ${txEnt.source} can't be deleted because it has unfinished transactions.`);
                return;
            }
        }
        logger.info(`Preparing transaction ${txEnt.id}`);
        try {
            // rbfReplacementFor is used since the RBF needs to use at least one of the UTXOs spent by the original transaction
            const utxosFromMempool = await this.blockchainAPI.getUTXOsFromMempool(txEnt.source);
            await correctUTXOInconsistenciesAndFillFromMempool(this.rootEm, txEnt.source, utxosFromMempool);

            if (txEnt.feeSource) {
                const utxosFromMempool = await this.blockchainAPI.getUTXOsFromMempool(txEnt.feeSource);
                await correctUTXOInconsistenciesAndFillFromMempool(this.rootEm, txEnt.feeSource, utxosFromMempool);
            }

            const rbfReplacementFor = txEnt.rbfReplacementFor ? await fetchTransactionEntityById(this.rootEm, txEnt.rbfReplacementFor.id) : undefined;
            let [transaction, dbUTXOs] = await this.transactionService.preparePaymentTransaction(
                txEnt.id,
                txEnt.source,
                txEnt.destination,
                txEnt.amount ?? null,
                txEnt.fee,
                txEnt.reference,
                rbfReplacementFor,
                txEnt.feeSource,
            );
            const privateKey = await this.walletKeys.getKey(txEnt.source);
            const privateKeyForFee = txEnt.feeSource ? await this.walletKeys.getKey(txEnt.feeSource) : undefined;

            /* istanbul ignore next */
            if (!privateKey || txEnt.feeSource && !privateKeyForFee) {
                await handleMissingPrivateKey(this.rootEm, txEnt.id, "prepareAndSubmitCreatedTransaction");
                return;
            }

            const feeToHighForMainSource = checkIfFeeTooHigh(toBN(transaction.getFee()), txEnt.maxFee ?? null);
            const feeToHighForFeeSource = checkIfFeeTooHigh(toBN(transaction.getFee()), txEnt.maxPaymentForFeeSource ?? null);

<<<<<<< HEAD
            let payingFeesFromFeeSource = !!txEnt.feeSource && !feeToHighForFeeSource;
=======
            let payingFeesFromFeeSource = txEnt.feeSource && !feeToHighForFeeSource;
>>>>>>> 02ffa47d
            if (txEnt.feeSource && feeToHighForFeeSource && !feeToHighForMainSource) {
                // If amount to pay from fee source is too high - try to pay it from main source
                [transaction, dbUTXOs] = await this.transactionService.preparePaymentTransaction(
                    txEnt.id,
                    txEnt.source,
                    txEnt.destination,
                    txEnt.amount ?? null,
                    txEnt.fee,
                    txEnt.reference,
                    rbfReplacementFor
                );
                logger.info(`Transaction ${txEnt.id} got fee ${transaction.getFee()} that is > max amount for fee wallet (${txEnt.maxFee})`);
                payingFeesFromFeeSource = false;
            } else if (txEnt.feeSource && feeToHighForFeeSource && feeToHighForMainSource && rbfReplacementFor) {
                // If transaction is rbf and amount to pay from fee source is too high for both - set it to the max of both
                const maxFee = max(txEnt.maxFee!, txEnt.maxPaymentForFeeSource!);
                transaction.fee(toNumber(maxFee));
                payingFeesFromFeeSource = maxFee.eq(txEnt.maxPaymentForFeeSource!);
            }

            // If fee source is non-existent/doesn't have high enough max amount
            if (!payingFeesFromFeeSource && checkIfFeeTooHigh(toBN(transaction.getFee()), txEnt.maxFee ?? null)) {
                if (rbfReplacementFor) {
                    await updateTransactionEntity(this.rootEm, txEnt.id, async (txEntToUpdate) => txEntToUpdate.fee = txEnt.maxFee!);
                } else {
                    logger.info(`Transaction ${txEnt.id} got fee ${transaction.getFee()} that is > max fee (${txEnt.maxFee}) - waiting for fees to decrease`);
                    return;
                }
            } else {
                const inputs = await this.transactionUTXOService.createInputsFromUTXOs(dbUTXOs, txEnt.id);
                const outputs = await createTransactionOutputEntities(this.rootEm, transaction, txEnt.id);
                await updateTransactionEntity(this.rootEm, txEnt.id, (txEntToUpdate) => {
                    txEntToUpdate.raw = JSON.stringify(transaction);
                    txEntToUpdate.status = TransactionStatus.TX_PREPARED;
                    txEntToUpdate.reachedStatusPreparedInTimestamp = toBN(getCurrentTimestampInSeconds());
                    txEntToUpdate.fee = toBN(transaction.getFee()); // set the new fee if the original one was null/wrong
                    txEntToUpdate.utxos.set(dbUTXOs);
                    txEntToUpdate.inputs.add(inputs);
                    txEntToUpdate.outputs.add(outputs);
                });
                logger.info(`Transaction ${txEnt.id} prepared.`);
                await this.signAndSubmitProcess(txEnt.id, transaction, privateKey, privateKeyForFee);
            }
        } catch (error) {
            /* istanbul ignore next */
            {
                if (error instanceof NotEnoughUTXOsError) {
                    logger.warn(`Not enough UTXOs for transaction ${txEnt.id}, fetching them from mempool`);
                    // try to prepare again
                } else if (error instanceof LessThanDustAmountError) {
                    await failTransaction(this.rootEm, txEnt.id, error.message);
                } else if (error instanceof NegativeFeeError) {
                    await failTransaction(this.rootEm, txEnt.id, error.message);
                } else if (axios.isAxiosError(error)) {
                    const axiosError = error as AxiosError<AxiosTransactionSubmissionError>;

                    logger.error(`prepareAndSubmitCreatedTransaction (axios) for transaction ${txEnt.id} failed with: ${String(axiosError.response?.data)}`);
                    if (axiosError.response?.data.error.includes("not found")) {
                        await updateTransactionEntity(this.rootEm, txEnt.id, (txEnt) => {
                            txEnt.status = TransactionStatus.TX_CREATED;
                            txEnt.utxos.removeAll();
                            txEnt.inputs.removeAll();
                            txEnt.outputs.removeAll();
                            txEnt.raw = "";
                            txEnt.transactionHash = "";
                        });
                        logger.info(`Transaction ${txEnt.id} changed status to created due to invalid utxo.`);//TODO can this even happen?
                        if (txEnt.rbfReplacementFor) {
                            await updateTransactionEntity(this.rootEm, txEnt.rbfReplacementFor.id, (txEnt) => {
                                txEnt.utxos.removeAll();
                                txEnt.inputs.removeAll();
                                txEnt.outputs.removeAll();
                            });
                            logger.info(`Original transaction ${txEnt.rbfReplacementFor.id} was cleared due to invalid utxo.`);
                        }
                    }
                } else {
                    logger.error(`prepareAndSubmitCreatedTransaction for transaction ${txEnt.id} failed with: ${errorMessage(error)}`);
                }
            }
        }
    }

    async checkSubmittedTransaction(txEnt: TransactionEntity): Promise<void> {
        logger.info(`Submitted transaction ${txEnt.id} (${txEnt.transactionHash}) is being checked.`);
        try {
            const txResp = await this.blockchainAPI.getTransaction(txEnt.transactionHash!);
            // success
            if (txResp.blockHash && txResp.confirmations) {
                logger.info(`Submitted transaction ${txEnt.id} has ${txResp.confirmations}. Needed ${this.enoughConfirmations}.`);

                // If account has too many UTXOs for one big delete account transaction we sequentially remove the remainder of UTXOs
                if (txEnt.amount == null && txResp.confirmations > this.enoughConfirmations / 3) {
                    const numOfSpendableUTXOs = await countSpendableUTXOs(this.chainType, this.rootEm, txEnt.source);
                    if (numOfSpendableUTXOs > 0) {
                        await this.transactionService.createDeleteAccountTransaction(this.chainType, txEnt.source, txEnt.destination);
                    }
                }
            }
            if (txResp.blockHash && txResp.confirmations >= this.enoughConfirmations) {
                await updateTransactionEntity(this.rootEm, txEnt.id, (txEntToUpdate) => {
                    txEntToUpdate.confirmations = txResp.confirmations;
                    txEntToUpdate.status = TransactionStatus.TX_SUCCESS;
                    txEntToUpdate.reachedFinalStatusInTimestamp = toBN(getCurrentTimestampInSeconds());
                });

                /* istanbul ignore next */
                if (!this.checkIfTransactionWasFetchedFromAPI(txEnt)) {
                    await this.transactionUTXOService.updateTransactionInputSpentStatus(txEnt.id, SpentHeightEnum.SPENT);
                }
                logger.info(`Transaction ${txEnt.id} (${txEnt.transactionHash}) was accepted`);
                return;
            } else {
                const currentBlockHeight = await this.blockchainAPI.getCurrentBlockHeight();
                // if only one block left to submit => replace by fee
                const stillTimeToSubmit = checkIfShouldStillSubmit(this, currentBlockHeight, txEnt.executeUntilBlock, txEnt.executeUntilTimestamp);
                if (!this.checkIfTransactionWasFetchedFromAPI(txEnt) && !stillTimeToSubmit && !txResp.blockHash && !txEnt.rbfReplacementFor) { // allow only one rbf
                    await this.tryToReplaceByFee(txEnt.id, currentBlockHeight);
                }
            }
        } catch (error) {
            /* istanbul ignore next */
            {
                let notFound = false;
                if (isORMError(error)) {
                    // We don't want to fail tx if error is caused by DB
                    logger.error(`checkSubmittedTransaction for transaction ${txEnt.id} failed with db error ${errorMessage(error)}`);
                    return;
                }
                if (axios.isAxiosError(error)) {
                    const axiosError = error as AxiosError<AxiosTransactionSubmissionError>;
                    logger.error(`checkSubmittedTransaction for transaction ${txEnt.id} failed with: ${JSON.stringify(error.response?.data, null, 2)}`);
                    if (String(axiosError.response?.data.error).includes("not found")) {
                        notFound = true;
                    }
                } else {
                    logger.error(`checkSubmittedTransaction ${txEnt.id} (${txEnt.transactionHash}) cannot be fetched from node: ${String(error)}`);
                }

                const currentBlockHeight = await this.blockchainAPI.getCurrentBlockHeight();
                const stillTimeToSubmit = checkIfShouldStillSubmit(this, currentBlockHeight, txEnt.executeUntilBlock, txEnt.executeUntilTimestamp);

<<<<<<< HEAD
                if (notFound && stillTimeToSubmit) {
                    await this.handleNotFound(txEnt);
                } else if (notFound && !stillTimeToSubmit && !this.checkIfTransactionWasFetchedFromAPI(txEnt) && !txEnt.rbfReplacementFor) {
                    await this.tryToReplaceByFee(txEnt.id, currentBlockHeight);
                }
            }
        }
    }

    async handleNotFound(txEnt: TransactionEntity): Promise<void> {
        if (txEnt.status === TransactionStatus.TX_REPLACED_PENDING) {
            await updateTransactionEntity(this.rootEm, txEnt.id, (txEntToUpdate) => {
                txEntToUpdate.status = TransactionStatus.TX_REPLACED;
                txEntToUpdate.reachedFinalStatusInTimestamp = toBN(getCurrentTimestampInSeconds());
            });
            logger.info(`checkSubmittedTransaction (rbf) transaction ${txEnt.id} changed status from ${TransactionStatus.TX_REPLACED_PENDING} to ${TransactionStatus.TX_CREATED}.`);
        }
        if (txEnt.status === TransactionStatus.TX_SUBMITTED) { // TODO - legit tx 2904 - 3c5bd7395b3ee8e0c503e48044d029b760a9a0c08e9e78e66ec355b73c9a961b was marked as not found!!!
            if (txEnt.rbfReplacementFor) { // rbf is not found => original should be accepted
                await updateTransactionEntity(this.rootEm, txEnt.id, (txEntToUpdate) => {
                    txEntToUpdate.status = TransactionStatus.TX_FAILED;
                    txEntToUpdate.reachedFinalStatusInTimestamp = toBN(getCurrentTimestampInSeconds());
                });
                logger.info(`checkSubmittedTransaction transaction ${txEnt.id} changed status from ${TransactionStatus.TX_SUBMITTED} to ${TransactionStatus.TX_FAILED}.`);
            } else if (txEnt.ancestor) {
                await correctUTXOInconsistenciesAndFillFromMempool(
                    this.rootEm,
                    txEnt.source,
                    await this.blockchainAPI.getUTXOsFromMempool(txEnt.source),
                );
                // recreate transaction
                await updateTransactionEntity(this.rootEm, txEnt.id, (txEnt) => {
                    resetTransactionEntity(txEnt);
                });
                logger.info(`checkSubmittedTransaction (ancestor) transaction ${txEnt.id} changed status from ${TransactionStatus.TX_SUBMITTED} to ${TransactionStatus.TX_CREATED}.`);
            } else {
                // Handle the case that transaction hash changes (transaction malleability for non-segwit transactions)
                const tr = JSON.parse(txEnt.raw!) as UTXORawTransaction;
                const newHash = await this.blockchainAPI.findTransactionHashWithInputs(txEnt.source, tr.inputs, txEnt.submittedInBlock);

                // If transaction's hash has changed - set all descendants to be reset
                if (newHash) {
                    logger.info(`checkSubmittedTransaction transaction ${txEnt.id} changed hash from ${txEnt.transactionHash} to ${newHash}`);

                    const descendants = await getTransactionDescendants(this.rootEm, txEnt.transactionHash!, txEnt.source);
                    await this.rootEm.transactional(async (em) => {
                        for (const descendant of descendants) {
                            descendant.ancestor = txEnt;
                        }
                        await em.persistAndFlush(descendants);
                    });

                    await updateTransactionEntity(this.rootEm, txEnt.id, (txEntToUpdate) => {
                        txEntToUpdate.transactionHash = newHash;
                    });
                } else {
                    logger.warn(`checkSubmittedTransaction transaction ${txEnt.id} not found.`);
                }
=======
                if (notFound && this.checkIfTransactionWasFetchedFromAPI(txEnt)) {
                    await updateTransactionEntity(this.rootEm, txEnt.id, (txEntToUpdate) => {
                        txEntToUpdate.status = TransactionStatus.TX_FAILED;
                    });
                } else if (notFound && stillTimeToSubmit) {
                    await this.handleMalleableTransactions(txEnt);
                } else if (notFound && !stillTimeToSubmit && !this.checkIfTransactionWasFetchedFromAPI(txEnt) && !txEnt.rbfReplacementFor && !txEnt.replaced_by) {
                    await this.tryToReplaceByFee(txEnt.id, currentBlockHeight);
                } else if (notFound && !stillTimeToSubmit) {
                    await this.handleNotFound(txEnt);
                }
            }
        }
    }

    async handleNotFound(txEnt: TransactionEntity): Promise<void> {
        if (txEnt.status === TransactionStatus.TX_REPLACED_PENDING && txEnt.replaced_by?.status === TransactionStatus.TX_SUCCESS) {
            await updateTransactionEntity(this.rootEm, txEnt.id, (txEntToUpdate) => {
                txEntToUpdate.status = TransactionStatus.TX_REPLACED;
                txEntToUpdate.reachedFinalStatusInTimestamp = toBN(getCurrentTimestampInSeconds());
            });
            logger.info(`checkSubmittedTransaction (rbf) transaction ${txEnt.id} changed status from ${TransactionStatus.TX_REPLACED_PENDING} to ${TransactionStatus.TX_REPLACED}.`);
        }
        else if (txEnt.status === TransactionStatus.TX_SUBMITTED) {
            if (txEnt.rbfReplacementFor?.status === TransactionStatus.TX_SUCCESS) { // rbf is not found => original should be accepted
                await updateTransactionEntity(this.rootEm, txEnt.id, (txEntToUpdate) => {
                    txEntToUpdate.status = TransactionStatus.TX_FAILED;
                    txEntToUpdate.reachedFinalStatusInTimestamp = toBN(getCurrentTimestampInSeconds());
                });
                logger.info(`checkSubmittedTransaction transaction ${txEnt.id} changed status from ${TransactionStatus.TX_SUBMITTED} to ${TransactionStatus.TX_FAILED}.`);
            } else if (txEnt.ancestor) {
                await correctUTXOInconsistenciesAndFillFromMempool(
                    this.rootEm,
                    txEnt.source,
                    await this.blockchainAPI.getUTXOsFromMempool(txEnt.source),
                );
                // recreate transaction
                await updateTransactionEntity(this.rootEm, txEnt.id, (txEnt) => {
                    resetTransactionEntity(txEnt);
                });
                logger.info(`checkSubmittedTransaction (ancestor) transaction ${txEnt.id} changed status from ${TransactionStatus.TX_SUBMITTED} to ${TransactionStatus.TX_CREATED}.`);
            } else {
                await this.handleMalleableTransactions(txEnt);
            }
        }
    }

    async handleMalleableTransactions(txEnt: TransactionEntity): Promise<void> {
        if (this.chainType === ChainType.testDOGE || this.chainType === ChainType.DOGE) {
            logger.info(`checkSubmittedTransaction transaction ${txEnt.id} is being checked for malleability.`)
            // Handle the case that transaction hash changes (transaction malleability for non-segwit transactions)
            const tr = JSON.parse(txEnt.raw!) as UTXORawTransaction;
            const newHash = await this.blockchainAPI.findTransactionHashWithInputs(txEnt.source, tr.inputs, txEnt.submittedInBlock);

            // If transaction's hash has changed - set all descendants to be reset
            if (newHash) {
                logger.info(`checkSubmittedTransaction transaction ${txEnt.id} changed hash from ${txEnt.transactionHash} to ${newHash}`);

                const descendants = await getTransactionDescendants(this.rootEm, txEnt.transactionHash!, txEnt.source);
                await this.rootEm.transactional(async (em) => {
                    for (const descendant of descendants) {
                        descendant.ancestor = txEnt;
                    }
                    await em.persistAndFlush(descendants);
                });

                await updateTransactionEntity(this.rootEm, txEnt.id, (txEntToUpdate) => {
                    txEntToUpdate.transactionHash = newHash;
                });
            } else {
                logger.warn(`checkSubmittedTransaction transaction ${txEnt.id} not found.`);
>>>>>>> 02ffa47d
            }
        }
    }

    async submitPreparedTransactions(txEnt: TransactionEntity): Promise<void> {
        logger.info(`Checking prepared transaction ${txEnt.id}.`);
        const core = getCore(this.chainType);
        const transaction = new core.Transaction(JSON.parse(txEnt.raw!));

        const privateKey = await this.walletKeys.getKey(txEnt.source);
        /* istanbul ignore next */
        const privateKeyForFee = txEnt.feeSource ? await this.walletKeys.getKey(txEnt.feeSource) : undefined;

        /* istanbul ignore next */
        if (!privateKey || txEnt.feeSource && !privateKeyForFee) {
            await handleMissingPrivateKey(this.rootEm, txEnt.id, "submitPreparedTransactions");
            return;
        }
        await this.signAndSubmitProcess(txEnt.id, transaction, privateKey, privateKeyForFee);
    }

    async checkPendingTransaction(txEnt: TransactionEntity): Promise<void> {
        logger.info(`Checking pending transaction ${txEnt.id}.`);
        await this.waitForTransactionToAppearInMempool(txEnt.id);
    }

    async signAndSubmitProcess(txId: number, transaction: bitcore.Transaction, privateKey: string, privateKeyForFee?: string): Promise<void> {
        logger.info(`Submitting transaction ${txId}.`);
        let signed: SignedObject = {txBlob: "", txHash: ""};
        try {
            signed = this.signTransaction(transaction, privateKey, privateKeyForFee);
            logger.info(`Transaction ${txId} is signed.`);
            const txSize = transaction._calculateVSize(false);
            await updateTransactionEntity(this.rootEm, txId, (txEnt) => {
                txEnt.transactionHash = signed.txHash;
                txEnt.size = txSize;
            });
            if (txSize >= MAX_UTXO_TX_SIZE_IN_B) {
                await failTransaction(
                    this.rootEm,
                    txId,
                    `signAndSubmitProcess: Transaction ${txId} is too big: transaction size ${txSize}, maximal allowed size ${MAX_UTXO_TX_SIZE_IN_B}.`
                );
                return;
            }
        } catch (error) {
            /* istanbul ignore next */
            {
                if (isORMError(error)) {
                    // We don't want to fail tx if error is caused by DB
                    logger.error(`signAndSubmitProcess for transaction ${txId} failed with DB error: ${errorMessage(error)}`);
                    return;
                }
                await failTransaction(this.rootEm, txId, `Cannot sign transaction ${txId}: ${errorMessage(error)}`, error as Error);
                return;
            }
        }
        /* istanbul ignore next */
        if (await this.transactionUTXOService.checkIfTxUsesAlreadySpentUTXOs(txId)) {
            return;
        }
        // submit
        const txStatus = await this.submitTransaction(signed.txBlob, txId);
        const txEnt = await fetchTransactionEntityById(this.rootEm, txId);
        if (txStatus == TransactionStatus.TX_PENDING) {
            await updateTransactionEntity(this.rootEm, txEnt.id, (txEntToUpdate) => {
                txEntToUpdate.reachedStatusPendingInTimestamp = toBN(getCurrentTimestampInSeconds());
            });
            await this.waitForTransactionToAppearInMempool(txEnt.id);
        }
    }

    async tryToReplaceByFee(txId: number, currentBlockHeight: number): Promise<void> {
        logger.info(`Transaction ${txId} is starting replacement; currentBlockHeight: ${currentBlockHeight}`);
        const oldTx = await fetchTransactionEntityById(this.rootEm, txId);
        /* istanbul ignore next */
        if (oldTx.ancestor) {
            if (oldTx.ancestor.status === TransactionStatus.TX_REPLACED && oldTx.ancestor.replaced_by?.status === TransactionStatus.TX_SUCCESS) {
                await failTransaction(
                    this.rootEm,
                    txId,
                    `tryToReplaceByFee: Transaction ${txId} has ancestor ${oldTx.ancestor.id} with status ${oldTx.ancestor.status}.`
                );
                return;
            } else if (oldTx.ancestor.status === TransactionStatus.TX_FAILED) {
                await failTransaction(
                    this.rootEm,
                    txId,
                    `tryToReplaceByFee: Transaction ${txId} has ancestor ${oldTx.ancestor.id} with status ${oldTx.ancestor.status}.`
                );
                return;
            } else if (oldTx.ancestor.status === TransactionStatus.TX_SUCCESS) {
                logger.info(`tryToReplaceByFee: Transaction ${txId} has ancestor ${oldTx.ancestor.id} with status ${oldTx.ancestor.status}.`);
                // should be accepted eventually, but rbf is allowed
            } else {
                return;
            }
        }
        // send minimal amount (as time for payment passed) or "delete transaction" amount
        const newValue: BN | null = oldTx.amount == null ? null : getMinAmountToSend(this.chainType);
        const descendantsFee: BN = toBN(await this.transactionFeeService.calculateTotalFeeOfDescendants(this.rootEm, oldTx)); // covering conflicting txs
        const replacementTx = await createInitialTransactionEntity(
            this.rootEm,
            this.chainType,
            oldTx.source,
            oldTx.destination,
            newValue,
            descendantsFee,
            oldTx.reference,
            oldTx.maxFee,
            oldTx.executeUntilBlock,
            oldTx.executeUntilTimestamp,
            oldTx,
            oldTx.feeSource
        );

        await updateTransactionEntity(this.rootEm, txId, (txEnt) => {
            txEnt.replaced_by = replacementTx;
            txEnt.status = TransactionStatus.TX_REPLACED_PENDING;
            txEnt.reachedFinalStatusInTimestamp = toBN(getCurrentTimestampInSeconds());
        });

        logger.info(`tryToReplaceByFee: Trying to RBF transaction ${txId} with ${replacementTx.id}.`);
    }

    /**
     * @param {Object} transaction
     * @param {string} privateKey
     * @param {string} privateKeyForFee
     * @returns {string} - hex string
     */
    private signTransaction(transaction: bitcore.Transaction, privateKey: string, privateKeyForFee?: string): SignedObject {
        const signedTx = privateKeyForFee ? transaction.sign(privateKey).sign(privateKeyForFee) : transaction.sign(privateKey);
        const signedAndSerialized = signedTx.toString();
        const txId = transaction.id;
        return {txBlob: signedAndSerialized, txHash: txId};
    }

    /**
     * @param {string} signedTx
     * @param txId
     */
    private async submitTransaction(signedTx: string, txId: number): Promise<TransactionStatus> {
        // check if there is still time to submit
        const transaction = await fetchTransactionEntityById(this.rootEm, txId);
        const currentBlockHeight = await this.blockchainAPI.getCurrentBlockHeight();
        const currentTimestamp = getCurrentTimestampInSeconds();
        const shouldSubmit = checkIfShouldStillSubmit(this, currentBlockHeight, transaction.executeUntilBlock, transaction.executeUntilTimestamp);
        const txEntity = await fetchTransactionEntityById(this.rootEm, txId);
        if (txEntity.rbfReplacementFor == null && !shouldSubmit) {
            await failTransaction(
                this.rootEm,
                txId,
                `Transaction ${txId} has no time left to be submitted: currentBlockHeight: ${currentBlockHeight}, executeUntilBlock: ${transaction.executeUntilBlock}, offset ${this.executionBlockOffset}.
                Current timestamp ${currentTimestamp} >= execute until timestamp ${transaction.executeUntilTimestamp?.toString()}.`
            );
            return TransactionStatus.TX_FAILED;
            /* istanbul ignore next */
        } else if (!transaction.executeUntilBlock) {
            logger.warn(`Transaction ${txId} does not have 'executeUntilBlock' defined`);
        }
        try {
            const resp = await this.blockchainAPI.sendTransaction(signedTx);
            if (resp.status == 200) {
                const submittedBlockHeight = await this.blockchainAPI.getCurrentBlockHeight();
                await updateTransactionEntity(this.rootEm, txId, (txEnt) => {
                    txEnt.status = TransactionStatus.TX_PENDING;
                    txEnt.submittedInBlock = submittedBlockHeight;
                    txEnt.reachedStatusPendingInTimestamp = toBN(currentTimestamp);
                });
                await this.transactionUTXOService.updateTransactionInputSpentStatus(txId, SpentHeightEnum.SENT);
                return TransactionStatus.TX_PENDING;
            } else {
                await failTransaction(this.rootEm, txId, `Transaction ${txId} submission failed ${resp.status}`, new Error(String(resp.data)));
                await this.transactionUTXOService.updateTransactionInputSpentStatus(txId, SpentHeightEnum.UNSPENT);
                return TransactionStatus.TX_FAILED;
            }
        } catch (error) {
            /* istanbul ignore else */
            if (isORMError(error)) {
                // We don't want to fail tx if error is caused by DB
                logger.error(`Transaction ${txId} submission failed with DB error ${errorMessage(error)}`);
                return TransactionStatus.TX_PREPARED;
            } else if (axios.isAxiosError(error)) {
                return this.transactionAPISubmissionErrorHandler(txId, error as AxiosError<AxiosTransactionSubmissionError>);
            } else {
                await failTransaction(this.rootEm, txId, `Transaction ${txId} submission failed ${errorMessage(error)}`, error as Error);
                await this.transactionUTXOService.updateTransactionInputSpentStatus(txId, SpentHeightEnum.UNSPENT);
                return TransactionStatus.TX_FAILED;
            }
        }
    }

    private async waitForTransactionToAppearInMempool(txId: number): Promise<void> {
        logger.info(`Transaction ${txId} is waiting to be accepted in mempool.`);
        const txEnt = await fetchTransactionEntityById(this.rootEm, txId);
        const start = txEnt.reachedStatusPendingInTimestamp!;
        while (toBN(getCurrentTimestampInSeconds()).sub(start).ltn(MEMPOOL_WAITING_TIME)) {
            try {
                const txResp = await this.blockchainAPI.getTransaction(txEnt.transactionHash!);
                /* ignore else */
                if (txResp) {
                    await updateTransactionEntity(this.rootEm, txId, (txEnt) => {
                        txEnt.status = TransactionStatus.TX_SUBMITTED;
                        txEnt.acceptedToMempoolInTimestamp = toBN(getCurrentTimestampInSeconds());
                    });
                    logger.info(`Transaction ${txId} is accepted in mempool.`);
                    return;
                }
                await sleepMs(5000); // wait for 5s
            } catch (error) {
                /* istanbul ignore next */
                if (axios.isAxiosError(error)) {
                    logger.warn(`Transaction ${txId} not yet seen in mempool`, error.response?.data);
                } else {
                    logger.warn(`Transaction ${txId} not yet seen in mempool`, errorMessage(error));
                }
                await sleepMs(10000); // wait for 10s
            }
        }

        // transaction was not accepted in mempool by one minute
        const currentBlockNumber = await this.blockchainAPI.getCurrentBlockHeight();
        const shouldSubmit = checkIfShouldStillSubmit(this, currentBlockNumber, txEnt.executeUntilBlock, txEnt.executeUntilTimestamp);
        if (!shouldSubmit) {
            await failTransaction(
                this.rootEm,
                txId,
                `waitForTransactionToAppearInMempool: Current ledger ${currentBlockNumber} >= last transaction ledger ${txEnt.executeUntilBlock}`
            );
        }
    }

    /* istanbul ignore next */
    async transactionAPISubmissionErrorHandler(txId: number, error: AxiosError<AxiosTransactionSubmissionError>) {
        if (error.response === undefined) {
            return TransactionStatus.TX_FAILED;
        }

        const errorDescription = error.response.data.error;
        const txEnt = await fetchTransactionEntityById(this.rootEm, txId);
        logger.error(`Transaction ${txId} submission failed with Axios error (${errorDescription}): ${errorMessage(error)}`);

        if (errorDescription.includes("too-long-mempool-chain")) {
            logger.error(`Transaction ${txId} has too-long-mempool-chain`, error);
            return TransactionStatus.TX_PREPARED;
        } else if (errorDescription.includes("insufficient fee")) {
            logger.error(`Transaction ${txId} submission failed because of 'insufficient fee'`);
            await handleFeeToLow(this.rootEm, txEnt);
            return TransactionStatus.TX_CREATED;
        } else if (errorDescription.includes("mempool min fee not met")) {
            logger.error(`Transaction ${txId} submission failed because of 'mempool min fee not met'`);
            await handleFeeToLow(this.rootEm, txEnt);
            return TransactionStatus.TX_CREATED;
        } else if (errorDescription.includes("min relay fee not met")) {
            logger.error(`Transaction ${txId} submission failed because of 'min relay fee not met'`);
            await handleFeeToLow(this.rootEm, txEnt);
            return TransactionStatus.TX_CREATED;
        } else if (errorDescription.includes("Fee exceeds maximum configured by user")) {
            logger.error(`Transaction ${txId} submission failed because of 'Fee exceeds maximum configured by user'`);
            await handleFeeToLow(this.rootEm, txEnt);
            return TransactionStatus.TX_CREATED;
        } else if (errorDescription.includes("Transaction already in block chain")) {
            logger.error(`Transaction ${txId} submission failed because of 'Transaction already in block chain'`);
            await updateTransactionEntity(this.rootEm, txId, (txEnt) => {
                txEnt.status = TransactionStatus.TX_SUCCESS;
                txEnt.reachedFinalStatusInTimestamp = toBN(getCurrentTimestampInSeconds());
            });
            return TransactionStatus.TX_SUCCESS;
        } else if (errorDescription.includes("bad-txns-inputs-")) {
            const txEnt = await fetchTransactionEntityById(this.rootEm, txId);
            // presumably original was accepted
            if (errorDescription.includes("bad-txns-inputs-missingorspent") && txEnt.rbfReplacementFor) {
                logger.info(`Transaction ${txId} is rejected. Transaction ${txEnt.rbfReplacementFor.id} was accepted.`);
                await updateTransactionEntity(this.rootEm, txEnt.rbfReplacementFor.id, (txEnt) => {
                    txEnt.status = TransactionStatus.TX_SUCCESS;
                });
            }
            const mempoolUTXO = await this.blockchainAPI.getUTXOsFromMempool(txEnt.source);
            await correctUTXOInconsistenciesAndFillFromMempool(this.rootEm, txEnt.source, mempoolUTXO);
            await updateTransactionEntity(this.rootEm, txId, (txEnt) => {
                txEnt.status = txEnt.rbfReplacementFor ? TransactionStatus.TX_FAILED : TransactionStatus.TX_CREATED;
                txEnt.utxos.removeAll();
                txEnt.inputs.removeAll();
                txEnt.outputs.removeAll();
                txEnt.raw = "";
                txEnt.transactionHash = "";
            });
            logger.info(`Transaction ${txId} changed status to ${txEnt.rbfReplacementFor ? TransactionStatus.TX_FAILED : TransactionStatus.TX_CREATED}.`);
            return TransactionStatus.TX_FAILED;
        }
        return TransactionStatus.TX_PREPARED;
    }

    checkIfTransactionWasFetchedFromAPI(txEnt: TransactionEntity) {
        return txEnt.source.includes("FETCHED_VIA_API_UNKNOWN_SOURCE") || txEnt.destination.includes("FETCHED_VIA_API_UNKNOWN_DESTINATION");
    }
}<|MERGE_RESOLUTION|>--- conflicted
+++ resolved
@@ -124,7 +124,6 @@
         this.feeService = ServiceRepository.get(this.chainType, BlockchainFeeService);
 
         this.monitor = new TransactionMonitor(this.chainType, this.rootEm, this.monitoringId);
-<<<<<<< HEAD
     }
 
     getMonitoringId(): string {
@@ -135,18 +134,6 @@
         return await getAccountBalance(this.chainType, account);
     }
 
-=======
-    }
-
-    getMonitoringId(): string {
-        return this.monitoringId;
-    }
-
-    async getAccountBalance(account: string): Promise<BN> {
-        return await getAccountBalance(this.chainType, account);
-    }
-
->>>>>>> 02ffa47d
     /**
      * @param {UTXOFeeParams} params - basic data needed to estimate fee
      * @returns {BN} - current transaction/network fee in satoshis
@@ -375,11 +362,7 @@
             const feeToHighForMainSource = checkIfFeeTooHigh(toBN(transaction.getFee()), txEnt.maxFee ?? null);
             const feeToHighForFeeSource = checkIfFeeTooHigh(toBN(transaction.getFee()), txEnt.maxPaymentForFeeSource ?? null);
 
-<<<<<<< HEAD
-            let payingFeesFromFeeSource = !!txEnt.feeSource && !feeToHighForFeeSource;
-=======
             let payingFeesFromFeeSource = txEnt.feeSource && !feeToHighForFeeSource;
->>>>>>> 02ffa47d
             if (txEnt.feeSource && feeToHighForFeeSource && !feeToHighForMainSource) {
                 // If amount to pay from fee source is too high - try to pay it from main source
                 [transaction, dbUTXOs] = await this.transactionService.preparePaymentTransaction(
@@ -522,66 +505,6 @@
                 const currentBlockHeight = await this.blockchainAPI.getCurrentBlockHeight();
                 const stillTimeToSubmit = checkIfShouldStillSubmit(this, currentBlockHeight, txEnt.executeUntilBlock, txEnt.executeUntilTimestamp);
 
-<<<<<<< HEAD
-                if (notFound && stillTimeToSubmit) {
-                    await this.handleNotFound(txEnt);
-                } else if (notFound && !stillTimeToSubmit && !this.checkIfTransactionWasFetchedFromAPI(txEnt) && !txEnt.rbfReplacementFor) {
-                    await this.tryToReplaceByFee(txEnt.id, currentBlockHeight);
-                }
-            }
-        }
-    }
-
-    async handleNotFound(txEnt: TransactionEntity): Promise<void> {
-        if (txEnt.status === TransactionStatus.TX_REPLACED_PENDING) {
-            await updateTransactionEntity(this.rootEm, txEnt.id, (txEntToUpdate) => {
-                txEntToUpdate.status = TransactionStatus.TX_REPLACED;
-                txEntToUpdate.reachedFinalStatusInTimestamp = toBN(getCurrentTimestampInSeconds());
-            });
-            logger.info(`checkSubmittedTransaction (rbf) transaction ${txEnt.id} changed status from ${TransactionStatus.TX_REPLACED_PENDING} to ${TransactionStatus.TX_CREATED}.`);
-        }
-        if (txEnt.status === TransactionStatus.TX_SUBMITTED) { // TODO - legit tx 2904 - 3c5bd7395b3ee8e0c503e48044d029b760a9a0c08e9e78e66ec355b73c9a961b was marked as not found!!!
-            if (txEnt.rbfReplacementFor) { // rbf is not found => original should be accepted
-                await updateTransactionEntity(this.rootEm, txEnt.id, (txEntToUpdate) => {
-                    txEntToUpdate.status = TransactionStatus.TX_FAILED;
-                    txEntToUpdate.reachedFinalStatusInTimestamp = toBN(getCurrentTimestampInSeconds());
-                });
-                logger.info(`checkSubmittedTransaction transaction ${txEnt.id} changed status from ${TransactionStatus.TX_SUBMITTED} to ${TransactionStatus.TX_FAILED}.`);
-            } else if (txEnt.ancestor) {
-                await correctUTXOInconsistenciesAndFillFromMempool(
-                    this.rootEm,
-                    txEnt.source,
-                    await this.blockchainAPI.getUTXOsFromMempool(txEnt.source),
-                );
-                // recreate transaction
-                await updateTransactionEntity(this.rootEm, txEnt.id, (txEnt) => {
-                    resetTransactionEntity(txEnt);
-                });
-                logger.info(`checkSubmittedTransaction (ancestor) transaction ${txEnt.id} changed status from ${TransactionStatus.TX_SUBMITTED} to ${TransactionStatus.TX_CREATED}.`);
-            } else {
-                // Handle the case that transaction hash changes (transaction malleability for non-segwit transactions)
-                const tr = JSON.parse(txEnt.raw!) as UTXORawTransaction;
-                const newHash = await this.blockchainAPI.findTransactionHashWithInputs(txEnt.source, tr.inputs, txEnt.submittedInBlock);
-
-                // If transaction's hash has changed - set all descendants to be reset
-                if (newHash) {
-                    logger.info(`checkSubmittedTransaction transaction ${txEnt.id} changed hash from ${txEnt.transactionHash} to ${newHash}`);
-
-                    const descendants = await getTransactionDescendants(this.rootEm, txEnt.transactionHash!, txEnt.source);
-                    await this.rootEm.transactional(async (em) => {
-                        for (const descendant of descendants) {
-                            descendant.ancestor = txEnt;
-                        }
-                        await em.persistAndFlush(descendants);
-                    });
-
-                    await updateTransactionEntity(this.rootEm, txEnt.id, (txEntToUpdate) => {
-                        txEntToUpdate.transactionHash = newHash;
-                    });
-                } else {
-                    logger.warn(`checkSubmittedTransaction transaction ${txEnt.id} not found.`);
-                }
-=======
                 if (notFound && this.checkIfTransactionWasFetchedFromAPI(txEnt)) {
                     await updateTransactionEntity(this.rootEm, txEnt.id, (txEntToUpdate) => {
                         txEntToUpdate.status = TransactionStatus.TX_FAILED;
@@ -653,7 +576,6 @@
                 });
             } else {
                 logger.warn(`checkSubmittedTransaction transaction ${txEnt.id} not found.`);
->>>>>>> 02ffa47d
             }
         }
     }
