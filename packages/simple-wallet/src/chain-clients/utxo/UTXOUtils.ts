--- conflicted
+++ resolved
@@ -100,13 +100,6 @@
     try {
         const utxoBlockchainAPI = ServiceRepository.get(chainType, UTXOBlockchainAPI);
         const accountBalance = await utxoBlockchainAPI.getAccountBalance(account);
-<<<<<<< HEAD
-        /* istanbul ignore if */
-        if (accountBalance === undefined) {
-            throw new Error("Account balance not found");
-        }
-=======
->>>>>>> 02ffa47d
         const mainAccountBalance = toBN(accountBalance.balance);
         return mainAccountBalance;
     } catch (error) /* istanbul ignore next */  {
