--- conflicted
+++ resolved
@@ -83,11 +83,7 @@
             const rateInSatoshies = toBN(fee);
             return enforceMinimalAndMaximalFee(this.chainType, rateInSatoshies.muln(this.feeIncrease));
         } catch (error) {
-<<<<<<< HEAD
-            logger.error(`Cannot obtain fee rate ${errorMessage(error)}`);
-=======
             logger.warn(`Cannot obtain fee rate ${errorMessage(error)}`);
->>>>>>> 02ffa47d
             return getDefaultFeePerKB(this.chainType);
         }
     }
