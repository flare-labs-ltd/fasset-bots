import {
    createTransactionInputEntity,
    findTransactionsWithStatuses,
    transactional,
    transformUTXOToTxInputEntity
} from "../../db/dbutils";
import BN, { min } from "bn.js";
import { TransactionEntity, TransactionStatus } from "../../entity/transaction";
import {
    ChainType,
    MEMPOOL_CHAIN_LENGTH_LIMIT,
    UNKNOWN_DESTINATION,
    UNKNOWN_SOURCE,
} from "../../utils/constants";
import { logger } from "../../utils/logger";
import { EntityManager, getOnConflictReturningFields, Loaded, RequiredEntityData } from "@mikro-orm/core";
import { FeeStatus } from "./TransactionFeeService";
import { toBN } from "../../utils/bnutils";
import { TransactionInputEntity } from "../../entity/transactionInput";
import {
    getDustAmount,
    getMinimumUTXOValue,
    getRelayFeePerKB,
    isEnoughUTXOs
} from "./UTXOUtils";
import {
    MempoolUTXO,
    UTXORawTransaction,
    UTXORawTransactionInput,
    UTXOVinResponse
} from "../../interfaces/IBlockchainAPI";
import { UTXOBlockchainAPI } from "../../blockchain-apis/UTXOBlockchainAPI";
import { IUtxoWalletServices } from "./IUtxoWalletServices";
import { between } from "../../utils/utils";

export interface TransactionData {
    source: string;
    destination: string;
    amount: BN;
    fee?: BN;
    feePerKB?: BN;
    useChange: boolean;
    note?: string;
    replacementFor?: TransactionEntity;
    maxFee?: BN
}

export class TransactionUTXOService {
    private readonly chainType: ChainType;
    private readonly enoughConfirmations: number;

    readonly minimumUTXOValue: BN;

    private readonly services: IUtxoWalletServices;
    private readonly rootEm: EntityManager;
    private readonly blockchainAPI: UTXOBlockchainAPI;

    // <address, Map<hash:vout, script>>
    private utxoScriptMap: Map<string, Map<string, string>>;
    private timestampTracker: number;

    constructor(services: IUtxoWalletServices, chainType: ChainType, enoughConfirmations: number) {
        this.services = services;
        this.chainType = chainType;
        this.enoughConfirmations = enoughConfirmations;

        /* istanbul ignore next */
        this.minimumUTXOValue = getMinimumUTXOValue(this.chainType);

        this.rootEm = services.rootEm;
        this.blockchainAPI = services.blockchainAPI;

        this.utxoScriptMap = new Map<string, Map<string, string>>();
        this.timestampTracker = Date.now();
    }

    getUtxoScriptMap() {
        return this.utxoScriptMap;
    }

    setTimestampTracker(timestamp: number) {
        this.timestampTracker = timestamp;
    }

    /**
     * Retrieves unspent transactions in format accepted by transaction
     * @param txData
     * @param source
     * @param rbfedRawTx
     * @returns {UTXOEntity[]}
     */
    async fetchUTXOs(txData: TransactionData, source: string, rbfedRawTx?: string): Promise<MempoolUTXO[]> {
        await this.removeOldUTXOScripts();

        logger.info(`Listing UTXOs for address ${source}`);
        const currentFeeStatus = await this.services.transactionFeeService.getCurrentFeeStatus(txData.feePerKB);
        const unspentUTXOs = await this.filteredAndSortedMempoolUTXOs(source);
        const rbfUTXOs = await this.getRbfUTXOs(source, rbfedRawTx);
        const needed = await this.selectUTXOs(unspentUTXOs, rbfUTXOs, txData, currentFeeStatus);
        if (needed) {
            return needed;
        }
        return [];
    }

    async getRbfUTXOs(source: string, rbfedRawTx?: string): Promise<MempoolUTXO[]> {
        if (rbfedRawTx) {
            const rbfedRaw = JSON.parse(rbfedRawTx) as UTXORawTransaction;
            const rbfedInputs = [];
            for (const input of rbfedRaw.inputs) {
                const tx = await this.blockchainAPI.getTransaction(input.prevTxId);
                if (tx.vout[input.outputIndex].addresses.includes(source)) {
                    rbfedInputs.push(input);
                }
            }
            return await this.createUTXOMempoolFromInputs(source, rbfedInputs);
        }
        return [];
    }

    private async selectUTXOs(allUTXOs: MempoolUTXO[], rbfUTXOs: MempoolUTXO[], txData: TransactionData, feeStatus: FeeStatus): Promise<MempoolUTXO[] | null> {
        // filter out dust inputs
        const validUTXOs = allUTXOs.filter((utxo) => utxo.value.gte(getDustAmount(this.chainType)));
        const validRbfUTXOs = rbfUTXOs.filter((utxo) => utxo.value.gte(getDustAmount(this.chainType))); // should not be necessary

        if (validRbfUTXOs && validRbfUTXOs.length > 0) {
            logger.info(`Transaction got RBF UTXOs: ${validRbfUTXOs.map(t => `${t.transactionHash.toString()}, ${t.position.toString()}`).join('; ')}`);
        }

        if (!isEnoughUTXOs(rbfUTXOs.concat(allUTXOs), txData.amount, txData.fee)) {
            logger.info(`Account ${txData.source} doesn't have enough UTXOs - Skipping selection.
                Amount: ${txData.amount.toNumber()},
                UTXO values: [${rbfUTXOs.concat(allUTXOs).map(t => t.value.toNumber()).join(', ')}],
                ${txData.fee ? "fee" : "feePerKB"}: ${txData.fee?.toNumber() ?? txData.feePerKB?.toNumber()}`
            );
            return null;
        }

        const minimalUTXOs = validUTXOs.filter((utxo) => utxo.value.lt(this.minimumUTXOValue));
        const notMinimalUTXOs = validUTXOs.filter((utxo) => utxo.value.gte(this.minimumUTXOValue));

        let utxos: MempoolUTXO[] = notMinimalUTXOs;
        let usingMinimalUTXOs = false; // If we're using the UTXOs which are < this.minimumUTXOValue
        if (!isEnoughUTXOs(validRbfUTXOs.concat(notMinimalUTXOs), txData.amount, txData.fee)) {
            utxos = validUTXOs;
            usingMinimalUTXOs = true;
        }
        if (rbfUTXOs.length > 0) {
            utxos = utxos.filter(t => t.confirmed);
        }

        let res: MempoolUTXO[] | null = null;
        /* istanbul ignore else */
        if (feeStatus == FeeStatus.HIGH) {
            res = await this.collectUTXOs(utxos, validRbfUTXOs, txData);
            res = await this.removeExcessUTXOs(res, validRbfUTXOs.length, txData, feeStatus);
        } else if (feeStatus == FeeStatus.MEDIUM || feeStatus == FeeStatus.LOW) {
            // check if we can build tx with utxos with utxo.value < amountToSend
            const smallUTXOs = utxos.filter((utxo) => utxo.value.lte(txData.amount));
            if (isEnoughUTXOs(smallUTXOs, txData.amount, txData.fee)) {
                res = await this.collectUTXOs(smallUTXOs, validRbfUTXOs, txData, true);
                if (feeStatus == FeeStatus.MEDIUM) {
                    res = await this.removeExcessUTXOs(res, validRbfUTXOs.length, txData, feeStatus);
                }
                if (res && txData.maxFee) {
                    const transactionService = this.services.transactionService;
                    const tr = await transactionService.createBitcoreTransaction(
                        txData.source,
                        txData.destination,
                        txData.amount,
                        txData.fee,
                        txData.feePerKB,
                        res,
                        txData.useChange,
                        txData.note
                    );
                    const currentFee = toBN(tr.getFee());
                    if (currentFee.gt(txData.maxFee)) {
                        res = null;
                    }
                }
            }
            if (!res) { // use the default algorithm
                res = await this.collectUTXOs(utxos, validRbfUTXOs, txData);
            }
        }

        const maximumNumberOfUTXOs = this.getMaximumNumberOfUTXOs(feeStatus);
        if (res && !usingMinimalUTXOs && feeStatus == FeeStatus.LOW && res.length < maximumNumberOfUTXOs) {
            for (let i = 0; i < maximumNumberOfUTXOs - res.length && i < minimalUTXOs.length; i++) {
                res.push(minimalUTXOs[i]);
            }
        } // TODO -> check maxFee constraints. Do not use "too much".

        return res;
    }

    private async collectUTXOs(utxos: MempoolUTXO[], rbfUTXOs: MempoolUTXO[], txData: TransactionData, usingUTXOLessThanAmount?: boolean) {
        const baseUTXOs: MempoolUTXO[] = rbfUTXOs.slice(); // UTXOs needed for creating tx with >= 0 output
        const rbfUTXOsValueLeft = rbfUTXOs.length > 0 ? await this.calculateChangeValue(txData, baseUTXOs) : new BN(0);
        if (rbfUTXOsValueLeft.gte(this.minimumUTXOValue)) {
            return baseUTXOs;
        }
        // If there is an UTXO that covers amount use it, otherwise default to selection algorithm
        const res = usingUTXOLessThanAmount === true ? null : await this.collectUTXOsMinimal(utxos, rbfUTXOs, txData);
        if (res) {
            return res;
        } else {
            return this.collectUTXOsFailover(utxos, rbfUTXOs, txData);
        }
    }

    private async collectUTXOsFailover(utxos: MempoolUTXO[], rbfUTXOs: MempoolUTXO[], txData: TransactionData) {
        const baseUTXOs: MempoolUTXO[] = rbfUTXOs.slice(); // UTXOs needed for creating tx with >= 0 output
        const additionalUTXOs: MempoolUTXO[] = rbfUTXOs.slice(); // UTXOs needed for creating tx with >= minimalUTXOSize output

        const rbfUTXOsValueLeft = rbfUTXOs.length > 0 ? await this.calculateChangeValue(txData, baseUTXOs) : new BN(0);
        let positiveValueReached = rbfUTXOsValueLeft.gt(getDustAmount(this.chainType)) && rbfUTXOs.length > 0;
        for (const utxo of utxos) {
            const numAncestors = await this.getNumberOfMempoolAncestors(utxo.transactionHash);
            if (numAncestors + 1 >= MEMPOOL_CHAIN_LENGTH_LIMIT) {
                logger.info(
                    `Number of UTXO mempool ancestors ${numAncestors} is >= than limit of ${MEMPOOL_CHAIN_LENGTH_LIMIT} for UTXO with hash ${utxo.transactionHash} and position ${utxo.position}`
                );
                continue; //skip this utxo
            }

            if (!positiveValueReached) {
                baseUTXOs.push(utxo);
                additionalUTXOs.push(utxo);
                const satisfiedChangeForBase = (await this.calculateChangeValue(txData, baseUTXOs)).gt(getDustAmount(this.chainType));
                positiveValueReached = satisfiedChangeForBase;
            } else {
                if (utxo.confirmed) {
                    additionalUTXOs.push(utxo);
                }
            }
            const satisfiedChangeForAdditional = (await this.calculateChangeValue(txData, additionalUTXOs)).gte(this.minimumUTXOValue);
            if (satisfiedChangeForAdditional) {
                return additionalUTXOs;
            }
        }

        if (!positiveValueReached) {
            logger.info(
                `Failed to collect enough UTXOs to cover amount and fee for account ${txData.source}.
                    Amount: ${txData.amount.toNumber()},
                    UTXO values: [${baseUTXOs.map(t => t.value.toNumber()).join(', ')}],
                    ${txData.fee ? "fee" : "feePerKB"}: ${txData.fee?.toNumber() ?? txData.feePerKB?.toNumber()}`
            );
        }
        return positiveValueReached ? baseUTXOs : null;
    }

    private async collectUTXOsMinimal(utxos: MempoolUTXO[], rbfUTXOs: MempoolUTXO[], txData: TransactionData) {
        for (let i = utxos.length - 1; i > -1; i--) {
            const utxo = utxos[i];
            const numAncestors = await this.getNumberOfMempoolAncestors(utxo.transactionHash);
            if (numAncestors + 1 >= MEMPOOL_CHAIN_LENGTH_LIMIT) {
                logger.info(
                    `Number of UTXO mempool ancestors ${numAncestors} is >= than limit of ${MEMPOOL_CHAIN_LENGTH_LIMIT} for UTXO with hash ${utxo.transactionHash} and position ${utxo.position}`
                );
                continue; //skip this utxo
            }
            const utxoList = [...rbfUTXOs, utxo];
            const changeValue = await this.calculateChangeValue(txData, utxoList);
            if (changeValue.gtn(0) && between(changeValue, getDustAmount(this.chainType), this.minimumUTXOValue)) {
                let smallestUTXOIndex = -1;
                for (let j = utxos.length - 1; j > 0; j--) {
                    if (j !== i && 1 + (await this.getNumberOfMempoolAncestors(utxos[j].transactionHash)) < MEMPOOL_CHAIN_LENGTH_LIMIT) {
                        smallestUTXOIndex = j;
                        break;
                    }
                }
                if (smallestUTXOIndex < 0) {
                    return null;
                }

                return [...utxoList, utxos[smallestUTXOIndex]];
            } else if (between(changeValue, toBN(0), getDustAmount(this.chainType))) {
                return utxoList;
            }
        }
        return null;
    }

    private async removeExcessUTXOs(utxos: MempoolUTXO[] | null, rbfUTXOsLength: number, txData: TransactionData, feeStatus: FeeStatus) {
        if (utxos === null) {
            return null;
        }
        const baseUTXOs: MempoolUTXO[] = utxos.slice(0, rbfUTXOsLength); // UTXOs needed for creating tx with >= 0 output
        const additionalUTXOs: MempoolUTXO[] = utxos.slice(0, rbfUTXOsLength); // UTXOs needed for creating tx with >= minimalUTXOSize output

        const nonRbfUTXOs = this.sortUTXOs(utxos.slice(rbfUTXOsLength));
        let positiveValueReached = false;

        if (nonRbfUTXOs.length === 0) {
            return utxos;
        }

        for (const utxo of nonRbfUTXOs) {
            if (!positiveValueReached) {
                baseUTXOs.push(utxo);
            }
            additionalUTXOs.push(utxo);

            if (!positiveValueReached && (await this.calculateChangeValue(txData, baseUTXOs)).gt(getDustAmount(this.chainType))) {
                positiveValueReached = true;
            }
            if ((await this.calculateChangeValue(txData, additionalUTXOs)).gte(this.minimumUTXOValue) && (additionalUTXOs.length - baseUTXOs.length) < this.getMaximumNumberOfUTXOs(feeStatus) / 2) {
                return additionalUTXOs;
            }
        }

        return positiveValueReached ? baseUTXOs : null;
    }

    public async getNumberOfMempoolAncestors(txHash: string): Promise<number> {
        const ancestors = await this.getMempoolAncestors(txHash);
        const numOfAncestors = ancestors.filter((t) => t.transactionHash !== txHash).length;
        if (numOfAncestors > 0) {
            logger.info(`Transaction with hash ${txHash} has ${numOfAncestors} mempool ancestors`);
        }
        return numOfAncestors;
    }

    private async getMempoolAncestors(txHash: string): Promise<Loaded<TransactionEntity, "inputs" | "outputs">[]> {
        const txEnt = await this.getTransactionEntityByHash(txHash);
        if (
            !txEnt ||
            txEnt.status === TransactionStatus.TX_SUCCESS ||
            txEnt.status === TransactionStatus.TX_FAILED ||
            txEnt.status === TransactionStatus.TX_SUBMISSION_FAILED
        ) {
            return [];
        } else {
            let ancestors = [txEnt];
            for (const input of txEnt.inputs.getItems().filter((t) => t.transactionHash !== txHash)) {
                // this filter is here because of a weird orm bug
                const res = await this.getMempoolAncestors(input.transactionHash);
                ancestors = [...ancestors, ...res];
                if (ancestors.length >= MEMPOOL_CHAIN_LENGTH_LIMIT) {
                    return ancestors;
                }
            }
            return ancestors;
        }
    }

    private async calculateChangeValue(txData: TransactionData, utxos: MempoolUTXO[]): Promise<BN> {
        const transactionService = this.services.transactionService;
        const fee = txData.replacementFor ? undefined : txData.fee;
        const tr = await transactionService.createBitcoreTransaction(
            txData.source,
            txData.destination,
            txData.amount,
            fee,
            txData.feePerKB,
            utxos,
            txData.useChange,
            txData.note
        );
        const valueBeforeFee = utxos.reduce((acc, utxo) => acc.add(utxo.value), new BN(0)).sub(txData.amount);
        const calculatedTxFee = toBN(tr.getFee());
        if (txData.fee && txData.fee.gtn(0)) {
            if (txData.replacementFor) {
                const size = tr._estimateSize();
                const relayFeePerB = getRelayFeePerKB(this.chainType).muln(this.services.transactionFeeService.feeIncrease).divn(1000);
                const relayFee = toBN(size).mul(relayFeePerB);
                return min(valueBeforeFee.sub(txData.fee).sub(relayFee), valueBeforeFee.sub(relayFee).sub(calculatedTxFee)); // TODO
            } else {
                return valueBeforeFee.sub(txData.fee);
            }
        } else if (calculatedTxFee.ltn(0)) {
            return toBN(-10); // return any negative value
        } else {
            return valueBeforeFee.sub(calculatedTxFee);
        }
    }

    private async getTransactionEntityByHash(txHash: string) {
        let txEnt = await this.rootEm.findOne(TransactionEntity, {
            transactionHash: txHash,
            chainType: this.chainType
        }, {populate: ["inputs"]});
        if (!txEnt) {
            logger.info(`Transaction with hash ${txHash} not in db, fetching it from API`);
            const tr = await this.blockchainAPI.getTransaction(txHash);
            /* istanbul ignore else */
            if (tr) {
                logger.info(`Transaction with hash ${txHash} fetched from API will be saved to DB`);
                await transactional(this.rootEm, async (em) => {
                    /* istanbul ignore next */
                    const txEnt = em.create(TransactionEntity, {
                        chainType: this.chainType,
<<<<<<< HEAD
                        source: tr.vin[0].addresses[0] ?? UNKNOWN_SOURCE,
                        destination: UNKNOWN_DESTINATION,
=======
                        source: tr.vin[0]?.addresses?.[0] ?? "FETCHED_VIA_API_UNKNOWN_SOURCE",
                        destination: "FETCHED_VIA_API_UNKNOWN_DESTINATION",
>>>>>>> d98da170
                        transactionHash: txHash,
                        fee: toBN(tr.fees),
                        status: tr.blockHash && tr.confirmations >= this.enoughConfirmations ? TransactionStatus.TX_SUCCESS : TransactionStatus.TX_SUBMITTED,
                        numberOfOutputs: tr.vout.length ?? 0
                    } as RequiredEntityData<TransactionEntity>);

                    const inputs = tr.vin.map((t: UTXOVinResponse) => createTransactionInputEntity(em, txEnt, t.txid, t.value, t.vout ?? 0, ""));
                    txEnt.inputs.add(inputs);

                    em.persist(txEnt);
                });
            }

            txEnt = await this.rootEm.findOne(TransactionEntity, {
                transactionHash: txHash,
                chainType: this.chainType
            }, {populate: ["inputs"]});
        }

        return txEnt;
    }

    async handleMissingUTXOScripts(utxos: MempoolUTXO[], source: string): Promise<MempoolUTXO[]> {
        for (const utxo of utxos) {
            if (!utxo.script) {
                if (!this.utxoScriptMap.has(source)) {
                    this.utxoScriptMap.set(source, new Map<string, string>());
                }
                const addressScriptMap = this.utxoScriptMap.get(source) as Map<string, string>;
                if (!addressScriptMap.has(`${utxo.transactionHash}:${utxo.position}`)) {
                    const script = await this.blockchainAPI.getUTXOScript(utxo.transactionHash, utxo.position);
                    addressScriptMap.set(`${utxo.transactionHash}:${utxo.position}`, script);
                }
                utxo.script = addressScriptMap.get(`${utxo.transactionHash}:${utxo.position}`)!;
            }
        }
        return utxos;
    }

    async getUTXOToTransactionMap(dbUTXOs: MempoolUTXO[], txId: number) {
        const utxoToTxMap = new Map<string, TransactionEntity>();
        for (const utxo of dbUTXOs) {
            const tx = await this.getTransactionEntityByHash(utxo.transactionHash);
            /* istanbul ignore else */
            if (tx) {
                utxoToTxMap.set(`${utxo.transactionHash}:${utxo.position}`, tx);
            } else {
                logger.warn(`Transaction ${txId}: Transaction (utxo) with hash ${utxo.transactionHash} and ${utxo.position} could not be found on api`);
            }
        }

        return utxoToTxMap;
    }

    async createInputsFromUTXOs(em: EntityManager, dbUTXOs: MempoolUTXO[], utxoToTxMap: Map<string, TransactionEntity>) {
        const inputs: TransactionInputEntity[] = [];
        for (const utxo of dbUTXOs) {
            if (utxoToTxMap.has(`${utxo.transactionHash}:${utxo.position}`)) {
                inputs.push(transformUTXOToTxInputEntity(em, utxo, utxoToTxMap.get(`${utxo.transactionHash}:${utxo.position}`)!));
            }
        }
        return inputs;
    }

    private sortUTXOs(utxos: MempoolUTXO[]) {
        return utxos.sort((a, b) => {
            if (a.confirmed === b.confirmed) {
                const valueComparison = b.value.sub(a.value).toNumber(); // if they are both confirmed or unconfirmed, sort by value
                if (valueComparison === 0) { // if values are also the same => shuffle randomly
                    return Math.random() < 0.5 ? -1 : 1;
                }
                return valueComparison;
            }
            return Number(b.confirmed) - Number(a.confirmed);
        });
    }

    private getMaximumNumberOfUTXOs(status: FeeStatus) {
        switch (status) {
            case FeeStatus.HIGH:
                return 10;
            case FeeStatus.MEDIUM:
                return 15;
            case FeeStatus.LOW:
                return 20;
        }
    }

    private async findTransactionInputsBySourceAndStatuses(source: string): Promise<Set<string>> {
        const pendingTransactionEntities: TransactionEntity[] = await findTransactionsWithStatuses(this.rootEm, this.chainType, [TransactionStatus.TX_SUBMITTED, TransactionStatus.TX_PENDING, TransactionStatus.TX_REPLACED_PENDING], source);
        const pendingInputSet = new Set<string>();
        for (const txEnt of pendingTransactionEntities) {
            if (txEnt.raw) {
                const rawTx = JSON.parse(txEnt.raw) as UTXORawTransaction;
                for (const input of rawTx.inputs) {
                    pendingInputSet.add(`${input.prevTxId}:${input.outputIndex}`);
                }
            }
        }
        return pendingInputSet;
    }

    async filteredAndSortedMempoolUTXOs(source: string): Promise<MempoolUTXO[]> {
        const mempoolUTXOs = await this.blockchainAPI.getUTXOsFromMempool(source);
        const pendingInputs = await this.findTransactionInputsBySourceAndStatuses(source);
        const filteredMempoolUTXOs = mempoolUTXOs.filter(
            utxo => !pendingInputs.has(`${utxo.transactionHash}:${utxo.position}`)
        );
        // sort by confirmed and then by value (descending)
        const sortedMempoolUTXOs = filteredMempoolUTXOs.sort((a, b) => {
            if (a.confirmed !== b.confirmed) {
                return b.confirmed ? 1 : -1;
            }
            const aValue = (a.value);
            const bValue = (b.value);
            return Number(bValue.sub(aValue));
        });
        return sortedMempoolUTXOs;
    }

    private async createUTXOMempoolFromInputs(source: string, inputs: UTXORawTransactionInput[]): Promise<MempoolUTXO[]> {
        const mempoolRbfUTXOs: MempoolUTXO[] = [];
        for (const input of inputs) {
            const mempoolRbfUTXO: MempoolUTXO = {
                transactionHash: input.prevTxId,
                position: input.outputIndex,
                value: toBN(input.output.satoshis),
                confirmed: false,
                script: "",
            };
            mempoolRbfUTXOs.push(mempoolRbfUTXO);
        }
        const res = await this.handleMissingUTXOScripts(mempoolRbfUTXOs, source);
        return res;
    }

    async removeOldUTXOScripts() {
        const currentTime = Date.now();
        if (currentTime < this.timestampTracker + 24 * 60 * 60 * 1000) {
            return;
        }

        const addresses = this.utxoScriptMap.keys();
        for (const address of addresses) {
            await this.removeOldUTXOScriptsForAddress(address);
        }

        this.timestampTracker = Date.now();
    }

    private async removeOldUTXOScriptsForAddress(source: string) {
        logger.info(`Removing UTXO scripts used by transactions that were accepted to blockchain for address ${source}`);
        const lowerTimeBound = this.timestampTracker - 24 * 60 * 60 * 1000;
        const transactions = await this.rootEm.find(TransactionEntity, {
            status: TransactionStatus.TX_SUCCESS,
            reachedFinalStatusInTimestamp: {
                $gte: toBN(lowerTimeBound), $lte: toBN(this.timestampTracker)
            },
            source: source,
            chainType: this.chainType
        });

        const addressScriptMap = this.utxoScriptMap.get(source);
        if (!addressScriptMap) {
            return;
        }

        const startSize = Array.from(addressScriptMap.keys()).length;
        for (const txEnt of transactions) {
            const tr = JSON.parse(txEnt.raw!) as UTXORawTransaction;
            for (const t of tr.inputs) {
                addressScriptMap.delete(`${t.prevTxId}:${t.outputIndex}`);
            }
        }
        const endSize = Array.from(addressScriptMap.keys()).length;
        logger.info(`Removed ${startSize - endSize} UTXO scripts used by transactions that were accepted to blockchain for address ${source}; it currently has ${endSize} scripts stored`);
    }
}<|MERGE_RESOLUTION|>--- conflicted
+++ resolved
@@ -393,13 +393,8 @@
                     /* istanbul ignore next */
                     const txEnt = em.create(TransactionEntity, {
                         chainType: this.chainType,
-<<<<<<< HEAD
-                        source: tr.vin[0].addresses[0] ?? UNKNOWN_SOURCE,
+                        source: tr.vin[0]?.addresses?.[0] ?? UNKNOWN_SOURCE,
                         destination: UNKNOWN_DESTINATION,
-=======
-                        source: tr.vin[0]?.addresses?.[0] ?? "FETCHED_VIA_API_UNKNOWN_SOURCE",
-                        destination: "FETCHED_VIA_API_UNKNOWN_DESTINATION",
->>>>>>> d98da170
                         transactionHash: txHash,
                         fee: toBN(tr.fees),
                         status: tr.blockHash && tr.confirmations >= this.enoughConfirmations ? TransactionStatus.TX_SUCCESS : TransactionStatus.TX_SUBMITTED,
