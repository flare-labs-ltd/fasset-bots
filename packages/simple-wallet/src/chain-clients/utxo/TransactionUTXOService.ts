import { IService } from "../../interfaces/IService";
import {
    createTransactionInputEntity,
    fetchTransactionEntityById,
    fetchUnspentUTXOs,
    fetchUTXOsByTxId,
    storeUTXOS,
    transformUTXOEntToTxInputEntity,
    updateTransactionEntity,
    updateUTXOEntity,
} from "../../db/dbutils";
import BN from "bn.js";
import { TransactionEntity, TransactionStatus } from "../../entity/transaction";
import { SpentHeightEnum, UTXOEntity } from "../../entity/utxo";
import { TransactionOutputEntity } from "../../entity/transactionOutput";
import { ServiceRepository } from "../../ServiceRepository";
import { BlockchainAPIWrapper } from "../../blockchain-apis/UTXOBlockchainAPIWrapper";
import { ChainType } from "../../utils/constants";
import { logger } from "../../utils/logger";
import { EntityManager, Loaded, RequiredEntityData } from "@mikro-orm/core";
import { FeeStatus, TransactionFeeService } from "./TransactionFeeService";
import { toBN, toBNExp } from "../../utils/bnutils";
import { TransactionInputEntity } from "../../entity/transactionInput";
import { MempoolUTXO } from "../../interfaces/IBlockchainAPI";
<<<<<<< HEAD
import { TransactionService } from "./TransactionService";
=======
>>>>>>> 00c2a88e

export interface TransactionData {
    source: string,
    destination: string,
    amount: BN,
    fee?: BN,
    feePerKB?: BN,
    useChange: boolean,
    note?: string
}

export class TransactionUTXOService implements IService {
    private readonly chainType: ChainType;
    private readonly enoughConfirmations: number;
    private readonly mempoolChainLengthLimit: number;

    readonly maximumNumberOfUTXOs: number;
    readonly minimumUTXOValue: BN;

    private readonly rootEm: EntityManager;

    constructor(chainType: ChainType, mempoolChainLengthLimit: number, enoughConfirmations: number) {
        this.chainType = chainType;
        this.enoughConfirmations = enoughConfirmations;
        this.mempoolChainLengthLimit = mempoolChainLengthLimit;

        this.maximumNumberOfUTXOs = 5;

        if (this.chainType === ChainType.testDOGE || this.chainType === ChainType.DOGE) {
            this.minimumUTXOValue = toBNExp(1, 7);
        } else if (this.chainType === ChainType.testBTC || this.chainType === ChainType.BTC) {
            this.minimumUTXOValue = toBNExp(1, 5);
        } else {
            this.minimumUTXOValue = toBNExp(1, 5);
        }

        this.rootEm = ServiceRepository.get(this.chainType, EntityManager);
    }

    /**
     * Retrieves unspent transactions in format accepted by transaction
     * @param txData
     * @param txForReplacement
     * @returns {UTXOEntity[]}
     */
    async fetchUTXOs(txData: TransactionData, txForReplacement?: TransactionEntity): Promise<UTXOEntity[]> {
        const dbUTXOs = await this.listUnspent(txData, txForReplacement);
        return this.handleMissingUTXOScripts(dbUTXOs, txData.source);
    }

    public async getAllUTXOs(address: string) {
        await this.fillUTXOsFromMempool(address);
        const dbUTXOs = await fetchUnspentUTXOs(this.rootEm, address);

        for (const utxo of dbUTXOs) {
            if (!utxo.script) {
                const txOutputEnt = await this.rootEm.findOne(TransactionOutputEntity, {
                    vout: utxo.position,
                    transactionHash: utxo.mintTransactionHash,
                });
                utxo.script = txOutputEnt?.script ? txOutputEnt.script : await ServiceRepository.get(this.chainType, BlockchainAPIWrapper).getUTXOScript(address, utxo.mintTransactionHash, utxo.position, this.chainType);
<<<<<<< HEAD
                await updateUTXOEntity(this.rootEm, utxo.mintTransactionHash, utxo.position, async utxoEnt => { utxoEnt.script = utxo.script });
=======
                await updateUTXOEntity(this.rootEm, utxo.mintTransactionHash, utxo.position, async (utxoEnt) => {
                    utxoEnt.script = utxo.script
                });
>>>>>>> 00c2a88e
            }
        }
        return dbUTXOs;
    }

    /**
     * Retrieves unspent transactions
     * @param txData
     * @param txForReplacement
     * @returns {Object[]}
     */
    private async listUnspent(txData: TransactionData, txForReplacement?: TransactionEntity): Promise<UTXOEntity[]> {
        logger.info(`Listing UTXOs for address ${txData.source}`);
        const currentFeeStatus = await ServiceRepository.get(this.chainType, TransactionFeeService).getCurrentFeeStatus();

        let fetchUnspent = await fetchUnspentUTXOs(this.rootEm, txData.source, txForReplacement);
        let dbUTXOS = await this.handleMissingUTXOScripts(fetchUnspent, txData.source);
        const needed = await this.selectUTXOs(dbUTXOS, txForReplacement, txData, false, currentFeeStatus);
        if (needed) {
            return needed;
        }

        // not enough funds in db
        await this.fillUTXOsFromMempool(txData.source);
        fetchUnspent = await fetchUnspentUTXOs(this.rootEm, txData.source, txForReplacement);
        dbUTXOS = await this.handleMissingUTXOScripts(fetchUnspent, txData.source);
        const neededAfter = await this.selectUTXOs(dbUTXOS, txForReplacement, txData, true, currentFeeStatus);
        if (neededAfter) {
            return neededAfter;
        }
        return [];
    }

    private async selectUTXOs(allUTXOS: UTXOEntity[], txForReplacement: TransactionEntity | undefined, txData: TransactionData, fetchedMempool: boolean = false, feeStatus: FeeStatus) {
        const rbfUTXOs = txForReplacement?.utxos ? txForReplacement?.utxos.getItems() : [];

        if (!this.isEnoughUTXOs(rbfUTXOs.concat(allUTXOS), txData.amount, txData.fee)) {
            return null;
        }

        const notMinimalUTXOs = allUTXOS.filter(utxo => utxo.value.gte(this.minimumUTXOValue));
        let utxos: UTXOEntity[] = notMinimalUTXOs;

        let usingMinimalUTXOs = false; // If we're using the UTXOs which are < this.minimumUTXOValue
        if (!this.isEnoughUTXOs(rbfUTXOs.concat(notMinimalUTXOs), txData.amount, txData.fee)) {
            if (fetchedMempool) {
                utxos = allUTXOS;
                usingMinimalUTXOs = true;
            } else {
                // refetch from mempool
                return null;
            }
        } else {
            utxos = notMinimalUTXOs;
        }

        let res = null;
        if (feeStatus == FeeStatus.HIGH) {
            // order by value, confirmed
            utxos.sort((a, b) => a.confirmed == b.confirmed ? b.value.sub(a.value).toNumber() : Number(b.confirmed) - Number(a.confirmed));
            res = await this.collectUTXOs(utxos, rbfUTXOs, txData, this.minimumUTXOValue);
        } else if (feeStatus == FeeStatus.MEDIUM || feeStatus == FeeStatus.LOW) {
            // check if we can build tx with utxos with utxo.value < amountToSend
            const smallUTXOs = utxos.filter(utxo => utxo.value.lte(txData.amount));
            if (this.isEnoughUTXOs(smallUTXOs, txData.amount, txData.fee)) {
                res = await this.collectUTXOs(smallUTXOs, rbfUTXOs, txData, this.minimumUTXOValue);
            }

            if (!res) {
                res = await this.collectUTXOs(utxos, rbfUTXOs, txData, this.minimumUTXOValue);
            }
        }

        if (res && !usingMinimalUTXOs && feeStatus == FeeStatus.LOW && res.length < this.maximumNumberOfUTXOs) {
            const minimalUTXOs = allUTXOS.filter(utxo => utxo.value.lt(this.minimumUTXOValue));
            for (let i = 0; i < this.maximumNumberOfUTXOs - res.length && i < minimalUTXOs.length; i++) {
                res.push(minimalUTXOs[i]);
            }
        }

        return res;
    }

<<<<<<< HEAD
    private async collectUTXOs(utxos: UTXOEntity[], rbfUTXOs: UTXOEntity[], txData: TransactionData, minimumUTXOValue: BN) {
        const baseUTXOs: UTXOEntity[] = rbfUTXOs.slice(); // UTXOs needed for creating tx with >= 0 output
        const additionalUTXOs: UTXOEntity[] = rbfUTXOs.slice(); // UTXOs needed for creating tx with >= minimalUTXOSize output

        const rbfUTXOsValue = rbfUTXOs.length > 0 ? this.calculateTransactionValue(txData, baseUTXOs) : new BN(0);
        if (rbfUTXOsValue.gte(minimumUTXOValue)) {
            return baseUTXOs;
        }

        let positiveValueReached = rbfUTXOsValue.gten(0) && rbfUTXOs.length > 0;

        const utxoSet = new Set(utxos);

        while (utxoSet.size > 0) {
            for (const utxo of utxoSet) {
                const numAncestors = await this.getNumberOfMempoolAncestors(utxo.mintTransactionHash);
                if (numAncestors >= this.mempoolChainLengthLimit) {
                    logger.info(`Number of UTXO mempool ancestors ${numAncestors} is greater than limit of ${this.mempoolChainLengthLimit} for UTXO with hash ${utxo.mintTransactionHash}`);
                    utxoSet.delete(utxo);
                }

                if (Math.random() > 0.5) {
                    if (positiveValueReached) {
                        additionalUTXOs.push(utxo);
                    } else {
                        baseUTXOs.push(utxo);
                        additionalUTXOs.push(utxo);
                    }

                    utxoSet.delete(utxo);

                    if (!positiveValueReached && this.calculateTransactionValue(txData, baseUTXOs).gten(0)) {
                        positiveValueReached = true;
                    }

                    if (this.calculateTransactionValue(txData, additionalUTXOs).gte(minimumUTXOValue)) {
                        return additionalUTXOs;
                    }
                }
            }
        }

        return positiveValueReached ? baseUTXOs : null;
=======
    async fillUTXOsFromMempool(address: string) {
        const utxos: MempoolUTXO[] = await ServiceRepository.get(this.chainType, BlockchainAPIWrapper).getUTXOsFromMempool(address, this.chainType);
        await storeUTXOS(this.rootEm, address, utxos);
>>>>>>> 00c2a88e
    }

    public async getNumberOfMempoolAncestors(txHash: string): Promise<number> {
        const ancestors = await this.getMempoolAncestors(txHash);
        return ancestors
            .filter(t => t.transactionHash !== txHash)
            .length;
    }

    private async getMempoolAncestors(txHash: string): Promise<Loaded<TransactionEntity, "inputs" | "outputs">[]> {
        const txEnt = await this.getTransactionEntityByHash(txHash);
        if (!txEnt || txEnt.status === TransactionStatus.TX_SUCCESS || txEnt.status === TransactionStatus.TX_FAILED || txEnt.status === TransactionStatus.TX_SUBMISSION_FAILED) {
            return [];
        } else {
            let ancestors = [txEnt];
            for (const input of txEnt!.inputs.getItems().filter(t => t.transactionHash !== txHash)) { // this filter is here because of a weird orm bug
                const res = await this.getMempoolAncestors(input.transactionHash);
                ancestors = [...ancestors, ...res];
                if (ancestors.length >= 25) {
                    return ancestors;
                }
            }
            return ancestors;
        }
    }

    private isEnoughUTXOs(utxos: UTXOEntity[], amount: BN, fee?: BN): boolean {
        const disposableAmount = utxos.reduce((acc: BN, utxo: UTXOEntity) => acc.add(utxo.value), new BN(0));
        return disposableAmount.sub(fee ?? new BN(0)).sub(amount).gten(0);
    }

    private calculateTransactionValue(txData: TransactionData, utxos: UTXOEntity[]) {
        const tr = ServiceRepository.get(this.chainType, TransactionService).createBitcoreTransaction(txData.source, txData.destination, txData.amount, txData.fee, txData.feePerKB, utxos, txData.useChange, txData.note);
        const val = utxos.reduce((acc, utxo) => acc.add(utxo.value), new BN(0)).sub(txData.amount);

        if (txData.fee) {
            return val.sub(txData.fee);
        } else if (tr.getFee() < 0) {
            return toBN(-10);
        } else {
            return val.sub(toBN(tr.getFee()));
        }
    }

    async fillUTXOsFromMempool(address: string) {
        const utxos: MempoolUTXO[] = await ServiceRepository.get(this.chainType, BlockchainAPIWrapper).getUTXOsFromMempool(address, this.chainType);
        await storeUTXOS(this.rootEm, address, utxos);
    }

    async checkIfTxUsesAlreadySpentUTXOs(txId: number) {
        const utxoEnts = await fetchUTXOsByTxId(this.rootEm, txId);
        const txEnt = await fetchTransactionEntityById(this.rootEm, txId);
        if (txEnt.rbfReplacementFor) {
            return false;
        }
        for (const utxo of utxoEnts) { // If there's an UTXO that's already been SENT/SPENT we should create tx again
            if (utxo.spentHeight !== SpentHeightEnum.UNSPENT) {
                logger.warn(`Transaction ${txId} tried to use already SENT/SPENT utxo with hash ${utxo.mintTransactionHash}`);
                await updateTransactionEntity(this.rootEm, txId, async (txEnt) => {
                    txEnt.status = TransactionStatus.TX_CREATED;
                    txEnt.utxos.removeAll();
                    txEnt.raw = "";
                    txEnt.transactionHash = "";
                });

                const txEnt = await fetchTransactionEntityById(this.rootEm, txId);
                txEnt.inputs.map(input => this.rootEm.remove(input));
                txEnt.outputs.map(output => this.rootEm.remove(output));
                await this.rootEm.persistAndFlush(txEnt);

                return true;
            }
        }
        return false;
    }

    private async getTransactionEntityByHash(txHash: string) {

        let txEnt = await this.rootEm.findOne(TransactionEntity, { transactionHash: txHash }, { populate: ["inputs", "outputs"] });
        if (txEnt && (txEnt.status != TransactionStatus.TX_SUBMISSION_FAILED || txEnt.status != TransactionStatus.TX_SUBMISSION_FAILED)) {
            const tr = await ServiceRepository.get(this.chainType, BlockchainAPIWrapper).getTransaction(txHash);
            if (tr && tr.data.blockHash && tr.data.confirmations >= this.enoughConfirmations) {
                txEnt.status = TransactionStatus.TX_SUCCESS;
                await this.rootEm.persistAndFlush(txEnt);
            }
        }
        if (!txEnt) {
            const tr = await ServiceRepository.get(this.chainType, BlockchainAPIWrapper).getTransaction(txHash);
            logger.warn(`Tx with hash ${txHash} not in db, fetched from api`);
            if (tr) {
                await this.rootEm.transactional(async em => {
                    const txEnt = em.create(TransactionEntity, {
                        chainType: this.chainType,
                        source: tr.data.vin[0].addresses[0] ?? "FETCHED_VIA_API_UNKNOWN_SOURCE",
                        destination: "FETCHED_VIA_API_UNKNOWN_DESTINATION",
                        transactionHash: txHash,
                        fee: toBN(tr.data.fees ?? tr.data.fee),
                        status: tr.data.blockHash && tr.data.confirmations >= this.enoughConfirmations ? TransactionStatus.TX_SUCCESS : TransactionStatus.TX_SUBMITTED,
                    } as RequiredEntityData<TransactionEntity>);

                    const inputs =
                        tr.data.vin.map((t: any) => createTransactionInputEntity(txEnt!, t.txid, t.value, t.vout ?? 0, t.hex ?? ""));
                    txEnt.inputs.add(inputs);

                    await em.persistAndFlush(txEnt);
                    await em.persistAndFlush(inputs);
                });
            }

            txEnt = await this.rootEm.findOne(TransactionEntity, { transactionHash: txHash }, { populate: ["inputs", "outputs"] });
        }

        return txEnt;
    }

    private async handleMissingUTXOScripts(utxos: UTXOEntity[], source: string) {
        for (const utxo of utxos) {
            if (!utxo.script) {
                const txOutputEnt = await this.rootEm.findOne(TransactionOutputEntity, {
                    vout: utxo.position,
                    transactionHash: utxo.mintTransactionHash,
                });
                utxo.script = txOutputEnt?.script ? txOutputEnt.script : await ServiceRepository.get(this.chainType, BlockchainAPIWrapper).getUTXOScript(source, utxo.mintTransactionHash, utxo.position, this.chainType);
                await updateUTXOEntity(this.rootEm, utxo.mintTransactionHash, utxo.position, async utxoEnt => {utxoEnt.script = utxo.script});
            }
        }
        return utxos;
    }

    async createInputsFromUTXOs(dbUTXOs: UTXOEntity[], txId: number) {
        const inputs: TransactionInputEntity[] = [];
        for (const utxo of dbUTXOs) {
            const tx = await this.getTransactionEntityByHash(utxo.mintTransactionHash);
            if (tx) {
                inputs.push(transformUTXOEntToTxInputEntity(utxo, tx));
            } else {
                logger.warn(`Transaction ${txId}: Transaction (utxo) with hash ${utxo.mintTransactionHash} could not be found on api`);
            }
        }
        await this.rootEm.persistAndFlush(inputs);
        return inputs;
    }


    // TODO move to dbutils?
    async updateTransactionInputSpentStatus(txId: number, status: SpentHeightEnum) {
        const txEnt = await fetchTransactionEntityById(this.rootEm, txId);
        const transaction = JSON.parse(txEnt.raw!);
        for (const input of transaction.inputs) {
            await updateUTXOEntity(this.rootEm, input.prevTxId.toString("hex"), input.outputIndex, async (utxoEnt) => {
                utxoEnt.spentHeight = status;
            });
        }
    }
}<|MERGE_RESOLUTION|>--- conflicted
+++ resolved
@@ -22,10 +22,7 @@
 import { toBN, toBNExp } from "../../utils/bnutils";
 import { TransactionInputEntity } from "../../entity/transactionInput";
 import { MempoolUTXO } from "../../interfaces/IBlockchainAPI";
-<<<<<<< HEAD
 import { TransactionService } from "./TransactionService";
-=======
->>>>>>> 00c2a88e
 
 export interface TransactionData {
     source: string,
@@ -87,13 +84,9 @@
                     transactionHash: utxo.mintTransactionHash,
                 });
                 utxo.script = txOutputEnt?.script ? txOutputEnt.script : await ServiceRepository.get(this.chainType, BlockchainAPIWrapper).getUTXOScript(address, utxo.mintTransactionHash, utxo.position, this.chainType);
-<<<<<<< HEAD
-                await updateUTXOEntity(this.rootEm, utxo.mintTransactionHash, utxo.position, async utxoEnt => { utxoEnt.script = utxo.script });
-=======
                 await updateUTXOEntity(this.rootEm, utxo.mintTransactionHash, utxo.position, async (utxoEnt) => {
                     utxoEnt.script = utxo.script
                 });
->>>>>>> 00c2a88e
             }
         }
         return dbUTXOs;
@@ -177,7 +170,6 @@
         return res;
     }
 
-<<<<<<< HEAD
     private async collectUTXOs(utxos: UTXOEntity[], rbfUTXOs: UTXOEntity[], txData: TransactionData, minimumUTXOValue: BN) {
         const baseUTXOs: UTXOEntity[] = rbfUTXOs.slice(); // UTXOs needed for creating tx with >= 0 output
         const additionalUTXOs: UTXOEntity[] = rbfUTXOs.slice(); // UTXOs needed for creating tx with >= minimalUTXOSize output
@@ -221,11 +213,6 @@
         }
 
         return positiveValueReached ? baseUTXOs : null;
-=======
-    async fillUTXOsFromMempool(address: string) {
-        const utxos: MempoolUTXO[] = await ServiceRepository.get(this.chainType, BlockchainAPIWrapper).getUTXOsFromMempool(address, this.chainType);
-        await storeUTXOS(this.rootEm, address, utxos);
->>>>>>> 00c2a88e
     }
 
     public async getNumberOfMempoolAncestors(txHash: string): Promise<number> {
