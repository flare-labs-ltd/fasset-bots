--- conflicted
+++ resolved
@@ -1,24 +1,15 @@
 import { EntityManager, RequiredEntityData } from "@mikro-orm/core";
 import { toBN } from "web3-utils";
-<<<<<<< HEAD
-import { countTransactionsWithStatuses, fetchMonitoringState, fetchTransactionEntities, updateMonitoringState } from "../../db/dbutils";
+import { fetchMonitoringState, fetchTransactionEntities, retryDatabaseTransaction, updateMonitoringState } from "../../db/dbutils";
 import { TransactionEntity, TransactionStatus } from "../../entity/transaction";
-import { ChainType, MONITOR_EXPIRATION_INTERVAL, MONITOR_PING_INTERVAL, RANDOM_SLEEP_MS_MAX, RESTART_IN_DUE_NO_RESPONSE, RESTART_IN_DUE_TO_ERROR } from "../../utils/constants";
-=======
-import { fetchMonitoringState, fetchTransactionEntities, retryDatabaseTransaction, updateMonitoringState } from "../../db/dbutils";
-import { MonitoringStateEntity } from "../../entity/monitoring_state";
-import { TransactionEntity, TransactionStatus } from "../../entity/transaction";
-import { errorMessage } from "../../utils/axios-error-utils";
 import { ChainType, MONITOR_EXPIRATION_INTERVAL, MONITOR_LOOP_SLEEP, MONITOR_PING_INTERVAL, RANDOM_SLEEP_MS_MAX, RESTART_IN_DUE_NO_RESPONSE } from "../../utils/constants";
->>>>>>> 3ef1ccc8
 import { logger } from "../../utils/logger";
-import { convertToTimestamp, getCurrentTimestampInSeconds, getRandomInt, sleepMs, stuckTransactionConstants } from "../../utils/utils";
-import { getConfirmedAfter, getDefaultBlockTimeInSeconds, utxoOnly } from "../utxo/UTXOUtils";
+import { getRandomInt, sleepMs, stuckTransactionConstants } from "../../utils/utils";
+import { utxoOnly } from "../utxo/UTXOUtils";
 import { ServiceRepository } from "../../ServiceRepository";
 import { BlockchainFeeService } from "../../fee-service/fee-service";
 import { MonitoringStateEntity } from "../../entity/monitoringState";
 import { errorMessage } from "../../utils/axios-utils";
-import { UTXOBlockchainAPI } from "../../blockchain-apis/UTXOBlockchainAPI";
 
 export interface IMonitoredWallet {
     submitPreparedTransactions(txEnt: TransactionEntity): Promise<void>;
@@ -60,26 +51,16 @@
     }
 
     async startMonitoringTransactionProgress(wallet: IMonitoredWallet): Promise<void> {
-<<<<<<< HEAD
-        const acquiredLock = await this.waitAndAcquireMonitoringLock();
-        if (!acquiredLock) return;
-        // mark started
-        this.monitoring = true;
-        logger.info(`Monitoring started for chain ${this.monitoringId}`);
-        if (utxoOnly(this.chainType) && this.feeService) {
-            await this.feeService.monitorFees(true);
-        }
-        // start pinger in the background
-        void this.updatePingLoop();
-        // start main loop
-        await this.monitoringMainLoop(wallet);
-=======
         try {
             const acquiredLock = await this.waitAndAcquireMonitoringLock();
             if (!acquiredLock) return;
             // mark started
             this.monitoring = true;
             logger.info(`Monitoring started for chain ${this.monitoringId}`);
+            // start fee monitoring
+            if (utxoOnly(this.chainType) && this.feeService) {
+                await this.feeService.monitorFees(true);
+            }
             // start pinger in the background
             void this.updatePingLoop();
             // start main loop
@@ -88,7 +69,6 @@
         } catch (error) {
             logger.error(`Monitoring failed for chain ${this.monitoringId} error: ${errorMessage(error)}.`);
         }
->>>>>>> 3ef1ccc8
     }
 
     async stopMonitoring(): Promise<void> {
@@ -200,33 +180,6 @@
     }
 
     private async monitoringMainLoop(wallet: IMonitoredWallet) {
-<<<<<<< HEAD
-        try {
-            while (this.monitoring) {
-                try {
-                    const networkUp = await wallet.checkNetworkStatus();
-                    if (!networkUp) {
-                        logger.error(`Network is down ${this.monitoringId} - trying again in ${RESTART_IN_DUE_NO_RESPONSE}`);
-                        await sleepMs(RESTART_IN_DUE_NO_RESPONSE);
-                        continue;
-                    }
-                    this.checkIfMonitoringStopped();
-                    await this.processTransactions([TransactionStatus.TX_PREPARED], wallet.submitPreparedTransactions);
-                    this.checkIfMonitoringStopped();
-                    if (wallet.resubmitSubmissionFailedTransactions) {
-                        await this.processTransactions([TransactionStatus.TX_SUBMISSION_FAILED], wallet.resubmitSubmissionFailedTransactions);
-                        this.checkIfMonitoringStopped();
-                    }
-                    await this.processTransactions([TransactionStatus.TX_PENDING], wallet.checkPendingTransaction);
-                    this.checkIfMonitoringStopped();
-                    await this.processTransactions([TransactionStatus.TX_CREATED], wallet.prepareAndSubmitCreatedTransaction);
-                    this.checkIfMonitoringStopped();
-                    await this.processTransactions([TransactionStatus.TX_SUBMITTED, TransactionStatus.TX_REPLACED_PENDING], wallet.checkSubmittedTransaction);
-                    this.checkIfMonitoringStopped();
-                } catch (error) {
-                    if (error instanceof StopTransactionMonitor) break;
-                    logger.error(`Monitoring ${this.monitoringId} run into error. Restarting in ${RESTART_IN_DUE_TO_ERROR}: ${errorMessage(error)}`);
-=======
         while (this.monitoring) {
             try {
                 const networkUp = await wallet.checkNetworkStatus();
@@ -234,37 +187,25 @@
                     logger.error(`Network is down ${this.monitoringId} - trying again in ${RESTART_IN_DUE_NO_RESPONSE}`);
                     await sleepMs(RESTART_IN_DUE_NO_RESPONSE);
                     continue;
->>>>>>> 3ef1ccc8
-                }
-                await this.processTransactions(TransactionStatus.TX_PREPARED, wallet.submitPreparedTransactions);
+                }
+                await this.processTransactions([TransactionStatus.TX_PREPARED], wallet.submitPreparedTransactions);
                 if (wallet.resubmitSubmissionFailedTransactions) {
-                    await this.processTransactions(TransactionStatus.TX_SUBMISSION_FAILED, wallet.resubmitSubmissionFailedTransactions);
-                }
-                await this.processTransactions(TransactionStatus.TX_PENDING, wallet.checkPendingTransaction);
-                await this.processTransactions(TransactionStatus.TX_CREATED, wallet.prepareAndSubmitCreatedTransaction);
-                await this.processTransactions(TransactionStatus.TX_SUBMITTED, wallet.checkSubmittedTransaction);
+                    await this.processTransactions([TransactionStatus.TX_SUBMISSION_FAILED], wallet.resubmitSubmissionFailedTransactions);
+                }
+                await this.processTransactions([TransactionStatus.TX_PENDING], wallet.checkPendingTransaction);
+                await this.processTransactions([TransactionStatus.TX_CREATED], wallet.prepareAndSubmitCreatedTransaction);
+                await this.processTransactions([TransactionStatus.TX_SUBMITTED], wallet.checkSubmittedTransaction);
             } catch (error) {
                 if (error instanceof StopTransactionMonitor) break;
                 logger.error(`Monitoring ${this.monitoringId} run into error. Restarting in ${MONITOR_LOOP_SLEEP}: ${errorMessage(error)}`);
             }
-<<<<<<< HEAD
-            logger.info(`Monitoring stopped for chain ${this.monitoringId}`);
-        } /* istanbul ignore next */ catch (error) {
-            logger.error(`Monitoring failed for chain ${this.monitoringId} error: ${errorMessage(error)}.`);
-=======
             await sleepMs(MONITOR_LOOP_SLEEP);
->>>>>>> 3ef1ccc8
         }
         logger.info(`Monitoring stopped for chain ${this.monitoringId}`);
     }
 
-<<<<<<< HEAD
-    async processTransactions(
+    private async processTransactions(
         statuses: TransactionStatus[],
-=======
-    private async processTransactions(
-        status: TransactionStatus,
->>>>>>> 3ef1ccc8
         processFunction: (txEnt: TransactionEntity) => Promise<void>
     ): Promise<void> {
         const transactionEntities = await fetchTransactionEntities(this.rootEm, this.chainType, statuses);
