--- conflicted
+++ resolved
@@ -409,28 +409,8 @@
          await this.resubmitTransaction(txId, privateKey, transaction, newFee);
       }
       if (txStatus == TransactionStatus.TX_PENDING) {
-<<<<<<< HEAD
          if (await this.checkIfTransactionAppears(txId)) {
             return
-=======
-         // wait if tx shows up in next x blocks
-         const txEnt = await fetchTransactionEntityById(this.rootEm, txId);
-         const waitUntilBlock = txEnt.submittedInBlock + this.blockOffset;
-         while ((await this.getLatestValidatedLedgerIndex()) <= waitUntilBlock) {
-            const txResp = await this.client.post("", {
-               method: "tx",
-               params: [{ transaction: txEnt.transactionHash }],
-            });
-            if (txResp.data.result.validated) {
-               // transaction completed - update tx in db
-               await updateTransactionEntity(this.rootEm, txId, async (txEnt) => {
-                  txEnt.status = TransactionStatus.TX_SUCCESS;
-               });
-               logger.info(`Transaction ${txId} was accepted`);
-               console.info(`Transaction ${txId} was accepted`);
-               break;
-            }
->>>>>>> 41e7183f
          }
          // tx did not show up => resubmit with the same data
          const newFee = toBN(transaction.Fee!);
@@ -440,7 +420,7 @@
 
    async checkIfTransactionAppears(txId: number) {
       // wait if tx shows up in next x blocks
-      const txEnt = await fetchTransactionEntityById(this.orm, txId);
+      const txEnt = await fetchTransactionEntityById(this.rootEm, txId);
       const waitUntilBlock = txEnt.submittedInBlock + this.blockOffset;
       while ((await this.getLatestValidatedLedgerIndex()) <= waitUntilBlock) {
          const txResp = await this.client.post("", {
@@ -449,7 +429,7 @@
          });
          if (txResp.data.result.validated) {
             // transaction completed - update tx in db
-            await updateTransactionEntity(this.orm, txId, async (txEnt) => {
+            await updateTransactionEntity(this.rootEm, txId, async (txEnt) => {
                txEnt.status = TransactionStatus.TX_SUCCESS;
             });
             logger.info(`Transaction ${txId} was accepted`);
