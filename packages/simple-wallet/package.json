--- conflicted
+++ resolved
@@ -77,11 +77,7 @@
         "@types/sinon": "17.0.3",
         "chai": "4.3.8",
         "chai-as-promised": "7.1.1",
-<<<<<<< HEAD
-=======
-        "eslint": "9.11.1",
         "read": "^4.0.0",
->>>>>>> cceffc6a
         "rewire": "7.0.0",
         "sinon": "18.0.0",
         "typescript": "5.6.2",
