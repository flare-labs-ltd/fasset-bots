import "dotenv/config";
import "source-map-support/register";

import { CollateralClass, CollateralType } from "@flarelabs/fasset-bots-core";
import { ChainContracts, Secrets, loadConfigFile, loadContracts } from "@flarelabs/fasset-bots-core/config";
import { AssetManagerControllerInstance } from "@flarelabs/fasset-bots-core/types";
import { artifacts, authenticatedHttpProvider, initWeb3, requireNotNull, requireNotNullCmd, toBNExp, web3 } from "@flarelabs/fasset-bots-core/utils";
import type { OptionValues } from "commander";
import { readFileSync } from "fs";
import { AgentRegistrationTransport } from "../utils/open-beta";
import { programWithCommonOptions } from "../utils/program";
import { toplevelRun } from "../utils/toplevel";
import { validateAddress, validateDecimal } from "../utils/validation";

const FakeERC20 = artifacts.require("FakeERC20");
const AgentOwnerRegistry = artifacts.require("AgentOwnerRegistry");
const UserWhitelist = artifacts.require("Whitelist")
const AssetManagerController = artifacts.require("AssetManagerController");

const program = programWithCommonOptions("util", "all_fassets");

program.name("test-governance").description("Command line commands for governance operation (not in production mode)");

program
    .command("whitelistAgent")
    .description("allow agent owner to operate")
    .argument("address", "owner management address")
    .argument("name", "owner's name")
    .argument("description", "owner's description")
    .argument("[iconUrl]", "owner's icon url")
    .argument("[touUrl]", "terms of use url")
    .action(async (address: string, name: string, description: string, iconUrl?: string, touUrl?: string) => {
        const options: { config: string; secrets: string } = program.opts();
        await whitelistAndDescribeAgent(options.secrets, options.config, address, name, description, iconUrl ?? "", touUrl ?? "");
    });

program
    .command("isAgentWhitelisted")
    .description("check if agent owner address is whitelisted")
    .argument("address", "owner's address")
    .action(async (address: string) => {
        const options: { config: string; secrets: string } = program.opts();
        const isWhitelisted = await isAgentWhitelisted(options.secrets, options.config, address);
        console.log(isWhitelisted);
    });

program
    .command("whitelistUser")
    .description("allow agent owner to operate")
    .argument("address", "owner management address")
    .action(async (address: string) => {
        const options: { config: string; secrets: string } = program.opts();
        await whitelistUser(options.secrets, options.config, address);
    });

program
    .command("mintFakeTokens")
    .description("mint fake tokens (fake versions of USDC or USDT on test networks)")
    .argument("symbol", "fake token symbol, e.g. testUSDC or testUSDT")
    .argument("address", "recipient's address")
    .argument("amount", "amount (token)")
    .action(async (symbol: string, address: string, amount: string) => {
        const options: { config: string; secrets: string } = program.opts();
        await mintOrTransferFakeTokens(options.secrets, options.config, symbol, address, amount);
    });

program
    .command("addCollateralToken")
    .description("add new collateral token to all asset managers")
    .argument("paramFile", "parameter file in JSON format")
    .action(async (paramFile: string) => {
        const options: { config: string; secrets: string } = program.opts();
        await addCollateralToken(options.secrets, options.config, paramFile);
    });

program
    .command("deprecateCollateralToken")
    .description("deprecate collateral token (on all asset managers)")
    .argument("tokenAddress", "token address")
    .action(async (tokenAddress: string) => {
        const options: { config: string; secrets: string } = program.opts();
        const secrets = await Secrets.load(options.secrets);
        const deployerAddress = secrets.required("deployer.address");
        await runOnAssetManagerController(options.secrets, options.config, async (controller, managers) => {
            await controller.deprecateCollateralType(managers, CollateralClass.VAULT, tokenAddress, 86400, { from: deployerAddress });
        });
    });

program
    .command("openBetaAgentRegister")
    .description("whitelist and fund agents with CFLR and fake collateral tokens (used for open-beta)")
    .option("--nat <amountNat>", "amount of NAT tokens sent to each user", "0")
    .option("--usdc <amountUsdc>", "amount of testUSDC tokens minted to each user", "0")
    .option("--usdt <amountUsdt>", "amount of testUSDT tokens minted to each user", "0")
    .option("--eth <amountEth>", "amount of testETH tokens minted to each user", "0")
    .action(async (_options: OptionValues) => {
        const options: { config: string; secrets: string } = program.opts();
        await finalizeAgentOpenBetaRegistration(options.secrets, options.config, _options.nat, _options.usdt, _options.usdc, _options.eth)
    });

program
    .command("openBetaAgentFund")
    .description("fund agents with CFLR and fake collateral tokens")
    .argument("recipient <address>", "recipient's address")
    .option("--nat <amountNat>", "amount of NAT tokens sent to each user", "0")
    .option("--usdc <amountUsdc>", "amount of testUSDC tokens minted to each user", "0")
    .option("--usdt <amountUsdt>", "amount of testUSDT tokens minted to each user", "0")
    .option("--eth <amountEth>", "amount of testETH tokens minted to each user", "0")
    .action(async (recipient: string, _options: OptionValues) => {
        const options: { config: string; secrets: string } = program.opts();
        await distributeTokensToAddress(options.secrets, options.config, recipient, _options.nat, _options.usdt, _options.usdc, _options.eth)
    });

program
    .command("closedBetaAgentRegister")
    .description("whitelist all agents waiting for registration")
    .action(async () => {
        const options: { config: string; secrets: string } = program.opts();
        await finalizeAgentClosedBetaRegistration(options.secrets, options.config);
    })

toplevelRun(async () => {
    await program.parseAsync();
});

async function whitelistAndDescribeAgent(secretsFile: string, configFileName: string, managementAddress: string, name: string, description: string, iconUrl: string, touUrl: string) {
    const [secrets, config] = await initEnvironment(secretsFile, configFileName);
    const contracts = loadContracts(requireNotNull(config.contractsJsonFile));
    const deployerAddress = secrets.required("deployer.address");
    const agentOwnerRegistry = await AgentOwnerRegistry.at(contracts.AgentOwnerRegistry.address);
    await agentOwnerRegistry.whitelistAndDescribeAgent(managementAddress, name, description, iconUrl, touUrl, { from: deployerAddress });
}

async function whitelistUser(secretsFile: string, configFileName: string, address: string) {
    const [secrets, config] = await initEnvironment(secretsFile, configFileName);
    const contracts = loadContracts(requireNotNull(config.contractsJsonFile));
    const deployerAddress = secrets.required("deployer.address");
    const agentOwnerRegistry = await UserWhitelist.at(requireNotNull(contracts["UserWhitelist"]).address);
    await agentOwnerRegistry.addAddressToWhitelist(address, { from: deployerAddress });
}

async function isAgentWhitelisted(secretsFile: string, configFileName: string, ownerAddress: string): Promise<boolean> {
    const [_secrets, config] = await initEnvironment(secretsFile, configFileName);
    const contracts = loadContracts(requireNotNull(config.contractsJsonFile));
    const agentOwnerRegistry = await AgentOwnerRegistry.at(contracts.AgentOwnerRegistry.address);
    return agentOwnerRegistry.isWhitelisted(ownerAddress);
}

async function mintOrTransferFakeTokens(secretsFile: string, configFileName: string, tokenSymbol: string, recipientAddress: string, amount: string): Promise<void> {
    const [secrets, config] = await initEnvironment(secretsFile, configFileName);
    validateDecimal(amount, "Invalid amount");
    validateAddress(recipientAddress, `Invalid recipient address ${recipientAddress}`);
    const contracts = loadContracts(requireNotNull(config.contractsJsonFile));
    const deployerAddress = secrets.required("deployer.address");
    const tokenAddres = requireNotNullCmd(contracts[tokenSymbol], `Invalid token symbol ${tokenSymbol}`).address;
    const token = await FakeERC20.at(tokenAddres);
    const decimals = Number(await token.decimals());
    const amountBN = toBNExp(amount, decimals);
    try {
        await token.mintAmount(recipientAddress, amountBN, { from: deployerAddress });
    } catch (error) {
        console.log("Cannot mint, transfering from deployer address...");
        await token.transfer(recipientAddress, amountBN, { from: deployerAddress });
    }
}

async function transferFakeTokens(secretsFile: string, configFileName: string, tokenSymbol: string, recipientAddress: string, amount: string): Promise<void> {
    const [secrets, config] = await initEnvironment(secretsFile, configFileName);
    validateDecimal(amount, "Invalid amount");
    validateAddress(recipientAddress, `Invalid recipient address ${recipientAddress}`);
    const contracts = loadContracts(requireNotNull(config.contractsJsonFile));
    const deployerAddress = secrets.required("deployer.address");
    const tokenAddres = requireNotNullCmd(contracts[tokenSymbol], `Invalid token symbol ${tokenSymbol}`).address;
    const token = await FakeERC20.at(tokenAddres);
    const decimals = Number(await token.decimals());
    const amountBN = toBNExp(amount, decimals);
    await token.transfer(recipientAddress, amountBN, { from: deployerAddress });
}

async function runOnAssetManagerController(secretsFile: string, configFileName: string, method: (controller: AssetManagerControllerInstance, assetManagers: string[]) => Promise<void>) {
    const [_secrets, config] = await initEnvironment(secretsFile, configFileName);
    const contracts = loadContracts(requireNotNull(config.contractsJsonFile));
    const controller = await AssetManagerController.at(contracts.AssetManagerController.address);
    const assetManagers = await controller.getAssetManagers();
    return await method(controller, assetManagers);
}

async function addCollateralToken(secretsFile: string, configFileName: string, paramFile: string) {
    const [secrets, config] = await initEnvironment(secretsFile, configFileName);
    const contracts = loadContracts(requireNotNull(config.contractsJsonFile));
    const deployerAddress = secrets.required("deployer.address");
    const parameters = JSON.parse(readFileSync(paramFile).toString());
    const collateralType: CollateralType = {
        collateralClass: CollateralClass.VAULT,
        token: addressFromParameter(contracts, parameters.token),
        decimals: parameters.decimals,
        validUntil: 0, // not deprecated
        directPricePair: parameters.directPricePair,
        assetFtsoSymbol: parameters.assetFtsoSymbol,
        tokenFtsoSymbol: parameters.tokenFtsoSymbol,
        minCollateralRatioBIPS: parameters.minCollateralRatioBIPS,
        ccbMinCollateralRatioBIPS: parameters.ccbMinCollateralRatioBIPS,
        safetyMinCollateralRatioBIPS: parameters.safetyMinCollateralRatioBIPS,
    };
    const controller = await AssetManagerController.at(contracts.AssetManagerController.address);
    const assetManagers = await controller.getAssetManagers();
    await controller.addCollateralType(assetManagers, collateralType, { from: deployerAddress });
}

async function finalizeAgentOpenBetaRegistration(secrets: string, config: string,
    amountNat: string, amountUsdt: string, amountUsdc: string, amountEth: string
) {
    const registrationApi = new AgentRegistrationTransport(await Secrets.load(secrets), 'open');
    const unfinalizedAgents = await registrationApi.awaitingFinalization();
    for (const agent of unfinalizedAgents) {
        try {
            if (!await isAgentWhitelisted(secrets, config, agent.management_address)) continue;
            await distributeTokensToAddress(secrets, config, agent.management_address, amountNat, amountUsdt, amountUsdc, amountEth)
            await registrationApi.finalizeRegistration(agent.management_address);
            console.log(`Agent ${agent.agent_name} open-beta registration finalized`);
        } catch (e) {
            console.error(`Error with handling agent ${agent.agent_name} open-beta registration finalization: ${e}`);
        }
    }
}

async function finalizeAgentClosedBetaRegistration(secrets: string, config: string) {
    const registrationApi = new AgentRegistrationTransport(await Secrets.load(secrets), 'closed');
    const unfinalizedAgents = await registrationApi.awaitingFinalization();
    for (const agent of unfinalizedAgents) {
        try {
<<<<<<< HEAD
            await whitelistAndDescribeAgent(secrets, config, agent.management_address, agent.agent_name, agent.description, agent.icon_url);
            await whitelistUser(secrets, config, agent.user_address!);
=======
            await whitelistAndDescribeAgent(secrets, config, agent.management_address, agent.agent_name, agent.description, agent.icon_url, agent.tou_url ?? "");
>>>>>>> 8b43c856
            await registrationApi.finalizeRegistration(agent.management_address);
            console.log(`Agent ${agent.agent_name} closed-beta registration finalized`);
        } catch (e) {
            console.error(`Error with handling agent ${agent.agent_name} closed-beta registration finalization: ${e}`);
        }
    }
}

async function distributeTokensToAddress(
    secrets: string, config: string, recipient: string,
    amountNat: string, amountUsdt: string, amountUsdc: string, amountEth: string
) {
    if (Number(amountNat) > 0) await transferNatFromDeployer(secrets, config, amountNat, recipient)
    if (Number(amountUsdc) > 0) await transferFakeTokens(secrets, config, "testUSDC", recipient, amountUsdc);
    if (Number(amountUsdt) > 0) await transferFakeTokens(secrets, config, "testUSDT", recipient, amountUsdt);
    if (Number(amountEth) > 0) await transferFakeTokens(secrets, config, "testETH", recipient, amountEth);
}


function addressFromParameter(contracts: ChainContracts, addressOrName: string) {
    if (addressOrName.startsWith("0x")) return addressOrName;
    const contract = contracts[addressOrName];
    if (contract != null) return contract.address;
    throw new Error(`Missing contract ${addressOrName}`);
}

async function initEnvironment(secretsFile: string, configFile: string) {
    const secrets = await Secrets.load(secretsFile);
    const config = loadConfigFile(configFile);
    const deployerAddress = secrets.required("deployer.address");
    const nativePrivateKey = secrets.required("deployer.private_key");
    const accounts = await initWeb3(authenticatedHttpProvider(config.rpcUrl, secrets.optional("apiKey.native_rpc")), [nativePrivateKey], null);
    if (deployerAddress !== accounts[0]) {
        throw new Error("Invalid address/private key pair");
    }
    return [secrets, config] as const;
}

async function transferNatFromDeployer(secretsFile: string, configFile: string, amount: string, toAddress: string) {
    validateAddress(toAddress, `Invalid recipient address ${toAddress}`);
    const [secrets, config] = await initEnvironment(secretsFile, configFile);
    const deployerPrivateKey = secrets.required("deployer.private_key");
    const apiKey = secrets.required("apiKey.native_rpc");
    await initWeb3(authenticatedHttpProvider(config.rpcUrl, apiKey), [deployerPrivateKey], null);
    const deployerAddress = secrets.required("deployer.address");
    const gasPrice = await web3.eth.getGasPrice();
    await web3.eth.sendTransaction({
        from: deployerAddress,
        to: toAddress,
        value: toBNExp(amount, 18).toString(),
        gas: '2000000',
        gasPrice: gasPrice // 250 Gwei
    });
}<|MERGE_RESOLUTION|>--- conflicted
+++ resolved
@@ -229,12 +229,8 @@
     const unfinalizedAgents = await registrationApi.awaitingFinalization();
     for (const agent of unfinalizedAgents) {
         try {
-<<<<<<< HEAD
-            await whitelistAndDescribeAgent(secrets, config, agent.management_address, agent.agent_name, agent.description, agent.icon_url);
+            await whitelistAndDescribeAgent(secrets, config, agent.management_address, agent.agent_name, agent.description, agent.icon_url, agent.tou_url ?? "");
             await whitelistUser(secrets, config, agent.user_address!);
-=======
-            await whitelistAndDescribeAgent(secrets, config, agent.management_address, agent.agent_name, agent.description, agent.icon_url, agent.tou_url ?? "");
->>>>>>> 8b43c856
             await registrationApi.finalizeRegistration(agent.management_address);
             console.log(`Agent ${agent.agent_name} closed-beta registration finalized`);
         } catch (e) {
