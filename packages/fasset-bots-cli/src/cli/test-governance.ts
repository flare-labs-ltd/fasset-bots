--- conflicted
+++ resolved
@@ -4,11 +4,7 @@
 import { CollateralClass, CollateralType } from "@flarelabs/fasset-bots-core";
 import { ChainContracts, Secrets, loadConfigFile, loadContracts } from "@flarelabs/fasset-bots-core/config";
 import { AssetManagerControllerInstance } from "@flarelabs/fasset-bots-core/types";
-<<<<<<< HEAD
-import { artifacts, authenticatedHttpProvider, initWeb3, requireNotNull, requireNotNullCmd, toBN, toBNExp, web3 } from "@flarelabs/fasset-bots-core/utils";
-=======
 import { artifacts, authenticatedHttpProvider, initWeb3, requireNotNull, requireNotNullCmd, toBNExp, web3 } from "@flarelabs/fasset-bots-core/utils";
->>>>>>> 7a5c7706
 import { readFileSync } from "fs";
 import { AgentRegistrationTransport } from "../utils/open-beta";
 import { programWithCommonOptions } from "../utils/program";
@@ -88,9 +84,6 @@
     .option("--eth <amountEth>", "amount of testETH tokens minted to each user", "0")
     .action(async (_options: OptionValues) => {
         const options: { config: string; secrets: string } = program.opts();
-<<<<<<< HEAD
-        await finalizeAgenOpenBetaRegistration(options.config, options.secrets, _options.nat, _options.usdt, _options.usdc, _options.eth)
-=======
         await finalizeAgentOpenBetaRegistration(options.secrets, options.config, _options.nat, _options.usdt, _options.usdc, _options.eth)
     });
 program
@@ -104,7 +97,6 @@
     .action(async (recipient: string, _options: OptionValues) => {
         const options: { config: string; secrets: string } = program.opts();
         await distributeTokensToAddress(options.secrets, options.config, recipient, _options.nat, _options.usdt, _options.usdc, _options.eth)
->>>>>>> 7a5c7706
     });
 program
     .command("closedBetaAgentRegister")
@@ -176,28 +168,6 @@
     await controller.addCollateralType(assetManagers, collateralType, { from: deployerAddress });
 }
 
-<<<<<<< HEAD
-async function finalizeAgenOpenBetaRegistration(config: string, secrets: string,
-    amountNat: string, amountUsdt: string, amountUsdc: string, amountEth: string
-) {
-    const registrationApi = new OpenBetaAgentRegistrationTransport(Secrets.load(secrets));
-    const unFundedAgents = await registrationApi.unfinalizedRegistrations();
-    for (const agent of unFundedAgents) {
-        try {
-            await whitelistAndDescribeAgent(secrets, config, agent.management_address, agent.agent_name, agent.description, agent.icon_url);
-            if (Number(amountNat) > 0) await transferNatFromDeployer(secrets, config, amountNat, agent.management_address)
-            if (Number(amountUsdc) > 0) await mintFakeTokens(secrets, config, "testUSDC", agent.management_address, amountUsdc);
-            if (Number(amountUsdt) > 0) await mintFakeTokens(secrets, config, "testUSDT", agent.management_address, amountUsdt);
-            if (Number(amountEth) > 0) await mintFakeTokens(secrets, config, "testETH", agent.management_address, amountEth);
-            await registrationApi.finalizeRegistration(agent.management_address);
-            console.log(`Agent ${agent.agent_name} registeration finalized`)
-        } catch (e) {
-            console.error(`Error with handling agent ${agent.agent_name}: ${e}`);
-        }
-    }
-}
-
-=======
 async function finalizeAgentOpenBetaRegistration(secrets: string, config: string,
     amountNat: string, amountUsdt: string, amountUsdc: string, amountEth: string
 ) {
@@ -240,7 +210,6 @@
 }
 
 
->>>>>>> 7a5c7706
 function addressFromParameter(contracts: ChainContracts, addressOrName: string) {
     if (addressOrName.startsWith("0x")) return addressOrName;
     const contract = contracts[addressOrName];
@@ -266,20 +235,12 @@
     const apiKey = secrets.required("apiKey.native_rpc");
     await initWeb3(authenticatedHttpProvider(config.rpcUrl, apiKey), [deployerPrivateKey], null);
     const deployerAddress = secrets.required("deployer.address");
-<<<<<<< HEAD
-=======
     const gasPrice = await web3.eth.getGasPrice();
->>>>>>> 7a5c7706
     await web3.eth.sendTransaction({
         from: deployerAddress,
         to: toAddress,
         value: toBNExp(amount, 18).toString(),
-<<<<<<< HEAD
-        gas: '21000',
-        gasPrice: 2.5e10 // 250 Gwei
-=======
         gas: '2000000',
         gasPrice: gasPrice // 250 Gwei
->>>>>>> 7a5c7706
     });
 }