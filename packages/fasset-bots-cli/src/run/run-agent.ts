--- conflicted
+++ resolved
@@ -8,13 +8,6 @@
 import { programWithCommonOptions } from "../utils/program";
 import { toplevelRun } from "../utils/toplevel";
 
-<<<<<<< HEAD
-// We only check balance of timekeeper and submitter at start, so deposit enough funds to last for a while (only needed for gas)
-// TODO: check balances and deposit continuously
-const MIN_NATIVE_BALANCE = toBNExp(2, 18);
-
-=======
->>>>>>> 94172144
 const timekeeperConfig: TimekeeperTimingConfig = {
     queryWindow: "auto",
     updateIntervalMs: 300_000,
