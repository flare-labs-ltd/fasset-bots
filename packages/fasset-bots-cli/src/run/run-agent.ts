--- conflicted
+++ resolved
@@ -12,46 +12,25 @@
 const program = programWithCommonOptions("bot", "all_fassets");
 
 program.action(async () => {
-<<<<<<< HEAD
     while (true) {
-        const options: { config: string } = program.opts();
+    const options: { config: string; secrets: string } = program.opts();
+    const secrets = Secrets.load(options.secrets);
         const runConfig = loadAgentConfigFile(options.config);
-        const ownerAddress: string = requireSecret("owner.native.address");
-        const ownerPrivateKey: string = requireSecret("owner.native.private_key");
-        await initWeb3(authenticatedHttpProvider(runConfig.rpcUrl, getSecrets().apiKey.native_rpc), [ownerPrivateKey], ownerAddress);
-        const botConfig = await createBotConfig(runConfig, ownerAddress);
+    const ownerAddress: string = secrets.required("owner.native.address");
+    const ownerPrivateKey: string = secrets.required("owner.native.private_key");
+    await initWeb3(authenticatedHttpProvider(runConfig.rpcUrl, secrets.optional("apiKey.native_rpc")), [ownerPrivateKey], null);
+    const botConfig = await createBotConfig("agent", secrets, runConfig, ownerAddress);
         // create runner and agents
-        const runner = await AgentBotRunner.create(botConfig);
+    const runner = await AgentBotRunner.create(secrets, botConfig);
         // store owner's underlying address
         for (const ctx of runner.contexts.values()) {
             const chainName = decodedChainId(ctx.chainInfo.chainId);
-            const ownerUnderlyingAddress = requireSecret(`owner.${chainName}.address`);
-            const ownerUnderlyingPrivateKey = requireSecret(`owner.${chainName}.private_key`);
+        const ownerUnderlyingAddress = secrets.required(`owner.${chainName}.address`);
+        const ownerUnderlyingPrivateKey = secrets.required(`owner.${chainName}.private_key`);
             await ctx.wallet.addExistingAccount(ownerUnderlyingAddress, ownerUnderlyingPrivateKey);
         }
         // create timekeepers
         const timekeepers = await TimeKeeper.startTimekeepers(botConfig, ownerAddress, TIMEKEEPER_INTERVAL);
-=======
-    const options: { config: string; secrets: string } = program.opts();
-    const secrets = Secrets.load(options.secrets);
-    const runConfig = loadAgentConfigFile(options.config);
-    const ownerAddress: string = secrets.required("owner.native.address");
-    const ownerPrivateKey: string = secrets.required("owner.native.private_key");
-    await initWeb3(authenticatedHttpProvider(runConfig.rpcUrl, secrets.optional("apiKey.native_rpc")), [ownerPrivateKey], null);
-    const botConfig = await createBotConfig("agent", secrets, runConfig, ownerAddress);
-    // create runner and agents
-    const runner = await AgentBotRunner.create(secrets, botConfig);
-    // store owner's underlying address
-    for (const ctx of runner.contexts.values()) {
-        const chainName = decodedChainId(ctx.chainInfo.chainId);
-        const ownerUnderlyingAddress = secrets.required(`owner.${chainName}.address`);
-        const ownerUnderlyingPrivateKey = secrets.required(`owner.${chainName}.private_key`);
-        await ctx.wallet.addExistingAccount(ownerUnderlyingAddress, ownerUnderlyingPrivateKey);
-    }
-    // create timekeepers
-    const timekeepers = await TimeKeeper.startTimekeepers(botConfig, ownerAddress, TIMEKEEPER_INTERVAL);
-    try {
->>>>>>> 5850fab2
         // run
         try {
             console.log("Agent bot started, press CTRL+C to end");
