{
  "_format": "hh-sol-artifact-1",
  "contractName": "AMEvents",
  "sourceName": "contracts/fasset/library/AMEvents.sol",
  "abi": [
    {
      "anonymous": false,
      "inputs": [
        {
          "indexed": true,
          "internalType": "address",
          "name": "agentVault",
          "type": "address"
        },
        {
          "indexed": false,
          "internalType": "uint256",
          "name": "feeBIPS",
          "type": "uint256"
        },
        {
          "indexed": false,
          "internalType": "uint256",
          "name": "mintingVaultCollateralRatioBIPS",
          "type": "uint256"
        },
        {
          "indexed": false,
          "internalType": "uint256",
          "name": "mintingPoolCollateralRatioBIPS",
          "type": "uint256"
        },
        {
          "indexed": false,
          "internalType": "uint256",
          "name": "freeCollateralLots",
          "type": "uint256"
        }
      ],
      "name": "AgentAvailable",
      "type": "event"
    },
    {
      "anonymous": false,
      "inputs": [
        {
          "indexed": true,
          "internalType": "address",
          "name": "agentVault",
          "type": "address"
        },
        {
          "indexed": false,
          "internalType": "uint8",
          "name": "collateralClass",
          "type": "uint8"
        },
        {
          "indexed": false,
          "internalType": "address",
          "name": "token",
          "type": "address"
        }
      ],
      "name": "AgentCollateralTypeChanged",
      "type": "event"
    },
    {
      "anonymous": false,
      "inputs": [
        {
          "indexed": true,
          "internalType": "address",
          "name": "agentVault",
          "type": "address"
        },
        {
          "indexed": false,
          "internalType": "uint256",
          "name": "destroyAllowedAt",
          "type": "uint256"
        }
      ],
      "name": "AgentDestroyAnnounced",
      "type": "event"
    },
    {
      "anonymous": false,
      "inputs": [
        {
          "indexed": true,
          "internalType": "address",
          "name": "agentVault",
          "type": "address"
        }
      ],
      "name": "AgentDestroyed",
      "type": "event"
    },
    {
      "anonymous": false,
      "inputs": [
        {
          "indexed": true,
          "internalType": "address",
          "name": "agentVault",
          "type": "address"
        },
        {
          "indexed": false,
          "internalType": "uint256",
          "name": "timestamp",
          "type": "uint256"
        }
      ],
      "name": "AgentInCCB",
      "type": "event"
    },
    {
      "anonymous": false,
      "inputs": [
        {
          "indexed": true,
          "internalType": "address",
          "name": "agentVault",
          "type": "address"
        },
        {
          "indexed": false,
          "internalType": "string",
          "name": "name",
          "type": "string"
        },
        {
          "indexed": false,
          "internalType": "uint256",
          "name": "value",
          "type": "uint256"
        },
        {
          "indexed": false,
          "internalType": "uint256",
          "name": "validAt",
          "type": "uint256"
        }
      ],
      "name": "AgentSettingChangeAnnounced",
      "type": "event"
    },
    {
      "anonymous": false,
      "inputs": [
        {
          "indexed": true,
          "internalType": "address",
          "name": "agentVault",
          "type": "address"
        },
        {
          "indexed": false,
          "internalType": "string",
          "name": "name",
          "type": "string"
        },
        {
          "indexed": false,
          "internalType": "uint256",
          "name": "value",
          "type": "uint256"
        }
      ],
      "name": "AgentSettingChanged",
      "type": "event"
    },
    {
      "anonymous": false,
      "inputs": [
        {
          "indexed": true,
          "internalType": "address",
          "name": "owner",
          "type": "address"
        },
        {
          "indexed": false,
          "internalType": "address",
          "name": "agentVault",
          "type": "address"
        },
        {
          "indexed": false,
          "internalType": "address",
          "name": "collateralPool",
          "type": "address"
        },
        {
          "indexed": false,
          "internalType": "string",
          "name": "underlyingAddress",
          "type": "string"
        },
        {
          "indexed": false,
          "internalType": "address",
          "name": "vaultCollateralToken",
          "type": "address"
        },
        {
          "indexed": false,
          "internalType": "uint256",
          "name": "feeBIPS",
          "type": "uint256"
        },
        {
          "indexed": false,
          "internalType": "uint256",
          "name": "poolFeeShareBIPS",
          "type": "uint256"
        },
        {
          "indexed": false,
          "internalType": "uint256",
          "name": "mintingVaultCollateralRatioBIPS",
          "type": "uint256"
        },
        {
          "indexed": false,
          "internalType": "uint256",
          "name": "mintingPoolCollateralRatioBIPS",
          "type": "uint256"
        },
        {
          "indexed": false,
          "internalType": "uint256",
          "name": "buyFAssetByAgentFactorBIPS",
          "type": "uint256"
        },
        {
          "indexed": false,
          "internalType": "uint256",
          "name": "poolExitCollateralRatioBIPS",
          "type": "uint256"
        },
        {
          "indexed": false,
          "internalType": "uint256",
          "name": "poolTopupCollateralRatioBIPS",
          "type": "uint256"
        },
        {
          "indexed": false,
          "internalType": "uint256",
          "name": "poolTopupTokenPriceFactorBIPS",
          "type": "uint256"
        }
      ],
      "name": "AgentVaultCreated",
      "type": "event"
    },
    {
      "anonymous": false,
      "inputs": [
        {
          "indexed": true,
          "internalType": "address",
          "name": "agentVault",
          "type": "address"
        },
        {
          "indexed": false,
          "internalType": "uint256",
          "name": "exitAllowedAt",
          "type": "uint256"
        }
      ],
      "name": "AvailableAgentExitAnnounced",
      "type": "event"
    },
    {
      "anonymous": false,
      "inputs": [
        {
          "indexed": true,
          "internalType": "address",
          "name": "agentVault",
          "type": "address"
        }
      ],
      "name": "AvailableAgentExited",
      "type": "event"
    },
    {
      "anonymous": false,
      "inputs": [
        {
          "indexed": false,
          "internalType": "uint8",
          "name": "collateralClass",
          "type": "uint8"
        },
        {
          "indexed": false,
          "internalType": "address",
          "name": "collateralToken",
          "type": "address"
        },
        {
          "indexed": false,
          "internalType": "uint256",
          "name": "minCollateralRatioBIPS",
          "type": "uint256"
        },
        {
          "indexed": false,
          "internalType": "uint256",
          "name": "ccbMinCollateralRatioBIPS",
          "type": "uint256"
        },
        {
          "indexed": false,
          "internalType": "uint256",
          "name": "safetyMinCollateralRatioBIPS",
          "type": "uint256"
        }
      ],
      "name": "CollateralRatiosChanged",
      "type": "event"
    },
    {
      "anonymous": false,
      "inputs": [
        {
          "indexed": true,
          "internalType": "address",
          "name": "agentVault",
          "type": "address"
        },
        {
          "indexed": true,
          "internalType": "address",
          "name": "minter",
          "type": "address"
        },
        {
          "indexed": false,
          "internalType": "uint256",
          "name": "collateralReservationId",
          "type": "uint256"
        },
        {
          "indexed": false,
          "internalType": "uint256",
          "name": "reservedAmountUBA",
          "type": "uint256"
        }
      ],
      "name": "CollateralReservationDeleted",
      "type": "event"
    },
    {
      "anonymous": false,
      "inputs": [
        {
          "indexed": true,
          "internalType": "address",
          "name": "agentVault",
          "type": "address"
        },
        {
          "indexed": true,
          "internalType": "address",
          "name": "minter",
          "type": "address"
        },
        {
          "indexed": false,
          "internalType": "uint256",
          "name": "collateralReservationId",
          "type": "uint256"
        },
        {
          "indexed": false,
          "internalType": "uint256",
          "name": "valueUBA",
          "type": "uint256"
        },
        {
          "indexed": false,
          "internalType": "uint256",
          "name": "feeUBA",
          "type": "uint256"
        },
        {
          "indexed": false,
          "internalType": "uint256",
          "name": "firstUnderlyingBlock",
          "type": "uint256"
        },
        {
          "indexed": false,
          "internalType": "uint256",
          "name": "lastUnderlyingBlock",
          "type": "uint256"
        },
        {
          "indexed": false,
          "internalType": "uint256",
          "name": "lastUnderlyingTimestamp",
          "type": "uint256"
        },
        {
          "indexed": false,
          "internalType": "string",
          "name": "paymentAddress",
          "type": "string"
        },
        {
          "indexed": false,
          "internalType": "bytes32",
          "name": "paymentReference",
          "type": "bytes32"
        },
        {
          "indexed": false,
          "internalType": "address",
          "name": "executor",
          "type": "address"
        },
        {
          "indexed": false,
          "internalType": "uint256",
          "name": "executorFeeNatWei",
          "type": "uint256"
        }
      ],
      "name": "CollateralReserved",
      "type": "event"
    },
    {
      "anonymous": false,
      "inputs": [
        {
          "indexed": false,
          "internalType": "uint8",
          "name": "collateralClass",
          "type": "uint8"
        },
        {
          "indexed": false,
          "internalType": "address",
          "name": "token",
          "type": "address"
        },
        {
          "indexed": false,
          "internalType": "uint256",
          "name": "decimals",
          "type": "uint256"
        },
        {
          "indexed": false,
          "internalType": "bool",
          "name": "directPricePair",
          "type": "bool"
        },
        {
          "indexed": false,
          "internalType": "string",
          "name": "assetFtsoSymbol",
          "type": "string"
        },
        {
          "indexed": false,
          "internalType": "string",
          "name": "tokenFtsoSymbol",
          "type": "string"
        },
        {
          "indexed": false,
          "internalType": "uint256",
          "name": "minCollateralRatioBIPS",
          "type": "uint256"
        },
        {
          "indexed": false,
          "internalType": "uint256",
          "name": "ccbMinCollateralRatioBIPS",
          "type": "uint256"
        },
        {
          "indexed": false,
          "internalType": "uint256",
          "name": "safetyMinCollateralRatioBIPS",
          "type": "uint256"
        }
      ],
      "name": "CollateralTypeAdded",
      "type": "event"
    },
    {
      "anonymous": false,
      "inputs": [
        {
          "indexed": false,
          "internalType": "uint8",
          "name": "collateralClass",
          "type": "uint8"
        },
        {
          "indexed": false,
          "internalType": "address",
          "name": "collateralToken",
          "type": "address"
        },
        {
          "indexed": false,
          "internalType": "uint256",
          "name": "validUntil",
          "type": "uint256"
        }
      ],
      "name": "CollateralTypeDeprecated",
      "type": "event"
    },
    {
      "anonymous": false,
      "inputs": [
        {
          "indexed": false,
          "internalType": "string",
          "name": "name",
          "type": "string"
        },
        {
          "indexed": false,
          "internalType": "address",
          "name": "value",
          "type": "address"
        }
      ],
      "name": "ContractChanged",
      "type": "event"
    },
    {
      "anonymous": false,
      "inputs": [
        {
          "indexed": false,
          "internalType": "uint256",
          "name": "underlyingBlockNumber",
          "type": "uint256"
        },
        {
          "indexed": false,
          "internalType": "uint256",
          "name": "underlyingBlockTimestamp",
          "type": "uint256"
        },
        {
          "indexed": false,
          "internalType": "uint256",
          "name": "updatedAt",
          "type": "uint256"
        }
      ],
      "name": "CurrentUnderlyingBlockUpdated",
      "type": "event"
    },
    {
      "anonymous": false,
      "inputs": [
        {
          "indexed": true,
          "internalType": "address",
          "name": "agentVault",
          "type": "address"
        },
        {
          "indexed": false,
          "internalType": "bytes32",
          "name": "transactionHash1",
          "type": "bytes32"
        },
        {
          "indexed": false,
          "internalType": "bytes32",
          "name": "transactionHash2",
          "type": "bytes32"
        }
      ],
      "name": "DuplicatePaymentConfirmed",
      "type": "event"
    },
    {
      "anonymous": false,
      "inputs": [
        {
          "indexed": true,
          "internalType": "address",
          "name": "agentVault",
          "type": "address"
        },
        {
          "indexed": false,
          "internalType": "uint256",
          "name": "dustUBA",
          "type": "uint256"
        }
      ],
      "name": "DustChanged",
      "type": "event"
    },
    {
      "anonymous": false,
      "inputs": [
        {
          "indexed": true,
          "internalType": "address",
          "name": "agentVault",
          "type": "address"
        },
        {
          "indexed": false,
          "internalType": "uint256",
          "name": "redemptionTicketId",
          "type": "uint256"
        },
        {
          "indexed": false,
          "internalType": "uint256",
          "name": "valueUBA",
          "type": "uint256"
        }
      ],
      "name": "DustConvertedToTicket",
      "type": "event"
    },
    {
      "anonymous": false,
      "inputs": [
        {
          "indexed": true,
          "internalType": "address",
          "name": "agentVault",
          "type": "address"
        },
        {
          "indexed": false,
          "internalType": "uint256",
          "name": "timestamp",
          "type": "uint256"
        }
      ],
      "name": "FullLiquidationStarted",
      "type": "event"
    },
    {
      "anonymous": false,
      "inputs": [
        {
          "indexed": true,
          "internalType": "address",
          "name": "agentVault",
          "type": "address"
        },
        {
          "indexed": false,
          "internalType": "bytes32",
          "name": "transactionHash",
          "type": "bytes32"
        }
      ],
      "name": "IllegalPaymentConfirmed",
      "type": "event"
    },
    {
      "anonymous": false,
      "inputs": [
        {
          "indexed": true,
          "internalType": "address",
          "name": "agentVault",
          "type": "address"
        }
      ],
      "name": "LiquidationEnded",
      "type": "event"
    },
    {
      "anonymous": false,
      "inputs": [
        {
          "indexed": true,
          "internalType": "address",
          "name": "agentVault",
          "type": "address"
        },
        {
          "indexed": true,
          "internalType": "address",
          "name": "liquidator",
          "type": "address"
        },
        {
          "indexed": false,
          "internalType": "uint256",
          "name": "valueUBA",
          "type": "uint256"
        }
      ],
      "name": "LiquidationPerformed",
      "type": "event"
    },
    {
      "anonymous": false,
      "inputs": [
        {
          "indexed": true,
          "internalType": "address",
          "name": "agentVault",
          "type": "address"
        },
        {
          "indexed": false,
          "internalType": "uint256",
          "name": "timestamp",
          "type": "uint256"
        }
      ],
      "name": "LiquidationStarted",
      "type": "event"
    },
    {
      "anonymous": false,
      "inputs": [
        {
          "indexed": true,
          "internalType": "address",
          "name": "agentVault",
          "type": "address"
        },
        {
          "indexed": false,
          "internalType": "uint256",
          "name": "collateralReservationId",
          "type": "uint256"
        },
        {
          "indexed": false,
          "internalType": "uint256",
          "name": "redemptionTicketId",
          "type": "uint256"
        },
        {
          "indexed": false,
          "internalType": "uint256",
          "name": "mintedAmountUBA",
          "type": "uint256"
        },
        {
          "indexed": false,
          "internalType": "uint256",
          "name": "agentFeeUBA",
          "type": "uint256"
        },
        {
          "indexed": false,
          "internalType": "uint256",
          "name": "poolFeeUBA",
          "type": "uint256"
        }
      ],
      "name": "MintingExecuted",
      "type": "event"
    },
    {
      "anonymous": false,
      "inputs": [
        {
          "indexed": true,
          "internalType": "address",
          "name": "agentVault",
          "type": "address"
        },
        {
          "indexed": true,
          "internalType": "address",
          "name": "minter",
          "type": "address"
        },
        {
          "indexed": false,
          "internalType": "uint256",
          "name": "collateralReservationId",
          "type": "uint256"
        },
        {
          "indexed": false,
          "internalType": "uint256",
          "name": "reservedAmountUBA",
          "type": "uint256"
        }
      ],
      "name": "MintingPaymentDefault",
      "type": "event"
    },
    {
      "anonymous": false,
      "inputs": [
        {
          "indexed": true,
          "internalType": "address",
          "name": "agentVault",
          "type": "address"
        },
        {
          "indexed": false,
          "internalType": "uint256",
          "name": "amountWei",
          "type": "uint256"
        },
        {
          "indexed": false,
          "internalType": "uint256",
          "name": "withdrawalAllowedAt",
          "type": "uint256"
        }
      ],
      "name": "PoolTokenRedemptionAnnounced",
      "type": "event"
    },
    {
      "anonymous": false,
      "inputs": [
        {
          "indexed": true,
          "internalType": "address",
          "name": "agentVault",
          "type": "address"
        },
        {
          "indexed": true,
          "internalType": "address",
          "name": "redeemer",
          "type": "address"
        },
        {
          "indexed": false,
          "internalType": "uint256",
          "name": "redemptionAmountUBA",
          "type": "uint256"
        },
        {
          "indexed": false,
          "internalType": "uint256",
          "name": "paidVaultCollateralWei",
          "type": "uint256"
        }
      ],
      "name": "RedeemedInCollateral",
      "type": "event"
    },
    {
      "anonymous": false,
      "inputs": [
        {
          "indexed": true,
          "internalType": "address",
          "name": "agentVault",
          "type": "address"
        },
        {
          "indexed": true,
          "internalType": "address",
          "name": "redeemer",
          "type": "address"
        },
        {
          "indexed": false,
          "internalType": "uint256",
          "name": "redemptionAmountUBA",
          "type": "uint256"
        },
        {
          "indexed": false,
          "internalType": "uint256",
          "name": "redeemedVaultCollateralWei",
          "type": "uint256"
        },
        {
          "indexed": false,
          "internalType": "uint256",
          "name": "redeemedPoolCollateralWei",
          "type": "uint256"
        },
        {
          "indexed": false,
          "internalType": "uint64",
          "name": "requestId",
          "type": "uint64"
        }
      ],
      "name": "RedemptionDefault",
      "type": "event"
    },
    {
      "anonymous": false,
      "inputs": [
        {
          "indexed": true,
          "internalType": "address",
          "name": "agentVault",
          "type": "address"
        },
        {
          "indexed": true,
          "internalType": "address",
          "name": "redeemer",
          "type": "address"
        },
        {
          "indexed": false,
          "internalType": "bytes32",
          "name": "transactionHash",
          "type": "bytes32"
        },
        {
          "indexed": false,
          "internalType": "uint256",
          "name": "redemptionAmountUBA",
          "type": "uint256"
        },
        {
          "indexed": false,
          "internalType": "int256",
          "name": "spentUnderlyingUBA",
          "type": "int256"
        },
        {
          "indexed": false,
          "internalType": "uint64",
          "name": "requestId",
          "type": "uint64"
        }
      ],
      "name": "RedemptionPaymentBlocked",
      "type": "event"
    },
    {
      "anonymous": false,
      "inputs": [
        {
          "indexed": true,
          "internalType": "address",
          "name": "agentVault",
          "type": "address"
        },
        {
          "indexed": true,
          "internalType": "address",
          "name": "redeemer",
          "type": "address"
        },
        {
          "indexed": false,
          "internalType": "bytes32",
          "name": "transactionHash",
          "type": "bytes32"
        },
        {
          "indexed": false,
          "internalType": "int256",
          "name": "spentUnderlyingUBA",
          "type": "int256"
        },
        {
          "indexed": false,
          "internalType": "uint64",
          "name": "requestId",
          "type": "uint64"
        },
        {
          "indexed": false,
          "internalType": "string",
          "name": "failureReason",
          "type": "string"
        }
      ],
      "name": "RedemptionPaymentFailed",
      "type": "event"
    },
    {
      "anonymous": false,
      "inputs": [
        {
          "indexed": true,
          "internalType": "address",
          "name": "agentVault",
          "type": "address"
        },
        {
          "indexed": true,
          "internalType": "address",
          "name": "redeemer",
          "type": "address"
        },
        {
          "indexed": false,
          "internalType": "bytes32",
          "name": "transactionHash",
          "type": "bytes32"
        },
        {
          "indexed": false,
          "internalType": "uint256",
          "name": "redemptionAmountUBA",
          "type": "uint256"
        },
        {
          "indexed": false,
          "internalType": "int256",
          "name": "spentUnderlyingUBA",
          "type": "int256"
        },
        {
          "indexed": false,
          "internalType": "uint64",
          "name": "requestId",
          "type": "uint64"
        }
      ],
      "name": "RedemptionPerformed",
      "type": "event"
    },
    {
      "anonymous": false,
      "inputs": [
        {
          "indexed": true,
          "internalType": "address",
          "name": "agentVault",
          "type": "address"
        },
        {
          "indexed": true,
          "internalType": "address",
          "name": "redeemer",
          "type": "address"
        },
        {
          "indexed": false,
          "internalType": "uint256",
          "name": "redemptionAmountUBA",
          "type": "uint256"
        },
        {
          "indexed": false,
          "internalType": "uint64",
          "name": "requestId",
          "type": "uint64"
        }
      ],
      "name": "RedemptionRejected",
      "type": "event"
    },
    {
      "anonymous": false,
      "inputs": [
        {
          "indexed": true,
          "internalType": "address",
          "name": "redeemer",
          "type": "address"
        },
        {
          "indexed": false,
          "internalType": "uint256",
          "name": "remainingLots",
          "type": "uint256"
        }
      ],
      "name": "RedemptionRequestIncomplete",
      "type": "event"
    },
    {
      "anonymous": false,
      "inputs": [
        {
          "indexed": true,
          "internalType": "address",
          "name": "agentVault",
          "type": "address"
        },
        {
          "indexed": true,
          "internalType": "address",
          "name": "redeemer",
          "type": "address"
        },
        {
          "indexed": false,
          "internalType": "uint256",
          "name": "requestId",
          "type": "uint256"
        },
        {
          "indexed": false,
          "internalType": "string",
          "name": "paymentAddress",
          "type": "string"
        },
        {
          "indexed": false,
          "internalType": "uint256",
          "name": "valueUBA",
          "type": "uint256"
        },
        {
          "indexed": false,
          "internalType": "uint256",
          "name": "feeUBA",
          "type": "uint256"
        },
        {
          "indexed": false,
          "internalType": "uint256",
          "name": "firstUnderlyingBlock",
          "type": "uint256"
        },
        {
          "indexed": false,
          "internalType": "uint256",
          "name": "lastUnderlyingBlock",
          "type": "uint256"
        },
        {
          "indexed": false,
          "internalType": "uint256",
          "name": "lastUnderlyingTimestamp",
          "type": "uint256"
        },
        {
          "indexed": false,
          "internalType": "bytes32",
          "name": "paymentReference",
          "type": "bytes32"
        },
        {
          "indexed": false,
          "internalType": "address",
          "name": "executor",
          "type": "address"
        },
        {
          "indexed": false,
          "internalType": "uint256",
          "name": "executorFeeNatWei",
          "type": "uint256"
        }
      ],
      "name": "RedemptionRequested",
      "type": "event"
    },
    {
      "anonymous": false,
      "inputs": [
        {
          "indexed": true,
          "internalType": "address",
          "name": "agentVault",
          "type": "address"
        },
        {
          "indexed": false,
          "internalType": "uint256",
          "name": "valueUBA",
          "type": "uint256"
        }
      ],
      "name": "SelfClose",
      "type": "event"
    },
    {
      "anonymous": false,
      "inputs": [
        {
          "indexed": false,
          "internalType": "string",
          "name": "name",
          "type": "string"
        },
        {
          "indexed": false,
          "internalType": "uint256[]",
          "name": "value",
          "type": "uint256[]"
        }
      ],
      "name": "SettingArrayChanged",
      "type": "event"
    },
    {
      "anonymous": false,
      "inputs": [
        {
          "indexed": false,
          "internalType": "string",
          "name": "name",
          "type": "string"
        },
        {
          "indexed": false,
          "internalType": "uint256",
          "name": "value",
          "type": "uint256"
        }
      ],
      "name": "SettingChanged",
      "type": "event"
    },
    {
      "anonymous": false,
      "inputs": [
        {
          "indexed": true,
          "internalType": "address",
          "name": "agentVault",
          "type": "address"
        },
        {
          "indexed": false,
          "internalType": "int256",
          "name": "underlyingBalanceUBA",
          "type": "int256"
        }
      ],
      "name": "UnderlyingBalanceChanged",
      "type": "event"
    },
    {
      "anonymous": false,
      "inputs": [
        {
          "indexed": true,
          "internalType": "address",
          "name": "agentVault",
          "type": "address"
        },
        {
          "indexed": false,
          "internalType": "int256",
          "name": "balance",
          "type": "int256"
        },
        {
          "indexed": false,
          "internalType": "uint256",
          "name": "requiredBalance",
          "type": "uint256"
        }
      ],
      "name": "UnderlyingBalanceTooLow",
      "type": "event"
    },
    {
      "anonymous": false,
      "inputs": [
        {
          "indexed": true,
          "internalType": "address",
          "name": "agentVault",
          "type": "address"
        },
        {
          "indexed": false,
          "internalType": "bytes32",
          "name": "transactionHash",
          "type": "bytes32"
        },
        {
          "indexed": false,
          "internalType": "uint256",
          "name": "depositedUBA",
          "type": "uint256"
        }
      ],
      "name": "UnderlyingBalanceToppedUp",
      "type": "event"
    },
    {
      "anonymous": false,
      "inputs": [
        {
          "indexed": true,
          "internalType": "address",
          "name": "agentVault",
          "type": "address"
        },
        {
          "indexed": false,
          "internalType": "uint64",
          "name": "announcementId",
          "type": "uint64"
        },
        {
          "indexed": false,
          "internalType": "bytes32",
          "name": "paymentReference",
          "type": "bytes32"
        }
      ],
      "name": "UnderlyingWithdrawalAnnounced",
      "type": "event"
    },
    {
      "anonymous": false,
      "inputs": [
        {
          "indexed": true,
          "internalType": "address",
          "name": "agentVault",
          "type": "address"
        },
        {
          "indexed": false,
          "internalType": "uint64",
          "name": "announcementId",
          "type": "uint64"
        }
      ],
      "name": "UnderlyingWithdrawalCancelled",
      "type": "event"
    },
    {
      "anonymous": false,
      "inputs": [
        {
          "indexed": true,
          "internalType": "address",
          "name": "agentVault",
          "type": "address"
        },
        {
          "indexed": false,
          "internalType": "int256",
          "name": "spentUBA",
          "type": "int256"
        },
        {
          "indexed": false,
          "internalType": "bytes32",
          "name": "transactionHash",
          "type": "bytes32"
        },
        {
          "indexed": false,
          "internalType": "uint64",
          "name": "announcementId",
          "type": "uint64"
        }
      ],
      "name": "UnderlyingWithdrawalConfirmed",
      "type": "event"
    },
    {
      "anonymous": false,
      "inputs": [
        {
          "indexed": true,
          "internalType": "address",
          "name": "agentVault",
          "type": "address"
        },
        {
          "indexed": false,
          "internalType": "uint256",
          "name": "amountWei",
          "type": "uint256"
        },
        {
          "indexed": false,
          "internalType": "uint256",
          "name": "withdrawalAllowedAt",
          "type": "uint256"
        }
      ],
      "name": "VaultCollateralWithdrawalAnnounced",
      "type": "event"
    }
  ],
<<<<<<< HEAD
  "bytecode": "0x60566037600b82828239805160001a607314602a57634e487b7160e01b600052600060045260246000fd5b30600052607381538281f3fe73000000000000000000000000000000000000000030146080604052600080fdfea26469706673582212202d47d4b221219e68e1e9492358ba607333ff58577a12b06ac14515e0109cbc0664736f6c63430008140033",
  "deployedBytecode": "0x73000000000000000000000000000000000000000030146080604052600080fdfea26469706673582212202d47d4b221219e68e1e9492358ba607333ff58577a12b06ac14515e0109cbc0664736f6c63430008140033",
=======
  "bytecode": "0x60566037600b82828239805160001a607314602a57634e487b7160e01b600052600060045260246000fd5b30600052607381538281f3fe73000000000000000000000000000000000000000030146080604052600080fdfea2646970667358221220b4841419af343bfcf53e06bbcd32964982f93611fce457fd8fcd5bcddb5f6be664736f6c63430008140033",
  "deployedBytecode": "0x73000000000000000000000000000000000000000030146080604052600080fdfea2646970667358221220b4841419af343bfcf53e06bbcd32964982f93611fce457fd8fcd5bcddb5f6be664736f6c63430008140033",
>>>>>>> 54ed29aa
  "linkReferences": {},
  "deployedLinkReferences": {}
}<|MERGE_RESOLUTION|>--- conflicted
+++ resolved
@@ -419,18 +419,6 @@
           "internalType": "bytes32",
           "name": "paymentReference",
           "type": "bytes32"
-        },
-        {
-          "indexed": false,
-          "internalType": "address",
-          "name": "executor",
-          "type": "address"
-        },
-        {
-          "indexed": false,
-          "internalType": "uint256",
-          "name": "executorFeeNatWei",
-          "type": "uint256"
         }
       ],
       "name": "CollateralReserved",
@@ -1144,18 +1132,6 @@
           "internalType": "bytes32",
           "name": "paymentReference",
           "type": "bytes32"
-        },
-        {
-          "indexed": false,
-          "internalType": "address",
-          "name": "executor",
-          "type": "address"
-        },
-        {
-          "indexed": false,
-          "internalType": "uint256",
-          "name": "executorFeeNatWei",
-          "type": "uint256"
         }
       ],
       "name": "RedemptionRequested",
@@ -1388,13 +1364,8 @@
       "type": "event"
     }
   ],
-<<<<<<< HEAD
-  "bytecode": "0x60566037600b82828239805160001a607314602a57634e487b7160e01b600052600060045260246000fd5b30600052607381538281f3fe73000000000000000000000000000000000000000030146080604052600080fdfea26469706673582212202d47d4b221219e68e1e9492358ba607333ff58577a12b06ac14515e0109cbc0664736f6c63430008140033",
-  "deployedBytecode": "0x73000000000000000000000000000000000000000030146080604052600080fdfea26469706673582212202d47d4b221219e68e1e9492358ba607333ff58577a12b06ac14515e0109cbc0664736f6c63430008140033",
-=======
   "bytecode": "0x60566037600b82828239805160001a607314602a57634e487b7160e01b600052600060045260246000fd5b30600052607381538281f3fe73000000000000000000000000000000000000000030146080604052600080fdfea2646970667358221220b4841419af343bfcf53e06bbcd32964982f93611fce457fd8fcd5bcddb5f6be664736f6c63430008140033",
   "deployedBytecode": "0x73000000000000000000000000000000000000000030146080604052600080fdfea2646970667358221220b4841419af343bfcf53e06bbcd32964982f93611fce457fd8fcd5bcddb5f6be664736f6c63430008140033",
->>>>>>> 54ed29aa
   "linkReferences": {},
   "deployedLinkReferences": {}
 }