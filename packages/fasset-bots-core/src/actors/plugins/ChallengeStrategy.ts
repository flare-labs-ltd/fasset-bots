import { BalanceDecreasingTransaction } from "@flarenetwork/state-connector-protocol";
import BN from "bn.js";
import type { ChallengerInstance } from "../../../typechain-truffle";
import { ActorBaseKind } from "../../fasset-bots/ActorBase";
import { IChallengerContext } from "../../fasset-bots/IAssetBotContext";
import { TrackedAgentState } from "../../state/TrackedAgentState";
import { ZERO_ADDRESS } from "../../utils";
import { EventScope } from "../../utils/events/ScopedEvents";
import { artifacts } from "../../utils/web3";
import { TrackedState } from "../../state/TrackedState";
<<<<<<< HEAD
import type { DexChallengeStrategyConfig } from "../../config";

const Challenger = artifacts.require("Challenger");

export abstract class ChallengeStrategy {
=======
import { DexChallengeStrategyConfig, DefaultLiquidationStrategyConfig } from "../../config";

const Challenger = artifacts.require("Challenger");

export abstract class ChallengeStrategy<T> {
    config: T

>>>>>>> 4fcb9dac
    constructor(
        public context: IChallengerContext,
        public state: TrackedState,
        public address: string
    ) {
        this.config = context.challengeStrategy?.config as T;
    }

    abstract illegalTransactionChallenge(scope: EventScope, agent: TrackedAgentState, proof: BalanceDecreasingTransaction.Proof): Promise<any>;

    abstract doublePaymentChallenge(scope: EventScope, agent: TrackedAgentState, proof1: BalanceDecreasingTransaction.Proof, proof2: BalanceDecreasingTransaction.Proof): Promise<any>;

    abstract freeBalanceNegativeChallenge(scope: EventScope, agent: TrackedAgentState, transactionHashes: BalanceDecreasingTransaction.Proof[]): Promise<any>;
}

export class DefaultChallengeStrategy extends ChallengeStrategy<DefaultLiquidationStrategyConfig | undefined> {

    public async illegalTransactionChallenge(scope: EventScope, agent: TrackedAgentState, proof: BalanceDecreasingTransaction.Proof) {
        // due to async nature of challenging (and the fact that challenger might start tracking agent later),
        // there may be some false challenges which will be rejected
        // this is perfectly safe for the system, but the errors must be caught
        await this.context.assetManager.illegalPaymentChallenge(proof, agent.vaultAddress, { from: this.address, gasPrice: this.config?.gasPrice })
            .catch((e) => scope.exitOnExpectedError(e,
                ["chlg: already liquidating", "chlg: transaction confirmed", "matching redemption active", "matching ongoing announced pmt"],
                ActorBaseKind.CHALLENGER, this.address));
    }

    public async doublePaymentChallenge(scope: EventScope, agent: TrackedAgentState, proof1: BalanceDecreasingTransaction.Proof, proof2: BalanceDecreasingTransaction.Proof) {
        // due to async nature of challenging there may be some false challenges which will be rejected
        await this.context.assetManager.doublePaymentChallenge(proof1, proof2, agent.vaultAddress, { from: this.address, gasPrice: this.config?.gasPrice })
            .catch((e) => scope.exitOnExpectedError(e, ["chlg dbl: already liquidating"],
                ActorBaseKind.CHALLENGER, this.address));
    }

    public async freeBalanceNegativeChallenge(scope: EventScope, agent: TrackedAgentState, proofs: BalanceDecreasingTransaction.Proof[]) {
        // due to async nature of challenging there may be some false challenges which will be rejected
        await this.context.assetManager.freeBalanceNegativeChallenge(proofs, agent.vaultAddress, { from: this.address, gasPrice: this.config?.gasPrice })
            .catch((e) => scope.exitOnExpectedError(e, ["mult chlg: already liquidating", "mult chlg: enough balance"],
                ActorBaseKind.CHALLENGER, this.address));
    }
}

<<<<<<< HEAD
export class DexChallengeStrategy extends ChallengeStrategy {
    config: DexChallengeStrategyConfig;

    constructor(
        public context: IChallengerContext,
        public state: TrackedState,
        public address: string
    ) {
        super(context, state, address);
        this.config = context.challengeStrategy!.config as DexChallengeStrategyConfig;
    }
=======
export class DexChallengeStrategy extends ChallengeStrategy<DexChallengeStrategyConfig> {
>>>>>>> 4fcb9dac

    protected async dexMinPriceOracle(challenger: ChallengerInstance, agent: TrackedAgentState): Promise<[BN, BN, BN, BN]> {
        const maxSlippage = this.config.maxAllowedSlippage;
        const { 0: minPriceMulDex1, 1: minPriceDivDex1, 2: minPriceMulDex2, 3: minPriceDivDex2 } =
            await challenger.maxSlippageToMinPrices(maxSlippage, maxSlippage, agent.vaultAddress, { from: this.address });
        return [minPriceMulDex1, minPriceDivDex1, minPriceMulDex2, minPriceDivDex2];
    }

    public async illegalTransactionChallenge(scope: EventScope, agent: TrackedAgentState, proof: BalanceDecreasingTransaction.Proof) {
        const challenger = await Challenger.at(this.config.address);
        const oraclePrices = await this.dexMinPriceOracle(challenger, agent);
        await challenger.illegalPaymentChallenge(proof, agent.vaultAddress, ...oraclePrices, ZERO_ADDRESS, ZERO_ADDRESS, [], [], { from: this.address, gasPrice: this.config?.gasPrice })
            .catch((e) => scope.exitOnExpectedError(e,
                ["chlg: already liquidating", "chlg: transaction confirmed", "matching redemption active", "matching ongoing announced pmt"],
                ActorBaseKind.CHALLENGER, this.address));
    }

    public async doublePaymentChallenge(scope: EventScope, agent: TrackedAgentState, proof1: BalanceDecreasingTransaction.Proof, proof2: BalanceDecreasingTransaction.Proof) {
        // due to async nature of challenging there may be some false challenges which will be rejected
        const challenger = await Challenger.at(this.config.address);
        const oraclePrices = await this.dexMinPriceOracle(challenger, agent);
        await challenger.doublePaymentChallenge(proof1, proof2, agent.vaultAddress, ...oraclePrices, ZERO_ADDRESS, ZERO_ADDRESS, [], [], { from: this.address, gasPrice: this.config?.gasPrice })
            .catch((e) => scope.exitOnExpectedError(e, ["chlg dbl: already liquidating"], ActorBaseKind.CHALLENGER, this.address));
    }

    public async freeBalanceNegativeChallenge(scope: EventScope, agent: TrackedAgentState, proofs: BalanceDecreasingTransaction.Proof[]) {
        // due to async nature of challenging there may be some false challenges which will be rejected
        const challenger = await Challenger.at(this.config.address);
        const oraclePrices = await this.dexMinPriceOracle(challenger, agent);
        await challenger.freeBalanceNegativeChallenge(proofs, agent.vaultAddress, ...oraclePrices, ZERO_ADDRESS, ZERO_ADDRESS, [], [], { from: this.address, gasPrice: this.config?.gasPrice })
            .catch((e) => scope.exitOnExpectedError(e, ["mult chlg: already liquidating", "mult chlg: enough balance"],
                ActorBaseKind.CHALLENGER, this.address));
    }
}<|MERGE_RESOLUTION|>--- conflicted
+++ resolved
@@ -8,13 +8,6 @@
 import { EventScope } from "../../utils/events/ScopedEvents";
 import { artifacts } from "../../utils/web3";
 import { TrackedState } from "../../state/TrackedState";
-<<<<<<< HEAD
-import type { DexChallengeStrategyConfig } from "../../config";
-
-const Challenger = artifacts.require("Challenger");
-
-export abstract class ChallengeStrategy {
-=======
 import { DexChallengeStrategyConfig, DefaultLiquidationStrategyConfig } from "../../config";
 
 const Challenger = artifacts.require("Challenger");
@@ -22,7 +15,6 @@
 export abstract class ChallengeStrategy<T> {
     config: T
 
->>>>>>> 4fcb9dac
     constructor(
         public context: IChallengerContext,
         public state: TrackedState,
@@ -65,21 +57,7 @@
     }
 }
 
-<<<<<<< HEAD
-export class DexChallengeStrategy extends ChallengeStrategy {
-    config: DexChallengeStrategyConfig;
-
-    constructor(
-        public context: IChallengerContext,
-        public state: TrackedState,
-        public address: string
-    ) {
-        super(context, state, address);
-        this.config = context.challengeStrategy!.config as DexChallengeStrategyConfig;
-    }
-=======
 export class DexChallengeStrategy extends ChallengeStrategy<DexChallengeStrategyConfig> {
->>>>>>> 4fcb9dac
 
     protected async dexMinPriceOracle(challenger: ChallengerInstance, agent: TrackedAgentState): Promise<[BN, BN, BN, BN]> {
         const maxSlippage = this.config.maxAllowedSlippage;
