--- conflicted
+++ resolved
@@ -5,11 +5,7 @@
 import { TrackedState } from "../../state/TrackedState";
 import { Currencies, ZERO_ADDRESS, formatFixed, logger, squashSpace, toBN } from "../../utils";
 import { artifacts } from "../../utils/web3";
-<<<<<<< HEAD
-import type { DexLiquidationStrategyConfig } from "../../config";
-=======
 import type { DefaultLiquidationStrategyConfig, DexLiquidationStrategyConfig } from "../../config/config-files/BotStrategyConfig";
->>>>>>> 4fcb9dac
 
 const Liquidator = artifacts.require("Liquidator");
 
@@ -72,21 +68,7 @@
     }
 }
 
-<<<<<<< HEAD
-export class DexLiquidationStrategy extends LiquidationStrategy {
-    config: DexLiquidationStrategyConfig;
-
-    constructor(
-        public context: ILiquidatorContext,
-        public state: TrackedState,
-        public address: string
-    ) {
-        super(context, state, address);
-        this.config = context.liquidationStrategy!.config as DexLiquidationStrategyConfig;
-    }
-=======
 export class DexLiquidationStrategy extends LiquidationStrategy<DexLiquidationStrategyConfig> {
->>>>>>> 4fcb9dac
 
     protected async dexMinPriceOracle(challenger: LiquidatorInstance, agent: TrackedAgentState): Promise<[BN, BN, BN, BN]> {
         const maxSlippage = this.config.maxAllowedSlippage
