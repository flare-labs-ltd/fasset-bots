import { CreateRequestContext } from "@mikro-orm/core";
import BN from "bn.js";
import { AgentBotConfig, AgentBotSettings, Secrets } from "../config";
import { createAgentBotContext } from "../config/create-asset-context";
import { ORM } from "../config/orm";
import { AgentEntity } from "../entities/agent";
import { IAssetAgentContext } from "../fasset-bots/IAssetBotContext";
import { EVMNativeTokenBalance, sendWeb3Transaction, squashSpace, web3 } from "../utils";
import { firstValue, getOrCreate, requireNotNull, sleep } from "../utils/helpers";
import { logger } from "../utils/logger";
import { AgentNotifier } from "../utils/notifier/AgentNotifier";
import { NotifierTransport } from "../utils/notifier/BaseNotifier";
import { AgentBot, AgentBotLocks, AgentBotTransientStorage, ITimeKeeper } from "./AgentBot";
import { IBlockChainWallet } from "../underlying-chain/interfaces/IBlockChainWallet";

export interface ITimeKeeperService {
    get(symbol: string): ITimeKeeper;
}

export class AgentBotRunner {
    static deepCopyWithObjectCreate = true;

    constructor(
        public secrets: Secrets,
        public contexts: Map<string, IAssetAgentContext>,   // map [fasset symbol] => context
        public settings: Map<string, AgentBotSettings>,
        public orm: ORM,
        public loopDelay: number,
        public notifierTransports: NotifierTransport[],
        public timekeeperService: ITimeKeeperService,
    ) {}

    public stopRequested = false;
    public restartRequested = false;
    public running = false;

    public runningAgentBots = new Map<string, AgentBot>();

    public locks = new AgentBotLocks();

    private transientStorage: Map<string, AgentBotTransientStorage> = new Map();

    public serviceAccounts = new Map<string, string>();

    private simpleWalletBackgroundTasks: Map<string, IBlockChainWallet> = new Map();

    @CreateRequestContext()
    async run(): Promise<void> {
        this.stopRequested = false;
        this.restartRequested = false;
        this.running = true;
        try {
            while (!this.readyToStop()) {
                await this.runStep();
            }
        } finally {
            this.running = false;
            this.stopAllWalletMonitoring();
        }
    }

    parallel() {
        // parallel has same value for all chains, so just use first
        return firstValue(this.settings)?.parallel ?? false;
    }

    readyToStop() {
        return this.stopOrRestartRequested() && this.runningAgentBots.size === 0;
    }

    stopOrRestartRequested(): boolean {
        return this.stopRequested || this.restartRequested;
    }

    requestStop(): void {
        this.stopRequested = true;
    }

    requestRestart(): void {
        this.restartRequested = true;
    }

    /**
     * This is the main method, where "automatic" logic is gathered.
     */
    async runStep() {
        try {
            await this.fundServiceAccounts();
            if (this.parallel()) {
                await this.runStepParallel();
            } else {
                await this.runStepSerial();
            }
        } catch (error) {
            logger.error(`Error running step of agent bot runner:`, error);
        }
    }

    /**
     * This is the main method, for parallel mode.
     * In every step it updates the list of running agents and runs new ones if they were added to the database.
     */
    async runStepParallel(): Promise<void> {
        this.removeStoppedAgentBots();
        if (!this.stopOrRestartRequested()) {
            this.checkForWorkAddressChange();
            await this.addNewAgentBots();
        }
        const sleepMS = this.stopOrRestartRequested() ? 100 : this.loopDelay;
        await sleep(sleepMS);
    }

    /**
     * This is the main method, for serial mode (tests with sqlite).
     * In every step it collects all active agent entities and for every one it construct AgentBot and runs its runsStep method, which handles required events and other methods.
     */
    async runStepSerial(): Promise<void> {
        const agentEntities = await this.activeAgents();
        for (const agentEntity of agentEntities) {
            this.checkForWorkAddressChange();
            if (this.stopOrRestartRequested()) break;
            try {
                const agentBot = await this.newAgentBot(agentEntity);
                if (agentBot == null) continue;
                logger.info(`Owner's ${agentEntity.ownerAddress} AgentBotRunner started handling agent ${agentBot.agent.vaultAddress}.`);
                await agentBot.runStep(this.orm.em);
                logger.info(`Owner's ${agentEntity.ownerAddress} AgentBotRunner finished handling agent ${agentBot.agent.vaultAddress}.`);
            } catch (error) {
                console.error(`Error with agent ${agentEntity.vaultAddress}: ${error}`);
                logger.error(`Owner's ${agentEntity.ownerAddress} AgentBotRunner ran into error with agent ${agentEntity.vaultAddress}:`, error);
            }
        }
    }

<<<<<<< HEAD
    async addNewAgentBots(): Promise<void> {
        const agentEntities = await this.orm.em.find(AgentEntity, { active: true });
=======
    async addNewAgentBots() {
        const agentEntities = await this.activeAgents();
>>>>>>> ddfd3b86
        for (const agentEntity of agentEntities) {
            const runningAgentBot = this.runningAgentBots.get(agentEntity.vaultAddress);
            if (runningAgentBot) {
                this.checkIfWalletIsRunning(agentEntity.chainId, runningAgentBot);
                continue;
            }
            // create new bot
            try {
                const agentBot = await this.newAgentBot(agentEntity);
                if (agentBot == null) continue;
                void agentBot.runThreads(this.orm.em).catch((error) => {
                    logger.error(`Agent bot ${agentBot.agent?.vaultAddress} thread ended unexpectedly:`, error);
                    console.error(`Agent bot ${agentBot.agent?.vaultAddress} thread ended unexpectedly:`, error);
                });
                this.runningAgentBots.set(agentEntity.vaultAddress, agentBot);
                logger.info(`Owner's ${agentEntity.ownerAddress} AgentBotRunner added running agent ${agentBot.agent.vaultAddress}.`);
            } catch (error) {
                console.error(`Error with adding running agent ${agentEntity.vaultAddress}: ${error}`);
                logger.error(`Owner's ${agentEntity.ownerAddress} AgentBotRunner ran into error starting agent ${agentEntity.vaultAddress}:`, error);
            }
        }
    }

<<<<<<< HEAD
    async newAgentBot(agentEntity: AgentEntity): Promise<AgentBot | null> {
=======
    async activeAgents() {
        const assetManagerAddresses = Array.from(this.contexts.values()).map(ctx => ctx.assetManager.address);
        return await this.orm.em.find(AgentEntity, { active: true, assetManager: { $in: assetManagerAddresses } });
    }

    async newAgentBot(agentEntity: AgentEntity) {
>>>>>>> ddfd3b86
        const context = this.contexts.get(agentEntity.fassetSymbol);
        if (context == null) {
            console.warn(`Invalid fasset symbol ${agentEntity.fassetSymbol}`);
            logger.warn(`Owner's ${agentEntity.ownerAddress} AgentBotRunner found invalid token symbol ${agentEntity.fassetSymbol}.`);
            return null;
        }
        const agentBotSettings = requireNotNull(this.settings.get(agentEntity.fassetSymbol));    // cannot be missing - see create()
        const ownerUnderlyingAddress = AgentBot.underlyingAddress(this.secrets, context.chainInfo.chainId);
        const agentBot = await AgentBot.fromEntity(context, agentBotSettings, agentEntity, ownerUnderlyingAddress, this.notifierTransports);
        agentBot.runner = this;
        agentBot.timekeeper = this.timekeeperService.get(agentEntity.fassetSymbol);
        agentBot.transientStorage = getOrCreate(this.transientStorage, agentBot.agent.vaultAddress, () => new AgentBotTransientStorage());
        agentBot.locks = this.locks;
        agentBot.loopDelay = this.loopDelay;

        // add wallet to the background loop
        this.addSimpleWalletToLoop(agentEntity.chainId, agentBot);
        return agentBot;
    }

    removeStoppedAgentBots(): void {
        const agentBotEntries = Array.from(this.runningAgentBots.entries());
        for (const [address, agentBot] of agentBotEntries) {
            if (!agentBot.running()) {
                this.runningAgentBots.delete(address);
            }
        }
    }

    checkForWorkAddressChange(): void {
        if (this.secrets.filePath === "MEMORY") return;     // memory secrets (for tests)
        const newSecrets = Secrets.load(this.secrets.filePath);
        if (web3.eth.defaultAccount !== newSecrets.required(`owner.native.address`)) {
            const ownerAddress = newSecrets.required(`owner.native.address`);
            this.requestRestart();
            console.warn(`Owner's native address from secrets file, does not match their used account`);
            logger.warn(`Owner's native address ${ownerAddress} from secrets file, does not match web3 default account ${web3.eth.defaultAccount}`);
        }
    }

    async fundServiceAccounts(): Promise<void> {
        const settings = firstValue(this.settings);
        const fundingAddress = this.secrets.optional("owner.native.address");
        if (!settings || !fundingAddress) return;
        const notifier = new AgentNotifier(fundingAddress, this.notifierTransports);
        for (const [name, address] of this.serviceAccounts) {
            await this.fundAccount(fundingAddress, address, settings.minBalanceOnServiceAccount, name, notifier);
        }
    }

    async fundAccount(from: string, account: string, minBalance: BN, name: string, notifier?: AgentNotifier): Promise<void> {
        try {
            const nativeBR = new EVMNativeTokenBalance("NAT", 18);
            const balance = await nativeBR.balance(account);
            logger.info(`Checking ${name} for funding: balance=${nativeBR.format(balance)} minBalance=${nativeBR.format(minBalance)}.`);
            if (balance.lt(minBalance)) {
                const transferBalance = minBalance.muln(2);
                const ownerBalance = await nativeBR.balance(from);
                if (ownerBalance.lt(transferBalance.add(minBalance))) {
                    await notifier?.sendFailedFundingServiceAccount(name, account);
                    return;
                }
                logger.info(`Transferring ${nativeBR.formatValue(transferBalance)} native tokens to ${name} (${account}) for gas...`);
                await this.locks.nativeChainLock(from).lockAndRun(async () => {
                    await sendWeb3Transaction({ from: from, to: account, value: String(transferBalance), gas: 100_000 });
                });
                await notifier?.sendFundedServiceAccount(name, account);
            }
        } catch (error) {
            logger.error(`Error funding account ${name} (${account}):`, error);
            await notifier?.sendFailedFundingServiceAccount(name, account);
        }
    }

    /**
     * Creates AgentBot runner from AgentBotConfig
     * @param botConfig - configs to run bot
     * @returns instance of AgentBotRunner
     */
    static async create(secrets: Secrets, botConfig: AgentBotConfig, timekeeperService: ITimeKeeperService): Promise<AgentBotRunner> {
        const ownerAddress = secrets.required("owner.management.address");
        logger.info(`Owner ${ownerAddress} started to create AgentBotRunner.`);
        const contexts: Map<string, IAssetAgentContext> = new Map();
        const settings: Map<string, AgentBotSettings> = new Map();
        for (const chainConfig of botConfig.fAssets.values()) {
            const assetContext = await createAgentBotContext(botConfig, chainConfig);
            contexts.set(chainConfig.fAssetSymbol, assetContext);
            settings.set(chainConfig.fAssetSymbol, chainConfig.agentBotSettings);
            logger.info(squashSpace`Owner's ${ownerAddress} AgentBotRunner set context for fasset token ${chainConfig.fAssetSymbol}
                on chain ${assetContext.chainInfo.chainId} with asset manager ${assetContext.assetManager.address}`);
        }
        logger.info(`Owner ${ownerAddress} created AgentBotRunner.`);
        return new AgentBotRunner(secrets, contexts, settings, botConfig.orm, botConfig.loopDelay, botConfig.notifiers, timekeeperService);
    }

    addSimpleWalletToLoop(chainId: string, agentBot: AgentBot): void {
        const wallet = this.simpleWalletBackgroundTasks.get(chainId);
        if (wallet) {
            logger.info(`Existing background wallet task for chain ${chainId} will be used. Agent ${agentBot.agent.agentVault} tried to.`);
            logger.info(`Existing background wallet task for chain ${chainId} will be used. Agent ${agentBot.agent.agentVault} tried to.`);
        } else {
            const newWallet = agentBot.context.wallet
            this.simpleWalletBackgroundTasks.set(chainId, newWallet);
            logger.info(`Background wallet task for chain ${chainId} was added. Initiated by agent ${agentBot.agent.agentVault}.`);
            void newWallet.startMonitoringTransactionProgress().catch((error) => {
                logger.error(`Agent bot ${agentBot.agent?.vaultAddress} monitoring for ${chainId} ended unexpectedly:`, error);
                console.error(`Agent bot ${agentBot.agent?.vaultAddress} monitoring for ${chainId} ended unexpectedly:`, error);
            });//start in background
        }
    }

    stopAllWalletMonitoring(): void {
        this.simpleWalletBackgroundTasks.forEach((wallet, chainId) => {
            wallet.stopMonitoring();
            logger.info(`Stopped monitoring wallet for chain ${chainId}.`);
        });
    }

    checkIfWalletIsRunning(chainId: string, agentBot: AgentBot): boolean {
        logger.info(`Checking if monitoring wallet for chain ${chainId} is running.`);
        const wallet = this.simpleWalletBackgroundTasks.get(chainId);
        if (wallet?.isMonitoring()) {
            logger.info(`Monitoring wallet for chain ${chainId} is running.`)
            return true;
        } else {
            logger.info(`Monitoring wallet for chain ${chainId} is NOT running.`)
            this.addSimpleWalletToLoop(chainId, agentBot);
            return false;
        }
    }
}<|MERGE_RESOLUTION|>--- conflicted
+++ resolved
@@ -132,13 +132,8 @@
         }
     }
 
-<<<<<<< HEAD
-    async addNewAgentBots(): Promise<void> {
-        const agentEntities = await this.orm.em.find(AgentEntity, { active: true });
-=======
     async addNewAgentBots() {
         const agentEntities = await this.activeAgents();
->>>>>>> ddfd3b86
         for (const agentEntity of agentEntities) {
             const runningAgentBot = this.runningAgentBots.get(agentEntity.vaultAddress);
             if (runningAgentBot) {
@@ -162,16 +157,12 @@
         }
     }
 
-<<<<<<< HEAD
-    async newAgentBot(agentEntity: AgentEntity): Promise<AgentBot | null> {
-=======
     async activeAgents() {
         const assetManagerAddresses = Array.from(this.contexts.values()).map(ctx => ctx.assetManager.address);
         return await this.orm.em.find(AgentEntity, { active: true, assetManager: { $in: assetManagerAddresses } });
     }
 
     async newAgentBot(agentEntity: AgentEntity) {
->>>>>>> ddfd3b86
         const context = this.contexts.get(agentEntity.fassetSymbol);
         if (context == null) {
             console.warn(`Invalid fasset symbol ${agentEntity.fassetSymbol}`);
