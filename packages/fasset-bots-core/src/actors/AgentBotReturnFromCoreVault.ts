--- conflicted
+++ resolved
@@ -111,12 +111,8 @@
      * Check underlying indexer if payment transaction from core vault is seen
      */
     async checkPaymentProofAvailable(rootEm: EM, returnFromCoreVault: Readonly<ReturnFromCoreVault>): Promise<void> {
-<<<<<<< HEAD
         logger.info(`Agent ${this.agent.vaultAddress} is checking if payment proof for return from core vault ${returnFromCoreVault.requestId.toString()} is available.`);
-=======
-        logger.info(`Agent ${this.agent.vaultAddress} is checking if payment proof for ReturnFromCoreVault ${returnFromCoreVault.id} is available.`);
         const coreVaultSourceAddress = await requireNotNull(this.context.coreVaultManager).coreVaultAddress();
->>>>>>> e113ff71
         if (!returnFromCoreVault.txHash) { //returnFromCoreVault.txHash will already be defined if proof will be obtained for the second time
             let txFound: ITransaction | null = null;
             const txs = await this.context.blockchainIndexer.getTransactionsByReference(returnFromCoreVault.paymentReference);
@@ -179,21 +175,10 @@
             return;
         }
         if (attestationProved(proof)) {
-<<<<<<< HEAD
             logger.info(`Agent ${this.agent.vaultAddress} obtained payment proof for return from core vault ${returnFromCoreVault.requestId.toString()} in round ${returnFromCoreVault.proofRequestRound} and data ${returnFromCoreVault.proofRequestData}.`);
-            try {
-                await this.bot.locks.nativeChainLock(this.bot.owner.workAddress).lockAndRun(async () => {
-                    await this.context.assetManager.confirmReturnFromCoreVault(web3DeepNormalize(proof), this.agent.vaultAddress, { from: this.agent.owner.workAddress });
-                });
-            } catch (error) {
-                throw error;
-            }
-=======
-            logger.info(`Agent ${this.agent.vaultAddress} obtained payment proof for return from core vault ${returnFromCoreVault.id} in round ${returnFromCoreVault.proofRequestRound} and data ${returnFromCoreVault.proofRequestData}.`);
             await this.bot.locks.nativeChainLock(this.bot.owner.workAddress).lockAndRun(async () => {
                 await this.context.assetManager.confirmReturnFromCoreVault(web3DeepNormalize(proof), this.agent.vaultAddress, { from: this.agent.owner.workAddress });
             });
->>>>>>> e113ff71
             returnFromCoreVault = await this.updateReturnFromCoreVault(rootEm, returnFromCoreVault, {
                 state: ReturnFromCoreVaultState.DONE,
             });
