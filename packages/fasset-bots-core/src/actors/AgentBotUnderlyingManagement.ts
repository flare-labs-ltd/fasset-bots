import { RequiredEntityData } from "@mikro-orm/core";
import BN from "bn.js";
import { AgentBotSettings } from "../config";
import { EM } from "../config/orm";
import { AgentUnderlyingPayment } from "../entities/agent";
import { AgentUnderlyingPaymentState, AgentUnderlyingPaymentType } from "../entities/common";
import { Agent } from "../fasset/Agent";
import { AttestationHelperError, attestationProved } from "../underlying-chain/AttestationHelper";
import { AttestationNotProved } from "../underlying-chain/interfaces/IStateConnectorClient";
import { squashSpace } from "../utils/formatting";
import { assertNotNull, messageForExpectedError, toBN } from "../utils/helpers";
import { logger } from "../utils/logger";
import { AgentNotifier } from "../utils/notifier/AgentNotifier";
import { web3DeepNormalize } from "../utils/web3normalize";
import { AgentBot } from "./AgentBot";
import { AgentTokenBalances } from "./AgentTokenBalances";
import { TransactionStatus } from "../../../simple-wallet/src/entity/transaction";

export class AgentBotUnderlyingManagement {
    static deepCopyWithObjectCreate = true;

    constructor(
        public bot: AgentBot,
        public agent: Agent,
        public agentBotSettings: AgentBotSettings,
        public notifier: AgentNotifier,
        public ownerUnderlyingAddress: string,
        public tokens: AgentTokenBalances
    ) {}

    context = this.agent.context;

    /**
     * Checks AgentBot's and owner's underlying balance after redemption is finished.
     * If AgentBot's balance is too low, it tries to top it up from owner's account. See 'underlyingTopUp(...)'.
     * @param agentVault agent's vault address
     */
    async checkUnderlyingBalanceAndTopup(em: EM): Promise<void> {
        logger.info(`Agent ${this.agent.vaultAddress} is checking free underlying balance.`);
        const agentInfo = await this.agent.getAgentInfo();
        const freeUnderlyingBalance = toBN(agentInfo.freeUnderlyingBalanceUBA);
        logger.info(`Agent's ${this.agent.vaultAddress} free underlying balance is ${freeUnderlyingBalance}.`);
        if (freeUnderlyingBalance.lte(this.agentBotSettings.minimumFreeUnderlyingBalance)) {
            const topupAmount = this.agentBotSettings.minimumFreeUnderlyingBalance.sub(freeUnderlyingBalance);
            const estimatedFee = toBN(await this.context.wallet.getTransactionFee({
                source: this.agent.underlyingAddress,
                destination: this.ownerUnderlyingAddress,
                amount: topupAmount,
                isPayment: true
            }));
            logger.info(`Agent's ${this.agent.vaultAddress} calculated estimated underlying fee is ${estimatedFee.toString()}.`);
            await this.underlyingTopUp(em, topupAmount);
        } else {
            logger.info(`Agent ${this.agent.vaultAddress} doesn't need underlying top up.`);
        }
    }

    /**
     * Tries to top up AgentBot's underlying account from owner's. It notifies about successful and unsuccessful try.
     * It also checks owner's underlying balance and notifies when it is too low.
     * @param amount amount to transfer from owner's underlying address to agent's underlying address
     * @param agentVault agent's vault address
     */
    async underlyingTopUp(em: EM, amount: BN): Promise<void> {
        const amountF = await this.tokens.underlying.format(amount);
        logger.info(squashSpace`Agent ${this.agent.vaultAddress} is trying to top up underlying address ${this.agent.underlyingAddress}
            from owner's underlying address ${this.ownerUnderlyingAddress}.`);
<<<<<<< HEAD
        const txDbId = await this.bot.locks.underlyingLock.lockAndRun(async () => {
            return await this.agent.initiateTopupPayment(amount, this.ownerUnderlyingAddress);
=======
        const txHash = await this.bot.locks.underlyingLock(this.ownerUnderlyingAddress).lockAndRun(async () => {
            return await this.agent.performTopupPayment(amount, this.ownerUnderlyingAddress);
>>>>>>> 00147d4a
        });
        await this.createAgentUnderlyingPayment(em, txDbId, AgentUnderlyingPaymentType.TOP_UP);
        logger.info(squashSpace`Agent ${this.agent.vaultAddress}'s owner initiated underlying ${AgentUnderlyingPaymentType.TOP_UP} payment
            to ${this.agent.underlyingAddress} with amount ${amountF} from ${this.ownerUnderlyingAddress} with transactions database id  ${txDbId}.`);
        await this.checkForLowOwnerUnderlyingBalance();
    }

    async checkForLowOwnerUnderlyingBalance() {
        const ownerUnderlyingBalance = await this.context.wallet.getBalance(this.ownerUnderlyingAddress);
        const expectedBalance = this.agentBotSettings.recommendedOwnerUnderlyingBalance;
        const balanceF = await this.tokens.underlying.format(ownerUnderlyingBalance);
        const expectedBalanceF = await this.tokens.underlying.format(expectedBalance);
        if (ownerUnderlyingBalance.lte(expectedBalance)) {
            await this.notifier.sendLowBalanceOnUnderlyingOwnersAddress(this.ownerUnderlyingAddress, balanceF);
            logger.info(squashSpace`Agent's ${this.agent.vaultAddress} owner ${this.agent.owner.managementAddress} has low balance
                ${balanceF} on underlying address ${this.ownerUnderlyingAddress}. Expected to have at least ${expectedBalanceF}.`);
        } else {
            logger.info(squashSpace`Agent's ${this.agent.vaultAddress} owner ${this.agent.owner.managementAddress} has ${balanceF}
                on underlying address ${this.ownerUnderlyingAddress}.`);
        }
    }

    /**
     * Stores sent underlying payment.
     * @param rootEm entity manager
     * @param txHash transaction hash
     * @param type enum for underlying payment type from entity AgentUnderlyingPayment
     */
    async createAgentUnderlyingPayment(rootEm: EM, txHashOrTxDbId: string | number, type: AgentUnderlyingPaymentType): Promise<void> {
        await this.bot.runInTransaction(rootEm, async (em) => {
            rootEm.create(
                AgentUnderlyingPayment,
                {
                    agentAddress: this.agent.vaultAddress,
                    state: AgentUnderlyingPaymentState.PAID,
                    txHash: typeof txHashOrTxDbId === 'string' ? txHashOrTxDbId : null,
                    txDbId: typeof txHashOrTxDbId === 'number' ? txHashOrTxDbId : null,
                    type: type,
                } as RequiredEntityData<AgentUnderlyingPayment>,
                { persist: true }
            );
        });
        await this.notifier.sendAgentUnderlyingPaymentCreated(txHashOrTxDbId, type);
        if (typeof txHashOrTxDbId == 'string') {
            logger.info(`Agent ${this.agent.vaultAddress} send underlying ${type} payment ${txHashOrTxDbId}.`);
        } else {
            logger.info(`Agent ${this.agent.vaultAddress} initiated underlying ${type} payment with transaction database id ${txHashOrTxDbId}.`);
        }
    }

    /**
     * @param rootEm entity manager
     */
    async handleOpenUnderlyingPayments(rootEm: EM): Promise<void> {
        try {
            const openUnderlyingPayments = await this.openUnderlyingPaymentIds(rootEm);
            logger.info(`Agent ${this.agent.vaultAddress} started handling open underlying payments #${openUnderlyingPayments.length}.`);
            for (const up of openUnderlyingPayments) {
                if (this.bot.stopRequested()) return;
                await this.nextUnderlyingPaymentStep(rootEm, up.id);
            }
            logger.info(`Agent ${this.agent.vaultAddress} finished handling open underlying payments.`);
        } catch (error) {
            console.error(`Error while handling open underlying payments for agent ${this.agent.vaultAddress}: ${error}`);
            logger.error(`Agent ${this.agent.vaultAddress} run into error while handling open underlying payments:`, error);
        }
    }

    /**
     * Returns underlying payments with state other than DONE.
     * @param em entity manager
     * @return list of AgentUnderlyingPayment's instances
     */
    async openUnderlyingPaymentIds(em: EM): Promise<AgentUnderlyingPayment[]> {
        return await em.createQueryBuilder(AgentUnderlyingPayment)
            .select("id")
            .where({ agentAddress: this.agent.vaultAddress })
            .andWhere({ $not: { state: AgentUnderlyingPaymentState.DONE } })
            .getResultList();
    }

    /**
     * Handles underlying payment stored in persistent state according to their state.
     * @param rootEm entity manager
     * @param id AgentUnderlyingPayment's entity id
     */
    async nextUnderlyingPaymentStep(rootEm: EM, id: number): Promise<void> {
        try {
            const underlyingPayment = await rootEm.findOneOrFail(AgentUnderlyingPayment, { id: Number(id) }, { refresh: true });
            logger.info(squashSpace`Agent ${this.agent.vaultAddress} is handling open underlying ${underlyingPayment.type} payment
                ${underlyingPayment.txHash} in state ${underlyingPayment.state}.`);
            switch (underlyingPayment.state) {
                case AgentUnderlyingPaymentState.PAID:
                    await this.checkPaymentProofAvailable(rootEm, underlyingPayment);
                    break;
                case AgentUnderlyingPaymentState.REQUESTED_PROOF:
                    await this.checkConfirmPayment(rootEm, underlyingPayment);
                    break;
                default:
                    console.error(`Underlying payment state: ${underlyingPayment.state} not supported`);
                    logger.error(squashSpace`Agent ${this.agent.vaultAddress} run into underlying payment state ${underlyingPayment.state}
                        not supported for underlying ${underlyingPayment.type} payment ${underlyingPayment.txHash}.`);
            }
        } catch (error) {
            console.error(`Error handling next underlying payment step for underlying payment ${id} agent ${this.agent.vaultAddress}: ${error}`);
            logger.error(`Agent ${this.agent.vaultAddress} run into error while handling next underlying payment step for underlying payment ${id}:`, error);
        }
    }

    /**
     * When underlying payment is in state PAID it requests payment proof - see requestPaymentProof().
     * @param underlyingPayment AgentUnderlyingPayment entity
     */
    async checkPaymentProofAvailable(rootEm: EM, underlyingPayment: Readonly<AgentUnderlyingPayment>): Promise<void> {
        logger.info(`Agent ${this.agent.vaultAddress} is checking if payment proof for underlying ${underlyingPayment.type} payment ${underlyingPayment.txHash} is available.`);
        assertNotNull(underlyingPayment.txDbId);
        const info = await this.context.wallet.checkTransactionStatus(underlyingPayment.txDbId);
        if ((info.status == TransactionStatus.TX_SUCCESS || info.status == TransactionStatus.TX_FAILED)
             && info.transactionHash
        ) {
            underlyingPayment = await this.updateUnderlyingPayment(rootEm, underlyingPayment, {
                txHash: info.transactionHash
            });
            assertNotNull(underlyingPayment.txHash);
            const txBlock = await this.context.blockchainIndexer.getTransactionBlock(underlyingPayment.txHash);
            const blockHeight = await this.context.blockchainIndexer.getBlockHeight();
            if (txBlock != null && blockHeight - txBlock.number >= this.context.blockchainIndexer.finalizationBlocks) {
                await this.requestPaymentProof(rootEm, underlyingPayment);
                await this.notifier.sendAgentUnderlyingPaymentRequestPaymentProof(underlyingPayment.txHash, underlyingPayment.type);
            }
        } else if (info.status == TransactionStatus.TX_REPLACED) {
            assertNotNull(info.replacedByDdId);
            await this.updateUnderlyingPayment(rootEm, underlyingPayment, {
                txDbId: info.replacedByDdId
            });
        }
    }

    /**
     * Sends request for underlying payment payment proof, sets state for underlying payment in persistent state to REQUESTED_PROOF.
     * @param underlyingPayment AgentUnderlyingPayment entity
     */
    async requestPaymentProof(rootEm: EM, underlyingPayment: Readonly<AgentUnderlyingPayment>): Promise<void> {
        logger.info(`Agent ${this.agent.vaultAddress} is sending request for payment proof for underlying ${underlyingPayment.type} payment ${underlyingPayment.txHash}.`);
        assertNotNull(underlyingPayment.txHash);
        try {
            const sourceAddress = underlyingPayment.type == AgentUnderlyingPaymentType.TOP_UP ? null : this.agent.underlyingAddress;
            const tragetAddress = underlyingPayment.type == AgentUnderlyingPaymentType.TOP_UP ? this.agent.underlyingAddress : null;
<<<<<<< HEAD
            const request = await this.bot.locks.nativeChainLock.lockAndRun(async () => {
                return await this.context.attestationProvider.requestPaymentProof(underlyingPayment.txHash!, sourceAddress, tragetAddress);
=======
            const request = await this.bot.locks.nativeChainLock(this.bot.requestSubmitterAddress()).lockAndRun(async () => {
                return await this.context.attestationProvider.requestPaymentProof(underlyingPayment.txHash, sourceAddress, tragetAddress);
>>>>>>> 00147d4a
            });
            underlyingPayment = await this.updateUnderlyingPayment(rootEm, underlyingPayment, {
                state: AgentUnderlyingPaymentState.REQUESTED_PROOF,
                proofRequestRound: request.round,
                proofRequestData: request.data,
            });
            logger.info(squashSpace`Agent ${this.agent.vaultAddress} requested payment proof for underlying ${underlyingPayment.type}
                payment ${underlyingPayment.txHash}; proofRequestRound ${request.round}, proofRequestData ${request.data}`);
        } catch (error) {
            logger.info(`Agent ${this.agent.vaultAddress} cannot yet request payment proof for underlying ${underlyingPayment.type} payment ${underlyingPayment.txHash}:`,
                messageForExpectedError(error, [AttestationHelperError]));
        }
    }

    /**
     * When underlying payment is in state REQUESTED_PROOF, it obtains payment proof, calls confirmRedemptionPayment and sets the state of underlying payment in persistent state as DONE.
     * If proof expires, sets the state of underlying payment in persistent state as DONE and sends notification to owner.
     * If proof cannot be obtained, it sends notification to owner.
     * @param underlying payment AgentUnderlyingPayment entity
     */
    async checkConfirmPayment(rootEm: EM, underlyingPayment: Readonly<AgentUnderlyingPayment>): Promise<void> {
        logger.info(squashSpace`Agent ${this.agent.vaultAddress} is trying to obtain payment proof for underlying ${underlyingPayment.type}
            payment ${underlyingPayment.txHash} in round ${underlyingPayment.proofRequestRound} and data ${underlyingPayment.proofRequestData}.`);
        assertNotNull(underlyingPayment.proofRequestRound);
        assertNotNull(underlyingPayment.proofRequestData);
        const proof = await this.context.attestationProvider.obtainPaymentProof(underlyingPayment.proofRequestRound, underlyingPayment.proofRequestData)
            .catch(e => {
                logger.error(`Error obtaining payment proof for underlying payment:`, e);
                return null;
            });
        if (proof === AttestationNotProved.NOT_FINALIZED) {
            logger.info(squashSpace`Agent ${this.agent.vaultAddress}: proof not yet finalized for underlying ${underlyingPayment.type}
                payment ${underlyingPayment.txHash} in round ${underlyingPayment.proofRequestRound} and data ${underlyingPayment.proofRequestData}.`);
            return;
        }
        if (attestationProved(proof)) {
            logger.info(squashSpace`Agent ${this.agent.vaultAddress} obtained payment proof for underlying ${underlyingPayment.type}
                payment ${underlyingPayment.txHash} in round ${underlyingPayment.proofRequestRound} and data ${underlyingPayment.proofRequestData}.`);
            await this.bot.locks.nativeChainLock(this.bot.owner.workAddress).lockAndRun(async () => {
                if (underlyingPayment.type == AgentUnderlyingPaymentType.TOP_UP) {
                    await this.context.assetManager.confirmTopupPayment(web3DeepNormalize(proof), this.agent.vaultAddress,
                        { from: this.agent.owner.workAddress });
                } else {
                    await this.context.assetManager.confirmUnderlyingWithdrawal(web3DeepNormalize(proof), this.agent.vaultAddress,
                        { from: this.agent.owner.workAddress });
                }
            });
            underlyingPayment = await this.updateUnderlyingPayment(rootEm, underlyingPayment, {
                state: AgentUnderlyingPaymentState.DONE,
            });
            await this.notifier.sendConfirmWithdrawUnderlying(underlyingPayment.type);
            logger.info(squashSpace`Agent ${this.agent.vaultAddress} confirmed underlying ${underlyingPayment.type} payment ${underlyingPayment.txHash}
                with proof ${JSON.stringify(web3DeepNormalize(proof))}.`);
        } else {
            logger.info(squashSpace`Agent ${this.agent.vaultAddress} cannot obtain payment proof for underlying ${underlyingPayment.type} payment ${underlyingPayment.txHash}
                in round ${underlyingPayment.proofRequestRound} and data ${underlyingPayment.proofRequestData}.`);
            // wait for one more round and then reset to state PAID, which will eventually resubmit request
            if (await this.bot.enoughTimePassedToObtainProof(underlyingPayment)) {
                await this.notifier.sendAgentUnderlyingPaymentNoProofObtained(underlyingPayment.txHash!, underlyingPayment.type, underlyingPayment.proofRequestRound, underlyingPayment.proofRequestData);
                logger.info(`Agent ${this.agent.vaultAddress} will retry obtaining payment proof for underlying payment ${underlyingPayment.txHash}.`);
                underlyingPayment = await this.updateUnderlyingPayment(rootEm, underlyingPayment, {
                    state: AgentUnderlyingPaymentState.PAID,
                    proofRequestRound: undefined,
                    proofRequestData: undefined,
                });
            }
        }
    }

    async updateUnderlyingPayment(rootEm: EM, uid: { id: number }, modifications: Partial<AgentUnderlyingPayment>): Promise<AgentUnderlyingPayment> {
        return await this.bot.runInTransaction(rootEm, async (em) => {
            const underlyingPayment = await em.findOneOrFail(AgentUnderlyingPayment, { id: uid.id }, { refresh: true });
            Object.assign(underlyingPayment, modifications);
            return underlyingPayment;
        });
    }

}<|MERGE_RESOLUTION|>--- conflicted
+++ resolved
@@ -65,13 +65,8 @@
         const amountF = await this.tokens.underlying.format(amount);
         logger.info(squashSpace`Agent ${this.agent.vaultAddress} is trying to top up underlying address ${this.agent.underlyingAddress}
             from owner's underlying address ${this.ownerUnderlyingAddress}.`);
-<<<<<<< HEAD
-        const txDbId = await this.bot.locks.underlyingLock.lockAndRun(async () => {
+        const txDbId = await this.bot.locks.underlyingLock(this.ownerUnderlyingAddress).lockAndRun(async () => {
             return await this.agent.initiateTopupPayment(amount, this.ownerUnderlyingAddress);
-=======
-        const txHash = await this.bot.locks.underlyingLock(this.ownerUnderlyingAddress).lockAndRun(async () => {
-            return await this.agent.performTopupPayment(amount, this.ownerUnderlyingAddress);
->>>>>>> 00147d4a
         });
         await this.createAgentUnderlyingPayment(em, txDbId, AgentUnderlyingPaymentType.TOP_UP);
         logger.info(squashSpace`Agent ${this.agent.vaultAddress}'s owner initiated underlying ${AgentUnderlyingPaymentType.TOP_UP} payment
@@ -220,13 +215,8 @@
         try {
             const sourceAddress = underlyingPayment.type == AgentUnderlyingPaymentType.TOP_UP ? null : this.agent.underlyingAddress;
             const tragetAddress = underlyingPayment.type == AgentUnderlyingPaymentType.TOP_UP ? this.agent.underlyingAddress : null;
-<<<<<<< HEAD
-            const request = await this.bot.locks.nativeChainLock.lockAndRun(async () => {
+            const request = await this.bot.locks.nativeChainLock(this.bot.requestSubmitterAddress()).lockAndRun(async () => {
                 return await this.context.attestationProvider.requestPaymentProof(underlyingPayment.txHash!, sourceAddress, tragetAddress);
-=======
-            const request = await this.bot.locks.nativeChainLock(this.bot.requestSubmitterAddress()).lockAndRun(async () => {
-                return await this.context.attestationProvider.requestPaymentProof(underlyingPayment.txHash, sourceAddress, tragetAddress);
->>>>>>> 00147d4a
             });
             underlyingPayment = await this.updateUnderlyingPayment(rootEm, underlyingPayment, {
                 state: AgentUnderlyingPaymentState.REQUESTED_PROOF,
