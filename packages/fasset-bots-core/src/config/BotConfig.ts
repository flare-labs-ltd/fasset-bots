--- conflicted
+++ resolved
@@ -186,13 +186,8 @@
         priceChangeEmitter: fassetInfo.priceChangeEmitter,
     };
     if (type === "agent" || type === "user") {
-<<<<<<< HEAD
-        assertNotNullCmd(fassetInfo.walletUrl, `Missing walletUrl in FAsset type ${fAssetSymbol}`);
-        result.wallet = await createBlockchainWalletHelper(secrets, chainId, requireNotNull(em), fassetInfo.walletUrl, walletOptions, feeServiceOptions, fallbackApis);
-=======
         assertCmd(fassetInfo.walletUrls != null && fassetInfo.walletUrls.length > 0, `At least one walletUrl in FAsset type ${fAssetSymbol} is required`);
-        result.wallet = await createBlockchainWalletHelper(secrets, chainId, em!, fassetInfo.walletUrls, walletOptions);
->>>>>>> eb505930
+        result.wallet = await createBlockchainWalletHelper(secrets, chainId, requireNotNull(em), fassetInfo.walletUrls, walletOptions);
     }
     if (type === "agent") {
         assertNotNullCmd(agentSettings, `Missing agentBotSettings in config`);
@@ -203,20 +198,12 @@
         assertCmd(fassetInfo.indexerUrls != null && fassetInfo.indexerUrls.length > 0, "At least one indexer url is required");
         assertCmd(attestationProviderUrls != null && attestationProviderUrls.length > 0, "At least one attestation provider url is required");
         assertNotNull(submitter);   // if this is missing, it is program error
-<<<<<<< HEAD
         const fdcHubAddress = await retriever.getContractAddress("FdcHub");
         const relayAddress = await retriever.getContractAddress("Relay");
-        const apiKey = indexerApiKey(secrets);
-        result.blockchainIndexerClient = createBlockchainIndexerHelper(chainId, fassetInfo.indexerUrl, apiKey);
-        result.verificationClient = await createVerificationApiClient(fassetInfo.indexerUrl, apiKey);
-        result.flareDataConnector = await createFlareDataConnectorClient(fassetInfo.indexerUrl, apiKey, attestationProviderUrls, settings.fdcVerification, fdcHubAddress, relayAddress, submitter);
-=======
-        const stateConnectorAddress = await retriever.getContractAddress("StateConnector");
         const apiKeys: string[] = indexerApiKey(secrets, fassetInfo.indexerUrls);
         result.blockchainIndexerClient = createBlockchainIndexerHelper(chainId, fassetInfo.indexerUrls, apiKeys);
         result.verificationClient = await createVerificationApiClient(fassetInfo.indexerUrls, apiKeys);
-        result.stateConnector = await createStateConnectorClient(fassetInfo.indexerUrls, apiKeys, attestationProviderUrls, settings.scProofVerifier, stateConnectorAddress, submitter);
->>>>>>> eb505930
+        result.flareDataConnector = await createFlareDataConnectorClient(fassetInfo.indexerUrls, apiKeys, attestationProviderUrls, settings.fdcVerification, fdcHubAddress, relayAddress, submitter);
     }
     return result;
 }
@@ -295,27 +282,16 @@
  * @param submitter native address of the account that will call requestAttestations
  * @returns instance of FlareDataConnectorClientHelper
  */
-<<<<<<< HEAD
 export async function createFlareDataConnectorClient(
-    indexerWebServerUrl: string,
-    indexerApiKey: string,
-=======
-export async function createStateConnectorClient(
     indexerWebServerUrls: string[],
     indexerApiKeys: string[],
->>>>>>> eb505930
     attestationProviderUrls: string[],
     fdcVerificationAddress: string,
     fdcHubAddress: string,
     relayAddress: string,
     submitter: string
-<<<<<<< HEAD
 ): Promise<FlareDataConnectorClientHelper> {
-    return await FlareDataConnectorClientHelper.create(attestationProviderUrls, fdcVerificationAddress, fdcHubAddress, relayAddress, indexerWebServerUrl, indexerApiKey, submitter);
-=======
-): Promise<StateConnectorClientHelper> {
-    return await StateConnectorClientHelper.create(attestationProviderUrls, scProofVerifierAddress, stateConnectorAddress, indexerWebServerUrls, indexerApiKeys, submitter);
->>>>>>> eb505930
+    return await FlareDataConnectorClientHelper.create(attestationProviderUrls, fdcVerificationAddress, fdcHubAddress, relayAddress, indexerWebServerUrls, indexerApiKeys, submitter);
 }
 
 export async function createVerificationApiClient(indexerWebServerUrls: string[], indexerApiKeys: string[]): Promise<VerificationPrivateApiClient> {
@@ -337,7 +313,7 @@
     const apiTokenKey = secrets.requiredOrRequiredArray("apiKey.indexer");
     if (Array.isArray(apiTokenKey) && apiTokenKey.length != indexerUrls.length) {
         throw new Error(`Cannot create indexers. The number of URLs and API keys do not match.`);
-    }
+}
     const apiTokenKeys = Array.isArray(apiTokenKey) ? apiTokenKey : Array(indexerUrls.length).fill(apiTokenKey);
     return apiTokenKeys;
 }