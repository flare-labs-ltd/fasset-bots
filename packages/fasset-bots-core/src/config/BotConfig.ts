import "dotenv/config";

import { StuckTransaction } from "@flarelabs/simple-wallet";
import { EntityManager } from "@mikro-orm/core";
import { Secrets } from ".";
import { AssetManagerInstance } from "../../typechain-truffle";
import { AssetManagerSettings } from "../fasset/AssetManagerTypes";
import { ChainInfo, NativeChainInfo } from "../fasset/ChainInfo";
import { overrideAndCreateOrm } from "../mikro-orm.config";
import { AttestationHelper } from "../underlying-chain/AttestationHelper";
import { BlockchainIndexerHelper } from "../underlying-chain/BlockchainIndexerHelper";
import { BlockchainWalletHelper } from "../underlying-chain/BlockchainWalletHelper";
import { SourceId } from "../underlying-chain/SourceId";
import { StateConnectorClientHelper } from "../underlying-chain/StateConnectorClientHelper";
import { VerificationPrivateApiClient } from "../underlying-chain/VerificationPrivateApiClient";
import { DBWalletKeys, MemoryWalletKeys } from "../underlying-chain/WalletKeys";
import { IBlockChainWallet } from "../underlying-chain/interfaces/IBlockChainWallet";
import { IStateConnectorClient } from "../underlying-chain/interfaces/IStateConnectorClient";
import { IVerificationApiClient } from "../underlying-chain/interfaces/IVerificationApiClient";
import { RequireFields, assertCmd, assertNotNull, assertNotNullCmd, requireNotNull } from "../utils";
import { NotifierTransport } from "../utils/notifier/BaseNotifier";
import { standardNotifierTransports } from "../utils/notifier/NotifierTransports";
import { AssetContractRetriever } from "./AssetContractRetriever";
import { BotConfigFile, BotFAssetInfo, BotStrategyDefinition, OrmConfigOptions } from "./config-files/BotConfigFile";
import { DatabaseAccount } from "./config-files/SecretsFile";
import { createWalletClient, encodedChainId, requireSupportedSourceId, supportedSourceId } from "./create-wallet-client";
import { EM, ORM } from "./orm";

export interface BotConfig<T extends BotFAssetConfig = BotFAssetConfig> {
    orm?: ORM; // only for agent bot
    notifiers: NotifierTransport[];
    loopDelay: number;
    rpcUrl: string;
    fAssets: Map<string, T>;
    nativeChainInfo: NativeChainInfo;
    contractRetriever: AssetContractRetriever;
    // liquidation strategies for liquidator and challenger
    liquidationStrategy?: BotStrategyDefinition; // only for liquidator (optional)
    challengeStrategy?: BotStrategyDefinition; // only for challenger (optional)
}

export interface BotFAssetConfig {
    fAssetSymbol: string;
    chainInfo: ChainInfo;
    wallet?: IBlockChainWallet; // for agent bot and user
    blockchainIndexerClient?: BlockchainIndexerHelper; // for agent bot, user and challenger
    stateConnector?: IStateConnectorClient; // for agent bot, user, challenger and timeKeeper
    verificationClient?: IVerificationApiClient; // only for agent bot and user
    assetManager: AssetManagerInstance;
    priceChangeEmitter?: string; // the name of the contract (in Contracts file) that emits 'PriceEpochFinalized' event (optional, default is 'FtsoManager')
}

export type BotFAssetConfigWithWallet = RequireFields<BotFAssetConfig, "wallet" | "blockchainIndexerClient" | "stateConnector" | "verificationClient">;
export type BotFAssetConfigWithIndexer = RequireFields<BotFAssetConfig, "blockchainIndexerClient" | "stateConnector" | "verificationClient">;

<<<<<<< HEAD
export function updateConfigFilePaths(cfPath: string, config: BotConfigFile) {
    const cfDir = path.dirname(cfPath);
    if (config.contractsJsonFile) {
        config.contractsJsonFile = path.resolve(cfDir, config.contractsJsonFile);
    }
    // namespace SQLite db by asset manager controller address (only needed for beta testing)
    if (config.ormOptions?.type === "sqlite" && config.contractsJsonFile) {
        const contracts = loadContracts(config.contractsJsonFile);
        const controllerAddress = contracts.AssetManagerController.address.slice(2, 10);
        config.ormOptions.dbName = (process.env.FASSET_BOT_SQLITE_DB ?? config.ormOptions.dbName!).replace(/CONTROLLER/g, controllerAddress);
    }
}
=======
export type AgentBotConfig = RequireFields<BotConfig<BotFAssetConfigWithWallet>, "orm">;    // for agent
export type UserBotConfig = BotConfig<BotFAssetConfigWithWallet>;                           // for minter and redeemer
export type KeeperBotConfig = BotConfig<BotFAssetConfigWithIndexer>;                        // for challenger and timekeeper
>>>>>>> 5850fab2

export type BotConfigType = "agent" | "user" | "keeper" | "common";

/**
 * Creates bot configuration from initial run config file.
 * @param type bot
 * @param secrets loaded agent bot secrets file (for api keys and db credentials)
 * @param configFile instance of BotConfigFile
 * @param submitter native owner address
 * @returns instance BotConfig
 */
export async function createBotConfig(type: "agent", secrets: Secrets, configFile: BotConfigFile, submitter?: string): Promise<AgentBotConfig>;
export async function createBotConfig(type: "user", secrets: Secrets, configFile: BotConfigFile, submitter?: string): Promise<UserBotConfig>;
export async function createBotConfig(type: "keeper", secrets: Secrets, configFile: BotConfigFile, submitter?: string): Promise<KeeperBotConfig>;
export async function createBotConfig(type: "common", secrets: Secrets, configFile: BotConfigFile, submitter?: string): Promise<BotConfig>;
export async function createBotConfig(type: BotConfigType, secrets: Secrets, configFile: BotConfigFile, submitter?: string) {
    const orm = await createBotOrm(type, configFile.ormOptions, secrets.data.database);
    try {
        const retriever = await AssetContractRetriever.create(configFile.prioritizeAddressUpdater, configFile.contractsJsonFile, configFile.assetManagerController);
        const fAssets: Map<string, BotFAssetConfig> = new Map();
        for (const [symbol, fassetInfo] of Object.entries(configFile.fAssets)) {
            const fassetConfig = await createBotFAssetConfig(type, secrets, retriever, symbol, fassetInfo, orm?.em, configFile.attestationProviderUrls, submitter, configFile.walletOptions);
            fAssets.set(symbol, fassetConfig);
        }
        return {
            rpcUrl: configFile.rpcUrl,
            loopDelay: configFile.loopDelay,
            fAssets: fAssets,
            nativeChainInfo: configFile.nativeChainInfo,
            orm: orm,
            notifiers: standardNotifierTransports(configFile.alertsUrl),
            contractRetriever: retriever,
            liquidationStrategy: configFile.liquidationStrategy,
            challengeStrategy: configFile.challengeStrategy,
        } as AgentBotConfig;
    } catch (error) {
        await orm?.close();
        throw error;
    }
}

export async function createBotOrm(type: BotConfigType, ormOptions?: OrmConfigOptions, databaseAccount?: DatabaseAccount) {
    if (type === "agent") {
        assertNotNullCmd(ormOptions, "Setting 'ormOptions' is required in config");
        return await overrideAndCreateOrm(ormOptions, databaseAccount);
    }
}

/**
 * Creates BotFAssetConfig configuration from chain info.
 * @param fassetInfo instance of BotFAssetInfo
 * @param em entity manager
 * @param attestationProviderUrls list of attestation provider's urls
 * @param scProofVerifierAddress SCProofVerifier's contract address
 * @param stateConnectorAddress  StateConnector's contract address
 * @param submitter address from which the transactions get submitted
 * @returns instance of BotFAssetConfig
 */
export async function createBotFAssetConfig(
    type: BotConfigType,
    secrets: Secrets,
    retriever: AssetContractRetriever,
    fAssetSymbol: string,
    fassetInfo: BotFAssetInfo,
    em: EM | undefined,
    attestationProviderUrls: string[] | undefined,
    submitter: string | undefined,
    walletOptions?: StuckTransaction
): Promise<BotFAssetConfig> {
    const assetManager = retriever.getAssetManager(fAssetSymbol);
    const settings = await assetManager.getSettings();
    const sourceId = encodedChainId(fassetInfo.chainId);
    const result: BotFAssetConfig = {
        fAssetSymbol: fAssetSymbol,
        chainInfo: createChainInfo(sourceId, fassetInfo, settings),
        assetManager: assetManager,
        priceChangeEmitter: fassetInfo.priceChangeEmitter,
    };
    if (type === "agent" || type === "user") {
        assertNotNullCmd(fassetInfo.walletUrl, "Setting 'walletUrl' is required in config");
        result.wallet = createBlockchainWalletHelper(type, secrets, sourceId, em, fassetInfo.walletUrl, walletOptions);
    }
    if (type === "agent" || type === "user" || type === "keeper") {
        assertNotNullCmd(fassetInfo.indexerUrl, "Setting 'indexerUrl' is required in config");
        assertCmd(attestationProviderUrls != null && attestationProviderUrls.length > 0, "At least one attestation provider url is required");
        assertNotNull(submitter);   // if this is missing, it is program error
        const stateConnectorAddress = await retriever.getContractAddress("StateConnector");
        const apiKey = indexerApiKey(secrets);
        result.blockchainIndexerClient = createBlockchainIndexerHelper(sourceId, fassetInfo.indexerUrl, apiKey);
        result.verificationClient = await createVerificationApiClient(fassetInfo.indexerUrl, apiKey);
        result.stateConnector = await createStateConnectorClient(fassetInfo.indexerUrl, apiKey, attestationProviderUrls, settings.scProofVerifier, stateConnectorAddress, submitter);
    }
    return result;
}

export function createChainInfo(sourceId: string, fassetInfo: BotFAssetInfo, settings: AssetManagerSettings): ChainInfo {
    return {
        chainId: sourceId,
        name: fassetInfo.name,
        symbol: fassetInfo.symbol,
        decimals: Number(settings.assetDecimals),
        amgDecimals: Number(settings.assetMintingDecimals),
        requireEOAProof: settings.requireEOAAddressProof,
    }
}

/**
 * Creates blockchain indexer helper. Relevant urls and api keys are provided in .env.
 * @param sourceId chain source
 * @param indexerUrl indexer's url
 * @returns instance of BlockchainIndexerHelper
 */
export function createBlockchainIndexerHelper(sourceId: SourceId, indexerUrl: string, apiKey: string): BlockchainIndexerHelper {
    requireSupportedSourceId(sourceId);
    return new BlockchainIndexerHelper(indexerUrl, sourceId, apiKey);
}

/**
 * Creates blockchain wallet helper using wallet client.
 * @param sourceId chain source
 * @param em entity manager (optional)
 * @param walletUrl chain's url
 * @param inTestnet if testnet should be used, optional parameter
 * @returns instance of BlockchainWalletHelper
 */
export function createBlockchainWalletHelper(
    type: "agent" | "user",
    secrets: Secrets,
    sourceId: SourceId,
    em: EntityManager | undefined,
    walletUrl: string,
    options?: StuckTransaction
): BlockchainWalletHelper {
    requireSupportedSourceId(sourceId);
    const walletClient = createWalletClient(secrets, sourceId, walletUrl, options);
    const walletKeys = type === "agent" ? DBWalletKeys.from(requireNotNull(em), secrets) : new MemoryWalletKeys();
    return new BlockchainWalletHelper(walletClient, walletKeys);
}

/**
 * Creates attestation helper.
 * @param sourceId chain source
 * @param attestationProviderUrls list of attestation provider's urls
 * @param scProofVerifierAddress SCProofVerifier's contract address
 * @param stateConnectorAddress StateConnector's contract address
 * @param owner native owner address
 * @param indexerUrl indexer's url
 * @returns instance of AttestationHelper
 */
export async function createAttestationHelper(
    sourceId: SourceId,
    attestationProviderUrls: string[],
    scProofVerifierAddress: string,
    stateConnectorAddress: string,
    owner: string,
    indexerUrl: string,
    indexerApiKey: string,
): Promise<AttestationHelper> {
    if (!supportedSourceId(sourceId)) {
        throw new Error(`SourceId ${sourceId} not supported.`);
    }
    const stateConnector = await createStateConnectorClient(indexerUrl, indexerApiKey, attestationProviderUrls, scProofVerifierAddress, stateConnectorAddress, owner);
    const indexer = createBlockchainIndexerHelper(sourceId, indexerUrl, indexerApiKey);
    return new AttestationHelper(stateConnector, indexer, sourceId);
}

/**
 * Creates state connector client
 * @param indexerWebServerUrl indexer's url
 * @param attestationProviderUrls list of attestation provider's urls
 * @param scProofVerifierAddress SCProofVerifier's contract address
 * @param stateConnectorAddress StateConnector's contract address
 * @param submitter native address of the account that will call requestAttestations
 * @returns instance of StateConnectorClientHelper
 */
export async function createStateConnectorClient(
    indexerWebServerUrl: string,
    indexerApiKey: string,
    attestationProviderUrls: string[],
    scProofVerifierAddress: string,
    stateConnectorAddress: string,
    submitter: string
): Promise<StateConnectorClientHelper> {
    return await StateConnectorClientHelper.create(attestationProviderUrls, scProofVerifierAddress, stateConnectorAddress, indexerWebServerUrl, indexerApiKey, submitter);
}

export async function createVerificationApiClient(indexerWebServerUrl: string, indexerApiKey: string): Promise<VerificationPrivateApiClient> {
    return new VerificationPrivateApiClient(indexerWebServerUrl, indexerApiKey);
}

/**
 * At the shutdown of the program, you should close the bot config.
 * This closed DB connections etc.
 */
export async function closeBotConfig(config: BotConfig) {
    await config.orm?.close();
}

/**
 * Extract indexer api key.
 */
export function indexerApiKey(secrets: Secrets) {
    return secrets.required("apiKey.indexer");
}<|MERGE_RESOLUTION|>--- conflicted
+++ resolved
@@ -53,24 +53,9 @@
 export type BotFAssetConfigWithWallet = RequireFields<BotFAssetConfig, "wallet" | "blockchainIndexerClient" | "stateConnector" | "verificationClient">;
 export type BotFAssetConfigWithIndexer = RequireFields<BotFAssetConfig, "blockchainIndexerClient" | "stateConnector" | "verificationClient">;
 
-<<<<<<< HEAD
-export function updateConfigFilePaths(cfPath: string, config: BotConfigFile) {
-    const cfDir = path.dirname(cfPath);
-    if (config.contractsJsonFile) {
-        config.contractsJsonFile = path.resolve(cfDir, config.contractsJsonFile);
-    }
-    // namespace SQLite db by asset manager controller address (only needed for beta testing)
-    if (config.ormOptions?.type === "sqlite" && config.contractsJsonFile) {
-        const contracts = loadContracts(config.contractsJsonFile);
-        const controllerAddress = contracts.AssetManagerController.address.slice(2, 10);
-        config.ormOptions.dbName = (process.env.FASSET_BOT_SQLITE_DB ?? config.ormOptions.dbName!).replace(/CONTROLLER/g, controllerAddress);
-    }
-}
-=======
 export type AgentBotConfig = RequireFields<BotConfig<BotFAssetConfigWithWallet>, "orm">;    // for agent
 export type UserBotConfig = BotConfig<BotFAssetConfigWithWallet>;                           // for minter and redeemer
 export type KeeperBotConfig = BotConfig<BotFAssetConfigWithIndexer>;                        // for challenger and timekeeper
->>>>>>> 5850fab2
 
 export type BotConfigType = "agent" | "user" | "keeper" | "common";
 
@@ -94,13 +79,13 @@
         for (const [symbol, fassetInfo] of Object.entries(configFile.fAssets)) {
             const fassetConfig = await createBotFAssetConfig(type, secrets, retriever, symbol, fassetInfo, orm?.em, configFile.attestationProviderUrls, submitter, configFile.walletOptions);
             fAssets.set(symbol, fassetConfig);
-        }
-        return {
+    }
+    return {
             rpcUrl: configFile.rpcUrl,
             loopDelay: configFile.loopDelay,
-            fAssets: fAssets,
+        fAssets: fAssets,
             nativeChainInfo: configFile.nativeChainInfo,
-            orm: orm,
+        orm: orm,
             notifiers: standardNotifierTransports(configFile.alertsUrl),
             contractRetriever: retriever,
             liquidationStrategy: configFile.liquidationStrategy,
@@ -109,14 +94,14 @@
     } catch (error) {
         await orm?.close();
         throw error;
-    }
+}
 }
 
 export async function createBotOrm(type: BotConfigType, ormOptions?: OrmConfigOptions, databaseAccount?: DatabaseAccount) {
     if (type === "agent") {
         assertNotNullCmd(ormOptions, "Setting 'ormOptions' is required in config");
         return await overrideAndCreateOrm(ormOptions, databaseAccount);
-    }
+}
 }
 
 /**
@@ -152,7 +137,7 @@
     if (type === "agent" || type === "user") {
         assertNotNullCmd(fassetInfo.walletUrl, "Setting 'walletUrl' is required in config");
         result.wallet = createBlockchainWalletHelper(type, secrets, sourceId, em, fassetInfo.walletUrl, walletOptions);
-    }
+}
     if (type === "agent" || type === "user" || type === "keeper") {
         assertNotNullCmd(fassetInfo.indexerUrl, "Setting 'indexerUrl' is required in config");
         assertCmd(attestationProviderUrls != null && attestationProviderUrls.length > 0, "At least one attestation provider url is required");
@@ -162,9 +147,9 @@
         result.blockchainIndexerClient = createBlockchainIndexerHelper(sourceId, fassetInfo.indexerUrl, apiKey);
         result.verificationClient = await createVerificationApiClient(fassetInfo.indexerUrl, apiKey);
         result.stateConnector = await createStateConnectorClient(fassetInfo.indexerUrl, apiKey, attestationProviderUrls, settings.scProofVerifier, stateConnectorAddress, submitter);
+}
+    return result;
     }
-    return result;
-}
 
 export function createChainInfo(sourceId: string, fassetInfo: BotFAssetInfo, settings: AssetManagerSettings): ChainInfo {
     return {
@@ -231,7 +216,7 @@
 ): Promise<AttestationHelper> {
     if (!supportedSourceId(sourceId)) {
         throw new Error(`SourceId ${sourceId} not supported.`);
-    }
+}
     const stateConnector = await createStateConnectorClient(indexerUrl, indexerApiKey, attestationProviderUrls, scProofVerifierAddress, stateConnectorAddress, owner);
     const indexer = createBlockchainIndexerHelper(sourceId, indexerUrl, indexerApiKey);
     return new AttestationHelper(stateConnector, indexer, sourceId);
