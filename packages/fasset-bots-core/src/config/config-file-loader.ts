--- conflicted
+++ resolved
@@ -23,9 +23,9 @@
 export function loadConfigFile(fPath: string, configInfo?: string): BotConfigFile {
     const config = loadConfigFileRecursive(fPath, configInfo);
     namespaceOrmPath(config);
-    validateConfigFile(config);
+            validateConfigFile(config);
     return config;
-}
+        }
 
 function loadConfigFileRecursive(fPath: string, configInfo?: string, visitedFiles: Set<string> = new Set()): BotConfigFile {
     const config = loadConfigFileOrOverride(fPath, configInfo);
@@ -107,18 +107,11 @@
 
 function namespaceOrmPath(config: BotConfigFile) {
     // namespace SQLite db by asset manager controller address (only needed for beta testing)
-<<<<<<< HEAD
-    if (config.ormOptions?.type === "sqlite" && config.contractsJsonFile) {
-        const contracts = loadContracts(config.contractsJsonFile);
-        const controllerAddress = contracts.AssetManagerController.address.slice(2, 10);
-        config.ormOptions.dbName = requireNotNull(process.env.FASSET_BOT_SQLITE_DB ?? config.ormOptions.dbName).replace(/CONTROLLER/g, controllerAddress);
-=======
     if (config.ormOptions?.type === "sqlite") {
         const contracts = config.contractsJsonFile ? loadContracts(config.contractsJsonFile) : null;
         const fullControllerAddress = config.assetManagerController ?? contracts?.AssetManagerController.address ?? "XXXXXXXXXX";
         const controllerAddress = fullControllerAddress.slice(2, 10);
-        config.ormOptions.dbName = requireNotNull(config.ormOptions.dbName).replace(/CONTROLLER/g, controllerAddress);
->>>>>>> 6407545a
+        config.ormOptions.dbName = requireNotNull(process.env.FASSET_BOT_SQLITE_DB ?? config.ormOptions.dbName).replace(/CONTROLLER/g, controllerAddress);
     }
 }
 
@@ -130,9 +123,9 @@
  */
 export function loadAgentConfigFile(fPath: string, configInfo?: string): BotConfigFile {
     const config = loadConfigFile(fPath, configInfo);
-    validateAgentConfigFile(config);
-    return config;
-}
+        validateAgentConfigFile(config);
+        return config;
+    }
 
 /**
  * Validates agent configuration.
