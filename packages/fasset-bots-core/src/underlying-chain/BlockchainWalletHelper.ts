import { FeeParams, IWalletKeys, TransactionInfo, TransactionStatus, WalletClient } from "@flarelabs/simple-wallet";
import { sleep, toBN, unPrefix0x } from "../utils/helpers";
import { IBlockChainWallet, TransactionOptionsWithFee } from "./interfaces/IBlockChainWallet";
import BN from "bn.js";
import { formatArgs, logger } from "../utils";


export class BlockchainWalletHelper implements IBlockChainWallet {
    constructor(
        public walletClient: WalletClient,
        private walletKeys: IWalletKeys
    ) {}

    requestStopVal: boolean = false;
    private isMonitoringInProgress = false;
<<<<<<< HEAD

    monitoringId(): string {
        return this.walletClient.getMonitoringId();
    }
=======
>>>>>>> 64c78e27

    async addTransaction(
        sourceAddress: string,
        targetAddress: string,
        amount: string | number | BN,
        reference: string | null,
        options?: TransactionOptionsWithFee,
        executeUntilBlock?: number,
        executeUntilTimestamp?: BN,
        feeSource?: string,
    ): Promise<number> {
        const value = toBN(amount);
        const fee = undefined;
        const maxFee = options?.maxFee ? toBN(options.maxFee) : undefined;
        const note = reference ? unPrefix0x(reference) : undefined;
        const privateKey = await this.walletKeys.getKey(sourceAddress);
        if (privateKey) {
            const dbId = await this.walletClient.createPaymentTransaction(sourceAddress, targetAddress, value, fee, note, maxFee, executeUntilBlock, executeUntilTimestamp, feeSource);
            return dbId;
        } else {
            throw new Error(`Cannot find address ${sourceAddress}`);
        }
    }

    async deleteAccount(
        sourceAddress: string,
        targetAddress: string,
        reference: string | null,
        options?: TransactionOptionsWithFee,
    ): Promise<number> {
        const fee = undefined;
        const maxFee = options?.maxFee ? toBN(options.maxFee) : undefined;
        const note = reference ? unPrefix0x(reference) : undefined;
        const privateKey = await this.walletKeys.getKey(sourceAddress);
        if (privateKey) {
            const dbId = await this.walletClient.createDeleteAccountTransaction(sourceAddress, targetAddress, fee, note, maxFee);
            return dbId;
        } else {
            throw new Error(`Cannot find address ${sourceAddress}`);
        }
    }

    async addMultiTransaction(): Promise<string> {
        throw new Error("Method not implemented.");
    }

    async createAccount(): Promise<string> {
        const account = this.walletClient.createWallet();
        await this.walletKeys.addKey(account.address, account.privateKey);
        return account.address;
    }

    async addExistingAccount(address: string, privateKey: string): Promise<string> {
        await this.walletKeys.addKey(address, privateKey);
        return address;
    }

    async getBalance(address: string, otherAddresses?: string[]): Promise<BN> {
        const balance = await this.walletClient.getAccountBalance(address, otherAddresses);
        return toBN(balance);
    }

    async getTransactionFee(params: FeeParams): Promise<BN> {
        const fee = await this.walletClient.getCurrentTransactionFee(params);
        return toBN(fee);
    }

    async checkTransactionStatus(txDbId: number): Promise<TransactionInfo> {
        return await this.walletClient.getTransactionInfo(txDbId);
    }

    // background task (monitoring in simple-wallet) should be running
    /* istanbul ignore next */
    async waitForTransactionFinalization(id: number): Promise<string> {
        try {
            if (!(await this.isMonitoring())) {
                if (!this.isMonitoringInProgress) {
                    this.isMonitoringInProgress = true; // lock monitoring
                    void this.startMonitoringTransactionProgress().catch((error) => {
                        logger.error(`Background task to monitor wallet ended unexpectedly:`, error);
                        console.error(`Background task to monitor wallet ended unexpectedly:`, error);
                    });
                }
            }
            logger.info(`Transactions txDbId ${id} is being checked`);
            let info = await this.checkTransactionStatus(id);
            logger.info(`Transactions txDbId ${id} info: ${formatArgs(info)}`);
            while (!this.requestStopVal && (info.status !== TransactionStatus.TX_SUCCESS && info.status !== TransactionStatus.TX_FAILED))
            {
                await sleep(5000); //sleep for 5 seconds
                if (info.status === TransactionStatus.TX_REPLACED && info.replacedByDdId) {
                    const replacedId = info.replacedByDdId;
                    logger.info(`Replacement transaction txDbId ${replacedId}`);
                    if (info.replacedByStatus === TransactionStatus.TX_SUCCESS) {
                        logger.info(`Replacement transaction ${replacedId} succeeded.`);
                        return info.replacedByHash!;
                    } else if (info.replacedByStatus === TransactionStatus.TX_FAILED) {
                        logger.warn(`Replacement transaction ${replacedId} failed.`);
                        await sleep(10000);
                        info = await this.checkTransactionStatus(id);
                        if (info.status === TransactionStatus.TX_SUCCESS) {
                            return info.transactionHash!;
                        } else {
                            logger.warn(`Original transaction ${id} is still not successful. Exiting the loop.`);
                            break;
                        }
                    }
                }
                info = await this.checkTransactionStatus(id);
                logger.info(`Transactions txDbId ${id} info: ${formatArgs(info)}`);
                await this.ensureWalletMonitoringRunning();
                if (this.requestStopVal) {
                    logger.warn(`Transaction monitoring was stopped due to termination signal.`);
                    console.warn(`Transaction monitoring was stopped due to termination signal.`);
                    break;
                }
            }
            if (!info.transactionHash) {
                logger.error(`Cannot obtain transaction hash for id ${id}`);
                throw new Error(`Cannot obtain transaction hash for id ${id}`);
            }
            return info.transactionHash;
        } finally {
            this.isMonitoringInProgress = false;
            await this.stopMonitoring();
        }
    }

    async addTransactionAndWaitForItsFinalization(sourceAddress: string, targetAddress: string, amount: string | number | BN, reference: string | null, options?: TransactionOptionsWithFee | undefined, executeUntilBlock?: number, executeUntilTimestamp?: BN): Promise<string> {
        const id = await this.addTransaction(sourceAddress, targetAddress, amount, reference, options, executeUntilBlock, executeUntilTimestamp);
        const hash = await this.waitForTransactionFinalization(id);
        return hash;
    }

    async startMonitoringTransactionProgress(): Promise<void> {
        await this.walletClient.startMonitoringTransactionProgress();
    }

    async requestStop(): Promise<void> {
        this.requestStopVal = true;
    }

    async stopMonitoring(): Promise<void> {
        return this.walletClient.stopMonitoring();
    }

    async isMonitoring(): Promise<boolean> {
        return this.walletClient.isMonitoring();
    }
    /* istanbul ignore next */
    private async ensureWalletMonitoringRunning() {
        const isMonitoring = await this.isMonitoring();
        if (!isMonitoring && !this.isMonitoringInProgress) {
            this.isMonitoringInProgress = true;
            void this.startMonitoringTransactionProgress().catch((error) => {
                logger.error(`Background task to monitor wallet ended unexpectedly:`, error);
                console.error(`Background task to monitor wallet ended unexpectedly:`, error);
            });
        }
    }
}<|MERGE_RESOLUTION|>--- conflicted
+++ resolved
@@ -13,13 +13,10 @@
 
     requestStopVal: boolean = false;
     private isMonitoringInProgress = false;
-<<<<<<< HEAD
 
     monitoringId(): string {
         return this.walletClient.getMonitoringId();
     }
-=======
->>>>>>> 64c78e27
 
     async addTransaction(
         sourceAddress: string,
@@ -99,8 +96,8 @@
                 if (!this.isMonitoringInProgress) {
                     this.isMonitoringInProgress = true; // lock monitoring
                     void this.startMonitoringTransactionProgress().catch((error) => {
-                        logger.error(`Background task to monitor wallet ended unexpectedly:`, error);
-                        console.error(`Background task to monitor wallet ended unexpectedly:`, error);
+                        logger.error(`Background task to monitor wallet ${this.monitoringId()} ended unexpectedly:`, error);
+                        console.error(`Background task to monitor wallet  ${this.monitoringId()} ended unexpectedly:`, error);
                     });
                 }
             }
@@ -132,8 +129,8 @@
                 logger.info(`Transactions txDbId ${id} info: ${formatArgs(info)}`);
                 await this.ensureWalletMonitoringRunning();
                 if (this.requestStopVal) {
-                    logger.warn(`Transaction monitoring was stopped due to termination signal.`);
-                    console.warn(`Transaction monitoring was stopped due to termination signal.`);
+                    logger.warn(`Transaction monitoring ${this.monitoringId()} was stopped due to termination signal.`);
+                    console.warn(`Transaction monitoring ${this.monitoringId()} was stopped due to termination signal.`);
                     break;
                 }
             }
@@ -175,8 +172,8 @@
         if (!isMonitoring && !this.isMonitoringInProgress) {
             this.isMonitoringInProgress = true;
             void this.startMonitoringTransactionProgress().catch((error) => {
-                logger.error(`Background task to monitor wallet ended unexpectedly:`, error);
-                console.error(`Background task to monitor wallet ended unexpectedly:`, error);
+                logger.error(`Background task to monitor wallet ${this.monitoringId()} ended unexpectedly:`, error);
+                console.error(`Background task to monitor wallet ${this.monitoringId()} ended unexpectedly:`, error);
             });
         }
     }
