import { FormattedString, squashSpace } from "../formatting";
import { BNish, HOURS } from "../helpers";
import { BaseNotifier, BotType, NotifierTransport } from "./BaseNotifier";
import { NotifierThrottlingConfigs } from "./NotifierTransports";

export enum AgentNotificationKey {
    // agent status and settings,
    CCB_STARTED = "CCB",
    LIQUIDATION_STARTED = "LIQUIDATION STARTED",
    LIQUIDATION_ENDED = "LIQUIDATION ENDED",
    FULL_LIQUIDATION_STARTED = "FULL LIQUIDATION",
    LIQUIDATION_WAS_PERFORMED = "LIQUIDATION WAS PERFORMED",
    AGENT_DESTROYED = "AGENT DESTROYED",
    AGENT_CREATED = "AGENT CREATED",
    AGENT_CREATED_ERROR = "AGENT CREATION ERROR",
    AGENT_SETTING_UPDATE = "AGENT SETTING UPDATE",
    AGENT_SETTING_UPDATE_FAILED = "AGENT SETTING UPDATE FAILED",
    AGENT_ENTER_AVAILABLE = "AGENT ENTERED AVAILABLE",
    AGENT_EXIT_AVAILABLE = "AGENT EXITED AVAILABLE",
    AGENT_EXIT_AVAILABLE_ANNOUNCEMENT = "AGENT ANNOUNCED EXIT AVAILABLE",
    AGENT_ANNOUNCE_DESTROY = "AGENT ANNOUNCE DESTROY",
    SELF_CLOSE = "SELF CLOSE",
    // minting
    MINTING_CORNER_CASE = "MINTING",
    MINTING_NO_PROOF_OBTAINED = "NO PROOF OBTAINED FOR MINTING",
    MINTING_EXECUTED = "MINTING EXECUTED",
    MINTING_DELETED = "MINTING DELETED",
    MINTING_STARTED = "MINTING STARTED",
    MINTING_DEFAULT_STARTED = "MINTING DEFAULT STARTED",
    MINTING_DEFAULT_SUCCESS = "MINTING DEFAULT SUCCESS",
    MINTING_DEFAULT_FAILED = "MINTING DEFAULT FAILED",
    // redemption
    REDEMPTION_CORNER_CASE = "REDEMPTION",
    REDEMPTION_FAILED = "REDEMPTION FAILED",
    REDEMPTION_BLOCKED = "REDEMPTION BLOCKED",
    REDEMPTION_DEFAULTED = "REDEMPTION DEFAULTED",
    REDEMPTION_PERFORMED = "REDEMPTION WAS PERFORMED",
    REDEMPTION_NO_PROOF_OBTAINED = "NO PROOF OBTAINED FOR REDEMPTION",
    REDEMPTION_NO_ADDRESS_VALIDITY_PROOF_OBTAINED = "NO ADDRESS VALIDITY PROOF OBTAINED FOR REDEMPTION",
    REDEMPTION_CONFLICTING_ADDRESS_VALIDITY_PROOF_OBTAINED = "CONFLICTING ADDRESS VALIDITY PROOF OBTAINED FOR REDEMPTION",
    REDEMPTION_STARTED = "REDEMPTION STARTED",
    REDEMPTION_PAID = "REDEMPTION PAID",
    REDEMPTION_PAYMENT_FAILED = "REDEMPTION PAYMENT FAILED",
    REDEMPTION_PAYMENT_PROOF = "REDEMPTION PAYMENT PROOF REQUESTED",
    // collateral
    AGENT_COLLATERAL_TOP_UP = "AGENT'S COLLATERAL TOP UP",
    POOL_COLLATERAL_TOP_UP = "POOL'S COLLATERAL TOP UP",
    AGENT_COLLATERAL_TOP_UP_FAILED = "AGENT'S COLLATERAL TOP UP FAILED",
    POOL_COLLATERAL_TOP_UP_FAILED = "POOL'S COLLATERAL TOP UP FAILED",
    WITHDRAW_VAULT_COLLATERAL = "VAULT COLLATERAL WITHDRAWAL",
    WITHDRAW_VAULT_COLLATERAL_ANNOUNCEMENT = "VAULT COLLATERAL WITHDRAWAL ANNOUNCEMENT",
    WITHDRAWAL_FAILED = "COLLATERAL WITHDRAWAL FAILED",
    CANCEL_WITHDRAW_VAULT_COLLATERAL_ANNOUNCEMENT = "CANCEL VAULT COLLATERAL WITHDRAWAL ANNOUNCEMENT",
    // underlying
    LOW_AGENT_FREE_UNDERLYING_BALANCE = "LOW FREE UNDERLYING BALANCE",
    LOW_OWNERS_NATIVE_BALANCE = "LOW BALANCE IN OWNER'S ADDRESS",
    CRITICALLY_LOW_OWNERS_NATIVE_BALANCE = "CRITICALLY LOW BALANCE IN OWNER'S ADDRESS",
    LOW_OWNERS_UNDERLYING_BALANCE = "LOW BALANCE IN OWNER'S UNDERLYING ADDRESS",
    CONFIRM_UNDERLYING = "CONFIRM UNDERLYING PAYMENT",
    CANCEL_WITHDRAW_UNDERLYING = "CANCEL UNDERLYING WITHDRAWAL ANNOUNCEMENT",
    ACTIVE_WITHDRAWAL = "ACTIVE WITHDRAWAL",
    NO_ACTIVE_WITHDRAWAL = "NO ACTIVE WITHDRAWAL",
    WITHDRAW_UNDERLYING = "UNDERLYING WITHDRAWAL",
    UNDERLYING_PAYMENT_PAID = "UNDERLYING PAYMENT",
    UNDERLYING_PAYMENT_PROOF = "UNDERLYING PAYMENT PROOF REQUESTED",
    UNDERLYING_NO_PROOF_OBTAINED = "NO PROOF OBTAINED FOR UNDERLYING PAYMENT",
    // pool
    BUY_POOL_TOKENS = "BUY POOL TOKENS",
    VAULT_COLLATERAL_DEPOSIT = "VAULT COLLATERAL DEPOSIT",
    WITHDRAW_POOL_FEES = "POOL FEES WITHDRAWAL",
    BALANCE_POOL_FEES = "BALANCE POOL FEES",
    POOL_DELEGATE = "POOL DELEGATION",
    POOL_UNDELEGATE = "POOL UNDELEGATION",
    CANCEL_POOL_TOKEN_ANNOUNCEMENT = "CANCEL POOL TOKEN REDEMPTION ANNOUNCEMENT",
    REDEEM_POOL_TOKEN_ANNOUNCEMENT = "REDEEM POOL TOKENS ANNOUNCEMENT",
    REDEEM_POOL_TOKEN = "POOL TOKENS REDEMPTION",
    // other
    DAILY_TASK_NO_PROOF_OBTAINED = "NO PROOF OBTAINED FOR DAILY TASK",
    UNRESOLVED_EVENT = "EVENT IN DATABASE NOT FOUND ON CHAIN - SKIPPED",
    AGENT_BEHIND_ON_EVENT_HANDLING = "AGENT BEHIND ON EVENT HANDLING",
    AGENT_EVENT_HANDLING_CAUGHT_UP = "AGENT EVENT HANDLING CAUGHT UP",
    AGENT_FUNDED_SERVICE_ACCOUNT = "AGENT FUNDED SERVICE ACCOUNT",
    AGENT_FAILED_FUNDING_SERVICE_ACCOUNT = "AGENT FAILED FUNDING SERVICE ACCOUNT",
}

export const agentNotifierThrottlingTimes: NotifierThrottlingConfigs = {
    [AgentNotificationKey.LOW_OWNERS_NATIVE_BALANCE]: { duration: 6 * HOURS, addressInKey: false },
    [AgentNotificationKey.LOW_OWNERS_UNDERLYING_BALANCE]: { duration: 6 * HOURS, addressInKey: false },
};

export class AgentNotifier extends BaseNotifier<AgentNotificationKey> {
    static deepCopyWithObjectCreate = true;

    constructor(address: string, transports: NotifierTransport[]) {
        super(BotType.AGENT, address, transports);
    }

    async sendCCBAlert(timestamp: string) {
        await this.danger(AgentNotificationKey.CCB_STARTED, `Agent ${this.address} is in collateral call band since ${timestamp}. Agent is trying to automatically top up vaults.`);
<<<<<<< HEAD
=======
    }

    async agentCreationFailed(error: string) {
        await this.danger(AgentNotificationKey.AGENT_CREATED_ERROR, `Failed to create agent: ${error}.`);
>>>>>>> 4fcb9dac
    }

    async sendLiquidationStartAlert(timestamp: string) {
        await this.critical(AgentNotificationKey.LIQUIDATION_STARTED, `Liquidation has started for agent ${this.address} at ${timestamp}. Agent is trying to automatically top up vaults.`);
<<<<<<< HEAD
=======
    }

    async sendLiquidationEndedAlert(timestamp: string) {
        await this.info(AgentNotificationKey.LIQUIDATION_ENDED, `Liquidation has ended for agent ${this.address} at ${timestamp}.`);
>>>>>>> 4fcb9dac
    }

    async sendFullLiquidationAlert(payment1?: string, payment2?: string) {
        if (payment1 && payment2) {
            await this.critical(
                AgentNotificationKey.FULL_LIQUIDATION_STARTED,
                `Agent ${this.address} is in full liquidation due to duplicate payment: ${payment1} and ${payment2}.`
            );
        } else if (payment1) {
            await this.critical(
                AgentNotificationKey.FULL_LIQUIDATION_STARTED,
                `Agent ${this.address} is in full liquidation due to illegal payment: ${payment1}.`
            );
        } else {
            await this.critical(
                AgentNotificationKey.FULL_LIQUIDATION_STARTED,
                `Agent ${this.address} is in full liquidation due to negative underlying free balance.`
            );
        }
    }

    async sendLiquidationWasPerformed(value: string) {
        await this.info(AgentNotificationKey.LIQUIDATION_WAS_PERFORMED, `Liquidation was performed for agent ${this.address} with value of ${value}`);
    }

    async sendRedemptionExpiredInIndexer(requestId: BNish) {
        await this.info(
            AgentNotificationKey.REDEMPTION_CORNER_CASE,
            `Redemption ${requestId} expired in indexer. Redemption will finish without payment for agent ${this.address}.`
        );
    }

    async sendRedemptionFailed(requestId: BNish, txHash: string, redeemer: string, failureReason: string) {
        await this.danger(
            AgentNotificationKey.REDEMPTION_FAILED,
            `Redemption ${requestId} for redeemer ${redeemer} with payment transactionHash ${txHash} failed due to ${failureReason} for agent ${this.address}.`
        );
    }

    async sendRedemptionBlocked(requestId: BNish, txHash: string, redeemer: string) {
        await this.info(
            AgentNotificationKey.REDEMPTION_BLOCKED,
            `Redemption ${requestId} for redeemer ${redeemer} with payment transactionHash ${txHash} was blocked for agent ${this.address}.`
        );
    }

    async sendRedemptionDefaulted(requestId: BNish, redeemer: string) {
        await this.danger(
            AgentNotificationKey.REDEMPTION_DEFAULTED,
            `Redemption ${requestId} for redeemer ${redeemer} was defaulted for agent ${this.address}.`
        );
    }

    async sendRedemptionWasPerformed(requestId: BNish, redeemer: string) {
        await this.info(
            AgentNotificationKey.REDEMPTION_PERFORMED,
            `Redemption ${requestId} for redeemer ${redeemer} was performed for agent ${this.address}.`
        );
    }

    async sendVaultCollateralTopUpAlert(value: FormattedString) {
        await this.info(
            AgentNotificationKey.AGENT_COLLATERAL_TOP_UP,
            `Agent ${this.address} was automatically topped up with collateral ${value} due to price changes.`
        );
    }

    async sendPoolCollateralTopUpAlert(value: FormattedString) {
        await this.info(
            AgentNotificationKey.POOL_COLLATERAL_TOP_UP,
            `Agent ${this.address} POOL was automatically topped up with collateral ${value} due to price changes.`
        );
    }

    async sendVaultCollateralTopUpFailedAlert(value: FormattedString) {
        await this.danger(
            AgentNotificationKey.AGENT_COLLATERAL_TOP_UP_FAILED,
            `Agent ${this.address} could not be automatically topped up with collateral ${value} due to price changes.`
        );
    }

    async sendPoolCollateralTopUpFailedAlert(value: FormattedString) {
        await this.danger(
            AgentNotificationKey.POOL_COLLATERAL_TOP_UP_FAILED,
            `Agent ${this.address} POOL could not be automatically topped up with collateral ${value} due to price changes.`
        );
    }

    async sendLowBalanceOnUnderlyingOwnersAddress(ownerUnderlyingAddress: string, ownerUnderlyingBalance: FormattedString) {
        await this.info(
            AgentNotificationKey.LOW_OWNERS_UNDERLYING_BALANCE,
            `Owner's underlying address ${ownerUnderlyingAddress} has low underlying ${ownerUnderlyingBalance}.`
        );
    }

    async sendLowBalanceOnOwnersAddress(ownerAddress: string, balance: FormattedString) {
        await this.info(AgentNotificationKey.LOW_OWNERS_NATIVE_BALANCE, `Owner ${ownerAddress} has low balance ${balance}.`);
    }

    async sendCriticalLowBalanceOnOwnersAddress(ownerAddress: string, balance: FormattedString) {
        await this.critical(AgentNotificationKey.CRITICALLY_LOW_OWNERS_NATIVE_BALANCE, `Owner ${ownerAddress} has criticaly low native balance ${balance}.`);
    }

    async sendRedemptionAddressValidationNoProof(requestId: BNish | null, roundId: number, requestData: string, address: string) {
        await this.danger(
            AgentNotificationKey.REDEMPTION_NO_ADDRESS_VALIDITY_PROOF_OBTAINED,
            `Agent ${this.address} cannot obtain proof for address validity for redemption ${requestId} and address ${address} in round ${roundId} with requested data ${requestData}.`
        );
    }

    async sendRedemptionAddressValidationProofConflict(requestId: BNish | null, roundId: number, requestData: string, address: string) {
        await this.danger(
            AgentNotificationKey.REDEMPTION_NO_ADDRESS_VALIDITY_PROOF_OBTAINED,
            `Agent ${this.address} obtain ed conflicting proof for address validity for redemption ${requestId} and address ${address} in round ${roundId} with requested data ${requestData}.`
        );
    }

    async sendMintingNoProofObtained(requestId: BNish | null, roundId: number, requestData: string) {
        await this.danger(
            AgentNotificationKey.MINTING_NO_PROOF_OBTAINED,
            `Agent ${this.address} cannot obtain proof for minting ${requestId} in round ${roundId} with requested data ${requestData}.`
        );
    }

    async sendRedemptionNoProofObtained(requestId: BNish | null, roundId: number, requestData: string) {
        await this.danger(
            AgentNotificationKey.REDEMPTION_NO_PROOF_OBTAINED,
            `Agent ${this.address} cannot obtain proof for redemption ${requestId} in round ${roundId} with requested data ${requestData}.`
        );
    }

    async sendDailyTaskNoProofObtained(minutes: number) {
        await this.danger(
            AgentNotificationKey.DAILY_TASK_NO_PROOF_OBTAINED,
            `Agent ${this.address} cannot obtain proof confirmed block height existence, waiting for more than ${minutes} minutes.`
        );
    }

    async sendAgentDestroyed() {
        await this.info(AgentNotificationKey.AGENT_DESTROYED, `Agent ${this.address} was destroyed.`);
    }

    async sendAgentCreated() {
        await this.info(AgentNotificationKey.AGENT_CREATED, `Agent ${this.address} was created.`);
    }

    async sendWithdrawVaultCollateral(amount: FormattedString) {
        await this.info(AgentNotificationKey.WITHDRAW_VAULT_COLLATERAL, `Agent ${this.address} withdrew ${amount} of vault collateral.`);
    }

    async sendWithdrawVaultCollateralAnnouncement(amount: FormattedString) {
        await this.info(
            AgentNotificationKey.WITHDRAW_VAULT_COLLATERAL_ANNOUNCEMENT,
            `Agent ${this.address} ANNOUNCED withdrawal of ${amount} for vault collateral.`
        );
    }

    async sendCancelVaultCollateralAnnouncement() {
        await this.info(
            AgentNotificationKey.CANCEL_WITHDRAW_VAULT_COLLATERAL_ANNOUNCEMENT,
            `Agent's ${this.address} vault collateral withdrawal announcement was successfully cancelled.`
        );
    }

    async sendRedeemCollateralPoolTokens(amount: FormattedString) {
        await this.info(AgentNotificationKey.REDEEM_POOL_TOKEN, `Agent ${this.address} redeemed of ${amount} pool tokens.`);
    }

    async sendCancelRedeemCollateralPoolTokensAnnouncement() {
        await this.info(
            AgentNotificationKey.CANCEL_POOL_TOKEN_ANNOUNCEMENT,
            `Agent's ${this.address} pool token redemption announcement was successfully cancelled.`
        );
    }

    async sendRedeemCollateralPoolTokensAnnouncement(amount: FormattedString) {
        await this.info(AgentNotificationKey.REDEEM_POOL_TOKEN_ANNOUNCEMENT, `Agent ${this.address} ANNOUNCED redemptions of ${amount} pool tokens.`);
    }

    async sendAgentSettingsUpdate(settingName: string) {
        await this.info(AgentNotificationKey.AGENT_SETTING_UPDATE, `Agent ${this.address} setting ${settingName} was updated.`);
    }

    async sendAgentAnnouncedExitAvailable() {
        await this.info(AgentNotificationKey.AGENT_EXIT_AVAILABLE_ANNOUNCEMENT, `Agent ${this.address} ANNOUNCED exit available list.`);
    }

    async sendAgentExitedAvailable() {
        await this.info(AgentNotificationKey.AGENT_EXIT_AVAILABLE, `Agent ${this.address} exited available list.`);
    }

    async sendAgentEnteredAvailable() {
        await this.info(AgentNotificationKey.AGENT_ENTER_AVAILABLE, `Agent ${this.address} entered available list.`);
    }

    async sendAgentAnnounceDestroy() {
        await this.info(AgentNotificationKey.AGENT_ANNOUNCE_DESTROY, `Agent ${this.address} successfully announced its DESTRUCTION.`);
    }

    async sendConfirmWithdrawUnderlying(type: string) {
        await this.info(AgentNotificationKey.CONFIRM_UNDERLYING, `Agent's ${this.address} underlying ${type} payment was successfully confirmed.`);
    }

    async sendCancelWithdrawUnderlying() {
        await this.info(
            AgentNotificationKey.CANCEL_WITHDRAW_UNDERLYING,
            `Agent's ${this.address} underlying withdrawal announcement was successfully cancelled.`
        );
    }

    async sendCollateralPoolTokensRedemption() {
        await this.info(AgentNotificationKey.REDEEM_POOL_TOKEN, `Agent ${this.address} redeemed pool tokens.`);
    }

    async sendBuyCollateralPoolTokens(amount: FormattedString) {
        await this.info(AgentNotificationKey.BUY_POOL_TOKENS, `Agent ${this.address} bought ${amount} worth of pool tokens successfully.`);
    }

    async sendVaultCollateralDeposit(amount: FormattedString) {
        await this.info(AgentNotificationKey.VAULT_COLLATERAL_DEPOSIT, `Deposit of ${amount} vault collateral tokens to agent ${this.address} was successful.`);
    }

    async sendWithdrawPoolFees(amount: FormattedString) {
        await this.info(AgentNotificationKey.WITHDRAW_POOL_FEES, `Agent ${this.address} withdrew pool fees ${amount} successfully.`);
    }

    async sendBalancePoolFees(amount: FormattedString) {
        await this.info(AgentNotificationKey.BALANCE_POOL_FEES, `Agent ${this.address} has pool fees balance ${amount}.`);
    }

    async sendSelfClose() {
        await this.info(AgentNotificationKey.SELF_CLOSE, `Agent ${this.address} self closed successfully.`);
    }

    async sendActiveWithdrawal() {
        await this.info(AgentNotificationKey.ACTIVE_WITHDRAWAL, `Agent ${this.address} already has an active underlying withdrawal announcement.`);
    }

    async sendNoActiveWithdrawal() {
        await this.info(AgentNotificationKey.NO_ACTIVE_WITHDRAWAL, `Agent ${this.address} has NO active underlying withdrawal announcement.`);
    }

    async sendUnderlyingWithdrawalPerformed(txHash: string, paymentReference: string) {
        await this.info(AgentNotificationKey.WITHDRAW_UNDERLYING, `Agent ${this.address} withdrew underlying with transaction ${txHash} and payment reference ${paymentReference}.`);
    }

    async sendMintingExecuted(requestId: BNish) {
        await this.info(AgentNotificationKey.MINTING_EXECUTED, `Minting ${requestId} executed for ${this.address}.`);
    }

    async sendMintingDeleted(requestId: BNish) {
        await this.info(AgentNotificationKey.MINTING_DELETED, `Minting ${requestId} deleted for ${this.address}.`);
    }

    async sendMintingStarted(requestId: BNish) {
        await this.info(AgentNotificationKey.MINTING_STARTED, `Minting ${requestId} started for ${this.address}.`);
    }

    async sendMintingIndexerExpired(requestId: BNish) {
        await this.danger(
            AgentNotificationKey.MINTING_CORNER_CASE,
            `Minting ${requestId} expired in indexer. Unstick minting was executed for agent ${this.address}.`
        );
    }

    async sendMintingNonPaymentProofRequested(requestId: BNish) {
        await this.info(AgentNotificationKey.MINTING_DEFAULT_STARTED,
            `Agent ${this.address} requested non payment proof for minting ${requestId}.`);
    }

    async sendMintingDefaultSuccess(requestId: BNish) {
        await this.info(AgentNotificationKey.MINTING_DEFAULT_SUCCESS,
            `Agent ${this.address} proved non-payment for minting ${requestId} and executed default.`);
    }

    async sendMintingDefaultFailure(requestId: BNish, roundId: number, requestData: string) {
        await this.danger(
            AgentNotificationKey.MINTING_DEFAULT_FAILED,
            `Agent ${this.address} could not obtain non-payment proof for minting ${requestId} in round ${roundId} with requested data ${requestData}.`
        );
    }

    async sendMintingPaymentProofRequested(requestId: BNish) {
        await this.info(AgentNotificationKey.MINTING_CORNER_CASE,
            `Agent ${this.address} requested payment proof for minting ${requestId}.`);
    }

    async sendRedemptionStarted(requestId: BNish) {
        await this.info(AgentNotificationKey.REDEMPTION_STARTED, `Redemption ${requestId} started for ${this.address}.`);
    }

    async sendRedemptionPaid(requestId: BNish) {
        await this.info(AgentNotificationKey.REDEMPTION_PAID, `Redemption payment ${requestId} was initiated for ${this.address}.`);
    }

    async sendRedemptionPaymentFailed(requestId: BNish) {
        await this.danger(AgentNotificationKey.REDEMPTION_PAYMENT_FAILED, `Redemption ${requestId} payment failed for ${this.address}. It will not be retried.`);
    }

    async sendRedemptionRequestPaymentProof(requestId: BNish) {
        await this.info(AgentNotificationKey.REDEMPTION_PAYMENT_PROOF, `Payment proof for redemption ${requestId} was requested for ${this.address}.`);
    }

    async sendDelegatePoolCollateral(poolAddress: string, recipient: string, bips: FormattedString) {
        await this.info(AgentNotificationKey.POOL_DELEGATE, `Agent ${this.address} delegated ${bips} of pool collateral for pool ${poolAddress} to ${recipient}.`);
    }

    async sendUndelegatePoolCollateral(poolAddress: string) {
        await this.info(AgentNotificationKey.POOL_UNDELEGATE, `Agent ${this.address} undelegated all pool collateral for pool ${poolAddress}.`);
    }

    async sendAgentUnableToUpdateSetting(setting: string, reason: string) {
        await this.danger(
            AgentNotificationKey.AGENT_SETTING_UPDATE_FAILED,
            `Agent ${this.address} could not update setting ${setting} due to "${reason}".`
        );
    }

    async sendAgentCannotWithdrawCollateral(amount: FormattedString, type: string) {
        await this.danger(
            AgentNotificationKey.WITHDRAWAL_FAILED,
            `Agent ${this.address} could not withdrew ${type} collateral of ${amount}.`
        );
    }

    async sendAgentUnderlyingPaymentInitiated(txDbId: number, type: string) {
        await this.info(AgentNotificationKey.UNDERLYING_PAYMENT_PAID, `Agent ${this.address} initiated underlying ${type} transaction with database id ${txDbId}.`);
    }

    async sendAgentUnderlyingPaymentCreated(txDbId: number, type: string, txHash?: string) {
        if (txHash) {
            await this.info(AgentNotificationKey.UNDERLYING_PAYMENT_PAID, `Agent ${this.address} send underlying ${type} transaction ${txDbId} (${txHash}).`);
        } else {
            await this.info(AgentNotificationKey.UNDERLYING_PAYMENT_PAID, `Agent ${this.address} initiated underlying ${type} payment with transaction database id ${txDbId}.`);
        }
    }

    async sendAgentUnderlyingPaymentRequestPaymentProof(txHash: string, type: string) {
        await this.info(AgentNotificationKey.UNDERLYING_PAYMENT_PROOF, `Payment proof for underlying ${type} payment ${txHash} was requested for ${this.address}.`);
    }

    async sendAgentUnderlyingPaymentNoProofObtained(txHash: string, type: string, roundId: number, requestData: string) {
        await this.danger(
            AgentNotificationKey.UNDERLYING_NO_PROOF_OBTAINED,
            `Agent ${this.address} cannot obtain proof for underlying ${type} payment ${txHash} in round ${roundId} with requested data ${requestData}.`
        );
    }

    async sendSettingsUpdateStarted(settingName: string, validAt: string) {
        await this.info(AgentNotificationKey.AGENT_SETTING_UPDATE, `Agent ${this.address} started setting ${settingName} that is valid at ${validAt}.`);
    }

    async sendAgentBehindOnEventHandling(blocks: number, days: number) {
        await this.danger(AgentNotificationKey.AGENT_BEHIND_ON_EVENT_HANDLING,
            squashSpace`Agent ${this.address} is ${blocks} blocks or ${days.toFixed(2)} days behind in reading events.
                        Normal operation will continue when all events are processed, which may take some time.`
        );
    }

    async sendAgentEventHandlingCaughtUp() {
        await this.info(AgentNotificationKey.AGENT_EVENT_HANDLING_CAUGHT_UP,
            `Agent ${this.address} has caught up with latest events. Normal processing will proceed.`
        );
    }

    async sendFundedServiceAccount(name: string, account: string) {
        await this.info(AgentNotificationKey.AGENT_FUNDED_SERVICE_ACCOUNT, `Agent owner has funded service account ${name} (${account})`);
    }

    async sendFailedFundingServiceAccount(name: string, account: string) {
        await this.danger(AgentNotificationKey.AGENT_FAILED_FUNDING_SERVICE_ACCOUNT, `Agent owner has failed funding service account ${name} (${account})`);
    }
}<|MERGE_RESOLUTION|>--- conflicted
+++ resolved
@@ -97,24 +97,18 @@
 
     async sendCCBAlert(timestamp: string) {
         await this.danger(AgentNotificationKey.CCB_STARTED, `Agent ${this.address} is in collateral call band since ${timestamp}. Agent is trying to automatically top up vaults.`);
-<<<<<<< HEAD
-=======
     }
 
     async agentCreationFailed(error: string) {
         await this.danger(AgentNotificationKey.AGENT_CREATED_ERROR, `Failed to create agent: ${error}.`);
->>>>>>> 4fcb9dac
     }
 
     async sendLiquidationStartAlert(timestamp: string) {
         await this.critical(AgentNotificationKey.LIQUIDATION_STARTED, `Liquidation has started for agent ${this.address} at ${timestamp}. Agent is trying to automatically top up vaults.`);
-<<<<<<< HEAD
-=======
     }
 
     async sendLiquidationEndedAlert(timestamp: string) {
         await this.info(AgentNotificationKey.LIQUIDATION_ENDED, `Liquidation has ended for agent ${this.address} at ${timestamp}.`);
->>>>>>> 4fcb9dac
     }
 
     async sendFullLiquidationAlert(payment1?: string, payment2?: string) {
