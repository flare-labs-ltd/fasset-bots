import { FilterQuery } from "@mikro-orm/core";
import { expectRevert, time } from "@openzeppelin/test-helpers";
import BN from "bn.js";
import { assert, expect, spy, use } from "chai";
import spies from "chai-spies";
import { BlockNumber } from "web3-core";
import { AgentBot } from "../../src/actors/AgentBot";
import { ORM } from "../../src/config/orm";
import { AgentEntity, AgentMinting } from "../../src/entities/agent";
import { AgentHandshakeState, AgentMintingState, AgentRedemptionFinalState, AgentRedemptionState, RejectedRedemptionRequestState } from "../../src/entities/common";
import { AgentStatus, AssetManagerSettings } from "../../src/fasset/AssetManagerTypes";
import { PaymentReference } from "../../src/fasset/PaymentReference";
import { Minter } from "../../src/mock/Minter";
import { MockChain } from "../../src/mock/MockChain";
import { MockFlareDataConnectorClient } from "../../src/mock/MockFlareDataConnectorClient";
import { Redeemer } from "../../src/mock/Redeemer";
import { programVersion } from "../../src/utils";
import { Web3ContractEventDecoder } from "../../src/utils/events/Web3ContractEventDecoder";
import { filterEventList } from "../../src/utils/events/truffle";
import { attestationWindowSeconds, proveAndUpdateUnderlyingBlock } from "../../src/utils/fasset-helpers";
import { BN_ZERO, MAX_BIPS, ZERO_ADDRESS, assertNotNull, checkedCast, requireNotNull, toBN, toBNExp } from "../../src/utils/helpers";
import { artifacts, web3 } from "../../src/utils/web3";
import { testChainInfo } from "../../test/test-utils/TestChainInfo";
import { createTestOrm } from "../../test/test-utils/create-test-orm";
import { AgentOwnerRegistryInstance, Truffle } from "../../typechain-truffle";
import { FaultyNotifierTransport } from "../test-utils/FaultyNotifierTransport";
import { TestAssetBotContext, createTestAssetContext } from "../test-utils/create-test-asset-context";
import { loadFixtureCopyVars } from "../test-utils/hardhat-test-helpers";
<<<<<<< HEAD
import { QUERY_WINDOW_SECONDS, assertWeb3DeepEqual, convertFromUSD5, createCRAndPerformMinting, createCRAndPerformMintingAndRunSteps, createTestAgent, createTestAgentAndMakeAvailable, createTestAgentBotAndMakeAvailable, createTestMinter, createTestRedeemer, getAgentStatus, mintVaultCollateralToOwner, runWithManualSCFinalization, updateAgentBotUnderlyingBlockProof } from "../test-utils/helpers";
=======
import { QUERY_WINDOW_SECONDS, convertFromUSD5, createCRAndPerformMinting, createCRAndPerformMintingAndRunSteps, createTestAgent, createTestAgentBotAndMakeAvailable, createTestMinter, createTestRedeemer, getAgentStatus, mintVaultCollateralToOwner, runWithManualFDCFinalization, updateAgentBotUnderlyingBlockProof } from "../test-utils/helpers";
>>>>>>> cfcfa5c1
use(spies);

const IERC20 = artifacts.require("IERC20");

describe("Agent bot tests", () => {
    let accounts: string[];
    let context: TestAssetBotContext;
    let orm: ORM;
    let ownerAddress: string;
    let minterAddress: string;
    let redeemerAddress: string;
    let chain: MockChain;
    let settings: AssetManagerSettings;
    let agentBot: AgentBot;
    let minter: Minter;
    let redeemer: Redeemer;

    const ownerManagementAddress = "0xBcAf5dAA7497dfc21D7C009C555E17E8a2574dE5";
    const ownerManagementPrivateKey = "0x713163204991ba62e8f50f5a29c518484e7fe4a8a35f3b932c986748c1fc0940";
    const sanctionedUnderlyingAddress = "SANCTIONED_UNDERLYING";

    async function testSetWorkAddress(agentOwnerRegistry: AgentOwnerRegistryInstance, managementAddress: string, managementPrivateKey: string, workAddress: string) {
        const methodAbi = requireNotNull(agentOwnerRegistry.abi.find(it => it.name === "setWorkAddress"));
        const data = web3.eth.abi.encodeFunctionCall(methodAbi, [workAddress]);
        const account = web3.eth.accounts.privateKeyToAccount(managementPrivateKey);
        assert.equal(account.address, managementAddress);
        const signedTx = await web3.eth.accounts.signTransaction({ from: managementAddress, to: agentOwnerRegistry.address, data: data, gas: 100000 }, managementPrivateKey);
        await web3.eth.sendSignedTransaction(requireNotNull(signedTx.rawTransaction));
    }

    async function enableHandshake() {
        const settingsBeforeUpdate = await agentBot.agent.getAgentSettings();
        assert.equal(settingsBeforeUpdate.handshakeType, 0);
        // announce updates
        const validAt = await agentBot.agent.announceAgentSettingUpdate("handshakeType", 1);
        // increase time
        await time.increaseTo(validAt);
        await agentBot.agent.executeAgentSettingUpdate("handshakeType");
        // check if the setting was updated
        const settingsAfterUpdate = await agentBot.agent.getAgentSettings();
        assert.equal(settingsAfterUpdate.handshakeType, 1);
    }

    before(async () => {
        accounts = await web3.eth.getAccounts();
        ownerAddress = accounts[3];
        minterAddress = accounts[4];
        redeemerAddress = accounts[5];
    });

    async function initialize() {
        orm = await createTestOrm();
        context = await createTestAssetContext(accounts[0], testChainInfo.xrp);
        chain = checkedCast(context.blockchainIndexer.chain, MockChain);
        settings = await context.assetManager.getSettings();
        // create work address
        await web3.eth.sendTransaction({ from: accounts[0], to: ownerManagementAddress, value: toBNExp(1, 18).toString(), gas: 100000 });
        await testSetWorkAddress(context.agentOwnerRegistry, ownerManagementAddress, ownerManagementPrivateKey, ownerAddress);
        //
        agentBot = await createTestAgentBotAndMakeAvailable(context, orm, ownerManagementAddress, undefined, false);
        minter = await createTestMinter(context, minterAddress, chain);
        redeemer = await createTestRedeemer(context, redeemerAddress);
        await proveAndUpdateUnderlyingBlock(context.attestationProvider, context.assetManager, ownerAddress);
        return { orm, context, chain, settings, agentBot, minter, redeemer };
    }

    beforeEach(async () => {
        ({ orm, context, chain, settings, agentBot, minter, redeemer } = await loadFixtureCopyVars(initialize));
    });

    it("Management address should not work for sending from server", async () => {
        await web3.eth.sendTransaction({ from: ownerAddress, to: accounts[0], value: "1", gas: 100000 });
        await expectRevert(web3.eth.sendTransaction({ from: ownerManagementAddress, to: accounts[0], value: "1", gas: 100000 }),
            "Unknown account");
    });

    it("Should perform minting", async () => {
        // create collateral reservation
        const crt = await minter.reserveCollateral(agentBot.agent.vaultAddress, 2);
        await agentBot.runStep(orm.em);
        // should have an open minting
        orm.em.clear();
        const mintings = await agentBot.minting.openMintings(orm.em, false);
        assert.equal(mintings.length, 1);
        const minting = mintings[0];
        assert.equal(minting.state, AgentMintingState.STARTED);
        // pay for and execute minting
        const txHash = await minter.performMintingPayment(crt);
        chain.mine(chain.finalizationBlocks + 1);
        await minter.executeMinting(crt, txHash);
        await agentBot.runStep(orm.em);
        // the minting status should now be 'done'
        orm.em.clear();
        const openMintingsAfter = await agentBot.minting.openMintings(orm.em, false);
        assert.equal(openMintingsAfter.length, 0);
        const mintingAfter = await agentBot.minting.findMinting(orm.em, { requestId: minting.requestId });
        assert.equal(mintingAfter.state, AgentMintingState.DONE);
    });

    it("Should perform minting and redemption", async () => {
        // perform minting
        const crt = await minter.reserveCollateral(agentBot.agent.vaultAddress, 2);
        await agentBot.runStep(orm.em);
        const txHash = await minter.performMintingPayment(crt);
        chain.mine(chain.finalizationBlocks + 1);
        await minter.executeMinting(crt, txHash);
        await agentBot.runStep(orm.em);
        // transfer FAssets
        const fBalance = await context.fAsset.balanceOf(minter.address);
        const transferFeeMillionths = await context.assetManager.transferFeeMillionths();
        const transferFee = fBalance.mul(transferFeeMillionths).divn(1e6);
        await context.fAsset.transfer(redeemer.address, fBalance, { from: minter.address });
        const balanceBefore = await context.fAsset.balanceOf(redeemer.address);
        await agentBot.agent.claimAndSendTransferFee(redeemer.address);
        const balanceAfter = await context.fAsset.balanceOf(redeemer.address);
        assertWeb3DeepEqual(balanceAfter, balanceBefore.add(transferFee));
        // update underlying block
        await proveAndUpdateUnderlyingBlock(context.attestationProvider, context.assetManager, ownerAddress);
        // request redemption
        const [rdReqs] = await redeemer.requestRedemption(2);
        assert.equal(rdReqs.length, 1);
        const rdReq = rdReqs[0];
        // run agent's steps until redemption process is finished
        for (let i = 0; ; i++) {
            await updateAgentBotUnderlyingBlockProof(context, agentBot);
            await time.advanceBlock();
            chain.mine();
            await agentBot.runStep(orm.em);
            // check if redemption is done
            orm.em.clear();
            const redemption = await agentBot.redemption.findRedemption(orm.em, { requestId: rdReq.requestId });
            console.log(`Agent step ${i}, state = ${redemption.state}`);
            if (redemption.state === AgentRedemptionState.DONE) break;
            assert.isBelow(i, 50);  // prevent infinite loops
        }
        // redeemer should now have some funds on the underlying chain
        const balance = await chain.getBalance(redeemer.underlyingAddress);
        assert.equal(String(balance), String(toBN(rdReq.valueUBA).sub(toBN(rdReq.feeUBA))));
    });

    it("Should not perform minting - minter does not pay", async () => {
        // create collateral reservation
        const crt = await minter.reserveCollateral(agentBot.agent.vaultAddress, 2);
        await agentBot.runStep(orm.em);
        // should have an open minting
        orm.em.clear();
        let mintings = await agentBot.minting.openMintings(orm.em, false);
        assert.equal(mintings.length, 1);
        assert.equal(mintings[0].state, AgentMintingState.STARTED);
        // run it also now to cover else
        await agentBot.minting.handleOpenMintings(orm.em);
        orm.em.clear();
        mintings = await agentBot.minting.openMintings(orm.em, false);
        assert.equal(mintings.length, 1);
        assert.equal(mintings[0].state, AgentMintingState.STARTED);
        // skip time so the payment will expire on underlying chain
        chain.skipTimeTo(Number(crt.lastUnderlyingTimestamp));
        chain.mine(Number(crt.lastUnderlyingBlock));
        // get time proof
        await updateAgentBotUnderlyingBlockProof(context, agentBot);
        // handle again
        await agentBot.minting.handleOpenMintings(orm.em);
        orm.em.clear();
        // should have one open minting with state 'requestedNonPaymentProof'
        mintings = await agentBot.minting.openMintings(orm.em, false);
        assert.equal(mintings.length, 1);
        assert.equal(mintings[0].state, AgentMintingState.REQUEST_NON_PAYMENT_PROOF);
        // check if minting is done
        await agentBot.minting.handleOpenMintings(orm.em);
        orm.em.clear();
        const mintingDone = await agentBot.minting.findMinting(orm.em, { requestId: crt.collateralReservationId });
        assert.equal(mintingDone.state, AgentMintingState.DONE);
        // check that executing minting after calling mintingPaymentDefault will revert
        const txHash = await minter.performMintingPayment(crt);
        chain.mine(chain.finalizationBlocks + 1);
        await expectRevert(minter.executeMinting(crt, txHash), "invalid crt id");
    });

    it("Should perform minting - minter pays, agent execute minting", async () => {
        // create collateral reservation
        const crt = await minter.reserveCollateral(agentBot.agent.vaultAddress, 2);
        await agentBot.runStep(orm.em);
        // should have an open minting
        orm.em.clear();
        let mintings = await agentBot.minting.openMintings(orm.em, false);
        assert.equal(mintings.length, 1);
        const mintingStarted = mintings[0];
        assert.equal(mintingStarted.state, AgentMintingState.STARTED);
        // pay for minting
        await minter.performMintingPayment(crt);
        chain.mine(chain.finalizationBlocks + 1);
        // skip time so the payment will expire on underlying chain
        chain.skipTimeTo(Number(crt.lastUnderlyingTimestamp));
        chain.mine(Number(crt.lastUnderlyingBlock));
        // get time proof
        await updateAgentBotUnderlyingBlockProof(context, agentBot);
        // handle again
        await agentBot.minting.handleOpenMintings(orm.em);
        orm.em.clear();
        // should have one open minting with state 'requestedPaymentProof'
        mintings = await agentBot.minting.openMintings(orm.em, false);
        assert.equal(mintings.length, 1);
        const mintingRequestedNonPaymentProof = mintings[0];
        assert.equal(mintingRequestedNonPaymentProof.state, AgentMintingState.REQUEST_PAYMENT_PROOF);
        // check if minting is done
        await agentBot.minting.handleOpenMintings(orm.em);
        orm.em.clear();
        const mintingDone = await agentBot.minting.findMinting(orm.em, { requestId: crt.collateralReservationId });
        assert.equal(mintingDone.state, AgentMintingState.DONE);
    });

    it("Should perform minting - minter pays, agent execute minting; needs to retry flare data connector payment request", async () => {
        // create collateral reservation
        const crt = await minter.reserveCollateral(agentBot.agent.vaultAddress, 2);
        await agentBot.runStep(orm.em);
        // should have an open minting
        orm.em.clear();
        let mintings = await agentBot.minting.openMintings(orm.em, false);
        assert.equal(mintings.length, 1);
        const mintingStarted = mintings[0];
        assert.equal(mintingStarted.state, AgentMintingState.STARTED);
        // pay for minting
        await minter.performMintingPayment(crt);
        chain.mine(chain.finalizationBlocks + 1);
        // skip time so the payment will expire on underlying chain
        chain.skipTimeTo(Number(crt.lastUnderlyingTimestamp));
        chain.mine(Number(crt.lastUnderlyingBlock));
        // get time proof
        await updateAgentBotUnderlyingBlockProof(context, agentBot);
        // handle again
        await agentBot.minting.handleOpenMintings(orm.em);
        orm.em.clear();
        // should have one open minting with state 'requestedPaymentProof'
        mintings = await agentBot.minting.openMintings(orm.em, false);
        assert.equal(mintings.length, 1);
        const mintingRequestedPaymentProof = mintings[0];
        assert.equal(mintingRequestedPaymentProof.state, AgentMintingState.REQUEST_PAYMENT_PROOF);
        // remove the proof
        const fdcClient = checkedCast(context.attestationProvider.flareDataConnector, MockFlareDataConnectorClient);
        delete fdcClient.finalizedRounds[fdcClient.finalizedRounds.length - 1].proofs[mintingRequestedPaymentProof.proofRequestData!];
        // check if minting is done
        await agentBot.minting.handleOpenMintings(orm.em);
        orm.em.clear();
        const mintingRequestedPaymentProof1 = await agentBot.minting.findMinting(orm.em, { requestId: crt.collateralReservationId });
        assert.equal(mintingRequestedPaymentProof1.state, AgentMintingState.REQUEST_PAYMENT_PROOF);
        // after one more flare data connector round, the minting should be reset to started
        fdcClient.rounds.push([]);
        await fdcClient.finalizeRound();
        // check minting status
        await agentBot.minting.handleOpenMintings(orm.em);
        orm.em.clear();
        const mintingRestart = await agentBot.minting.findMinting(orm.em, { requestId: crt.collateralReservationId });
        assert.equal(mintingRestart.state, AgentMintingState.STARTED);
        // handle again
        await agentBot.minting.handleOpenMintings(orm.em);
        orm.em.clear();
        // should have one open minting with state 'requestedPaymentProof'
        mintings = await agentBot.minting.openMintings(orm.em, false);
        assert.equal(mintings.length, 1);
        const mintingRequestedPaymentProof2 = mintings[0];
        assert.equal(mintingRequestedPaymentProof2.state, AgentMintingState.REQUEST_PAYMENT_PROOF);
        // check if minting is done
        await agentBot.minting.handleOpenMintings(orm.em);
        orm.em.clear();
        const mintingDone2 = await agentBot.minting.findMinting(orm.em, { requestId: crt.collateralReservationId });
        assert.equal(mintingDone2.state, AgentMintingState.DONE);
    });

    it("Should perform minting and redemption; needs to retry flare data connector payment request in redemption", async () => {
        const spyCCP = spy.on(agentBot.redemption, "checkConfirmPayment");
        // perform minting
        const crt = await minter.reserveCollateral(agentBot.agent.vaultAddress, 2);
        await agentBot.runStep(orm.em);
        const txHash = await minter.performMintingPayment(crt);
        chain.mine(chain.finalizationBlocks + 1);
        await minter.executeMinting(crt, txHash);
        await agentBot.runStep(orm.em);
        // transfer FAssets
        const fBalance = await context.fAsset.balanceOf(minter.address);
        const transferFeeMillionths = await context.assetManager.transferFeeMillionths();
        const transferFee = fBalance.mul(transferFeeMillionths).divn(1e6);
        await context.fAsset.transfer(redeemer.address, fBalance, { from: minter.address });
        const balanceBefore = await context.fAsset.balanceOf(redeemer.address);
        await agentBot.agent.claimAndSendTransferFee(redeemer.address);
        const balanceAfter = await context.fAsset.balanceOf(redeemer.address);
        assertWeb3DeepEqual(balanceAfter, balanceBefore.add(transferFee));
        // update underlying block
        await proveAndUpdateUnderlyingBlock(context.attestationProvider, context.assetManager, ownerAddress);
        await updateAgentBotUnderlyingBlockProof(context, agentBot);
        await time.advanceBlock();
        chain.mine();
        // request redemption
        const [rdReqs] = await redeemer.requestRedemption(2);
        assert.equal(rdReqs.length, 1);
        const rdReq = rdReqs[0];
        // detect redemption request and pay
        await agentBot.runStep(orm.em);
        // check redemption state
        orm.em.clear();
        let redemption = await agentBot.redemption.findRedemption(orm.em, { requestId: rdReq.requestId });
        assert.equal(redemption.state, AgentRedemptionState.PAID);
        chain.mine(5);
        // submit proof
        await runWithManualFDCFinalization(context, true, () => agentBot.redemption.handleOpenRedemptions(orm.em));
        orm.em.clear();
        redemption = await agentBot.redemption.findRedemption(orm.em, { requestId: rdReq.requestId });
        assert.equal(redemption.state, AgentRedemptionState.REQUESTED_PROOF);
        expect(spyCCP).to.have.been.called.exactly(1);
        // remove the proof
        const fdcClient = checkedCast(context.attestationProvider.flareDataConnector, MockFlareDataConnectorClient);
        delete fdcClient.finalizedRounds[fdcClient.finalizedRounds.length - 1].proofs[redemption.proofRequestData!];
        // redemption status should be stuck
        await runWithManualFDCFinalization(context, true, () => agentBot.redemption.handleOpenRedemptions(orm.em));
        orm.em.clear();
        redemption = await agentBot.redemption.findRedemption(orm.em, { requestId: rdReq.requestId });
        assert.equal(redemption.state, AgentRedemptionState.REQUESTED_PROOF);
        expect(spyCCP).to.have.been.called.exactly(2);
        // after one more flare data connector round, the minting should be reset to paid
        fdcClient.rounds.push([]);
        await fdcClient.finalizeRound();
        // check minting status
        await runWithManualFDCFinalization(context, true, () => agentBot.redemption.handleOpenRedemptions(orm.em));
        orm.em.clear();
        redemption = await agentBot.redemption.findRedemption(orm.em, { requestId: rdReq.requestId });
        assert.equal(redemption.state, AgentRedemptionState.PAID);
        // handle again
        await runWithManualFDCFinalization(context, true, () => agentBot.redemption.handleOpenRedemptions(orm.em));
        orm.em.clear();
        redemption = await agentBot.redemption.findRedemption(orm.em, { requestId: rdReq.requestId });
        assert.equal(redemption.state, AgentRedemptionState.REQUESTED_PROOF);
        expect(spyCCP).to.have.been.called.exactly(4);
        // and now it should be done
        await runWithManualFDCFinalization(context, true, () => agentBot.redemption.handleOpenRedemptions(orm.em));
        orm.em.clear();
        redemption = await agentBot.redemption.findRedemption(orm.em, { requestId: rdReq.requestId });
        assert.equal(redemption.state, AgentRedemptionState.DONE);
        await agentBot.runStep(orm.em);
        assert.equal(redemption.finalState, AgentRedemptionFinalState.PERFORMED);
    });

    it("Should perform unstick minting - minter does not pay and time expires in indexer", async () => {
        // create multiple collateral reservations
        const num = 10;
        for (let i = 0; i < num; i++) {
            await minter.reserveCollateral(agentBot.agent.vaultAddress, 2);
        }
        const crt = await minter.reserveCollateral(agentBot.agent.vaultAddress, 2);
        // skip time so the proof will expire in indexer
        const queryWindow = QUERY_WINDOW_SECONDS * 2;
        const queryBlock = Math.round(queryWindow / chain.secondsPerBlock);
        chain.skipTimeTo(Number(crt.lastUnderlyingTimestamp) + queryWindow);
        chain.mine(Number(crt.lastUnderlyingBlock) + queryBlock);
        // get time proof
        await updateAgentBotUnderlyingBlockProof(context, agentBot);
        // run step
        await agentBot.runStep(orm.em);
        // check if mintings are done
        orm.em.clear();
        const query = orm.em.createQueryBuilder(AgentMinting);
        const mintings = await query.where({ agentAddress: agentBot.agent.vaultAddress }).andWhere({ state: AgentMintingState.DONE }).getResultList();
        for (const mint of mintings) {
            assert.equal(mint.state, AgentMintingState.DONE);
        }
    });

    it("Should perform unstick minting - minter pays and time expires in indexer", async () => {
        // create collateral reservation
        const crt = await minter.reserveCollateral(agentBot.agent.vaultAddress, 2);
        // pay for minting
        const txHash = await minter.performMintingPayment(crt);
        chain.mine(chain.finalizationBlocks + 1);
        // skip time so the proof will expire in indexer
        const queryWindow = QUERY_WINDOW_SECONDS * 2;
        const queryBlock = Math.round(queryWindow / chain.secondsPerBlock);
        chain.skipTimeTo(Number(crt.lastUnderlyingTimestamp) + queryWindow);
        chain.mine(Number(crt.lastUnderlyingBlock) + queryBlock);
        // get time proof
        await updateAgentBotUnderlyingBlockProof(context, agentBot);
        // run step
        await agentBot.runStep(orm.em);
        // check if minting is done
        orm.em.clear();
        const mintingDone = await agentBot.minting.findMinting(orm.em, { requestId: crt.collateralReservationId });
        assert.equal(mintingDone.state, AgentMintingState.DONE);
        // check that executing minting after calling unstickMinting will revert
        await expectRevert(minter.executeMinting(crt, txHash), "invalid crt id");
    });

    it("Should delete minting", async () => {
        // create collateral reservation
        const crt = await minter.reserveCollateral(agentBot.agent.vaultAddress, 2);
        await agentBot.runStep(orm.em);
        // should have an open minting
        orm.em.clear();
        const openMintings = await agentBot.minting.openMintings(orm.em, false);
        assert.equal(openMintings.length, 1);
        const mintingStarted = openMintings[0];
        assert.equal(mintingStarted.state, AgentMintingState.STARTED);
        // skip time so the proof will expire in indexer
        const queryWindow = QUERY_WINDOW_SECONDS * 2;
        const queryBlock = Math.round(queryWindow / chain.secondsPerBlock);
        chain.skipTimeTo(Number(crt.lastUnderlyingTimestamp) + queryWindow);
        chain.mine(Number(crt.lastUnderlyingBlock) + queryBlock);
        // manually unstick minting
        const settings = await context.assetManager.getSettings();
        const burnNats = (await agentBot.agent.getPoolCollateralPrice())
            .convertUBAToTokenWei(crt.valueUBA)
            .mul(toBN(settings.vaultCollateralBuyForFlareFactorBIPS))
            .divn(MAX_BIPS);
        const proof = await agentBot.agent.attestationProvider.proveConfirmedBlockHeightExists(await attestationWindowSeconds(context.assetManager));
        await agentBot.agent.assetManager.unstickMinting(proof, crt.collateralReservationId, { from: agentBot.agent.owner.workAddress, value: burnNats ?? BN_ZERO });
        await agentBot.runStep(orm.em);
        // should have an closed minting
        const openMintings2 = await agentBot.minting.openMintings(orm.em, false);
        assert.equal(openMintings2.length, 0);
    });

    it("Should approve handshake and perform minting", async () => {
        await enableHandshake();
        const hr = await minter.reserveCollateralHandshake(agentBot.agent.vaultAddress, 2);
        await agentBot.runStep(orm.em);
        // should have an open handshake but no mintings
        orm.em.clear();
        const mintings = await agentBot.minting.openMintings(orm.em, false);
        assert.equal(mintings.length, 0);
        const handshakes = await agentBot.handshake.openHandshakes(orm.em, false);
        assert.equal(handshakes.length, 1);
        assert.equal(handshakes[0].requestId.toString(), hr.collateralReservationId.toString());
        const handshake = handshakes[0];
        assert.equal(handshake.state, AgentHandshakeState.STARTED);
        const blockNumberBeforeHandshake = await web3.eth.getBlockNumber();
        // update handshake status and create minting request
        await agentBot.runStep(orm.em);
        // the handshake status should now be 'APPROVED'
        orm.em.clear();
        const openHandshakesAfter = await agentBot.handshake.openHandshakes(orm.em, false);
        assert.equal(openHandshakesAfter.length, 0);
        const handshakeAfter = await agentBot.handshake.findHandshake(orm.em, { requestId: handshake.requestId });
        assert.equal(handshakeAfter!.state, AgentHandshakeState.APPROVED);
        // agent should have an open minting
        const mintingsAfter = await agentBot.minting.openMintings(orm.em, false);
        assert.equal(mintingsAfter.length, 1);
        const minting = mintingsAfter[0];
        assert.equal(minting.state, AgentMintingState.STARTED);
        const allEvents = await readEventsFrom(context.assetManager, blockNumberBeforeHandshake);
        const events = filterEventList(allEvents, context.assetManager, "CollateralReserved");
        assert.equal(events.length, 1);
        const crt = events[0].args;
        // pay for and execute minting
        const txHash = await minter.performMintingPayment(crt);
        chain.mine(chain.finalizationBlocks + 1);
        await minter.executeMinting(crt, txHash);
        await agentBot.runStep(orm.em);
        // the minting status should now be 'done'
        orm.em.clear();
        const openMintingsAfter = await agentBot.minting.openMintings(orm.em, false);
        assert.equal(openMintingsAfter.length, 0);
        const mintingAfter = await agentBot.minting.findMinting(orm.em, { requestId: minting.requestId });
        assert.equal(mintingAfter.state, AgentMintingState.DONE);
    });

    it("Should reject minting if handshake is enabled - sanctioned underlying address", async () => {
        await enableHandshake();
        // perform minting
        minter = await createTestMinter(context, minterAddress, chain, sanctionedUnderlyingAddress);
        const hr = await minter.reserveCollateralHandshake(agentBot.agent.vaultAddress, 2);
        await agentBot.runStep(orm.em);
        // should have an open handshake but no mintings
        orm.em.clear();
        const mintings = await agentBot.minting.openMintings(orm.em, false);
        assert.equal(mintings.length, 0);
        const handshakes = await agentBot.handshake.openHandshakes(orm.em, false);
        assert.equal(handshakes.length, 1);
        assert.equal(handshakes[0].requestId.toString(), hr.collateralReservationId.toString());
        const handshake = handshakes[0];
        assert.equal(handshake.state, AgentHandshakeState.STARTED);
        // update handshake status
        await agentBot.runStep(orm.em);
        // the handshake status should now be 'REJECTED'
        orm.em.clear();
        const openHandshakesAfter = await agentBot.handshake.openHandshakes(orm.em, false);
        assert.equal(openHandshakesAfter.length, 0);
        const handshakeAfter = await agentBot.handshake.findHandshake(orm.em, { requestId: handshake.requestId });
        assert.equal(handshakeAfter!.state, AgentHandshakeState.REJECTED);
    });

    it("Should reject minting if handshake is enabled - balance too low", async () => {
        await enableHandshake();
        // perform minting
        minter = await createTestMinter(context, minterAddress, chain, "RANDOM_MINTER_UNDERLYING_ADDRESS", BN_ZERO);
        const hr = await minter.reserveCollateralHandshake(agentBot.agent.vaultAddress, 2, ZERO_ADDRESS, "0",false);
        await agentBot.runStep(orm.em);
        // should have an open handshake but no mintings
        orm.em.clear();
        const mintings = await agentBot.minting.openMintings(orm.em, false);
        assert.equal(mintings.length, 0);
        const handshakes = await agentBot.handshake.openHandshakes(orm.em, false);
        assert.equal(handshakes.length, 1);
        assert.equal(handshakes[0].requestId.toString(), hr.collateralReservationId.toString());
        const handshake = handshakes[0];
        assert.equal(handshake.state, AgentHandshakeState.STARTED);
        // update handshake status
        await agentBot.runStep(orm.em);
        // the handshake status should now be 'REJECTED'
        orm.em.clear();
        const openHandshakesAfter = await agentBot.handshake.openHandshakes(orm.em, false);
        assert.equal(openHandshakesAfter.length, 0);
        const handshakeAfter = await agentBot.handshake.findHandshake(orm.em, { requestId: handshake.requestId });
        assert.equal(handshakeAfter!.state, AgentHandshakeState.REJECTED);
    });

    it("Should cancel minting if agent did not approve it in time", async () => {
        await enableHandshake();
        const hr = await minter.reserveCollateralHandshake(agentBot.agent.vaultAddress, 2);
        await agentBot.handleEvents(orm.em);
        // should have an open handshake but no mintings
        orm.em.clear();
        const mintings = await agentBot.minting.openMintings(orm.em, false);
        assert.equal(mintings.length, 0);
        const handshakes = await agentBot.handshake.openHandshakes(orm.em, false);
        assert.equal(handshakes.length, 1);
        assert.equal(handshakes[0].requestId.toString(), hr.collateralReservationId.toString());
        const handshake = handshakes[0];
        assert.equal(handshake.state, AgentHandshakeState.STARTED);

        // should not be able to cancel handshake before time passes
        await expectRevert(minter.cancelCollateralReservation(hr.collateralReservationId), "collateral reservation cancellation too early");

        // skip time so the handshake can be cancelled
        await time.increase(settings.cancelCollateralReservationAfterSeconds);
        const ccr = await minter.cancelCollateralReservation(hr.collateralReservationId);
        assert.equal(ccr.collateralReservationId.toString(), hr.collateralReservationId.toString());
        assert.equal(ccr.agentVault, agentBot.agent.vaultAddress);
        assert.equal(ccr.minter, minter.address);

        // update handshake status
        await agentBot.runStep(orm.em);
        // the handshake status should now be 'CANCELLED'
        orm.em.clear();
        const openHandshakesAfter = await agentBot.handshake.openHandshakes(orm.em, false);
        assert.equal(openHandshakesAfter.length, 0);
        const handshakeAfter = await agentBot.handshake.findHandshake(orm.em, { requestId: handshake.requestId });
        assert.equal(handshakeAfter!.state, AgentHandshakeState.CANCELLED);
    });

    it("Should perform minting and redemption with handshake enabled", async () => {
        await enableHandshake();
        // perform minting
        const hs = await minter.reserveCollateralHandshake(agentBot.agent.vaultAddress, 2);
        await agentBot.runStep(orm.em);
        const blockNumberBeforeHandshake = await web3.eth.getBlockNumber();
        // update handshake status and create minting request
        await agentBot.runStep(orm.em);
        // the handshake status should now be 'APPROVED'
        const allEvents = await readEventsFrom(context.assetManager, blockNumberBeforeHandshake);
        const events = filterEventList(allEvents, context.assetManager, "CollateralReserved");
        assert.equal(events.length, 1);
        const crt = events[0].args;
        const txHash = await minter.performMintingPayment(crt);
        chain.mine(chain.finalizationBlocks + 1);
        await minter.executeMinting(crt, txHash);
        await agentBot.runStep(orm.em);
        // transfer FAssets
        const fBalance = await context.fAsset.balanceOf(minter.address);
        await context.fAsset.transfer(redeemer.address, fBalance, { from: minter.address });
        // update underlying block
        await proveAndUpdateUnderlyingBlock(context.attestationProvider, context.assetManager, ownerAddress);
        // request redemption
        const [rdReqs] = await redeemer.requestRedemption(2);
        assert.equal(rdReqs.length, 1);
        const rdReq = rdReqs[0];
        // run agent's steps until redemption process is finished
        for (let i = 0; ; i++) {
            await updateAgentBotUnderlyingBlockProof(context, agentBot);
            await time.advanceBlock();
            chain.mine();
            await agentBot.runStep(orm.em);
            // check if redemption is done
            orm.em.clear();
            const redemption = await agentBot.redemption.findRedemption(orm.em, { requestId: rdReq.requestId });
            console.log(`Agent step ${i}, state = ${redemption.state}`);
            if (redemption.state === AgentRedemptionState.DONE) break;
            assert.isBelow(i, 50);  // prevent infinite loops
        }
        // redeemer should now have some funds on the underlying chain
        const balance = await chain.getBalance(redeemer.underlyingAddress);
        assert.equal(String(balance), String(toBN(rdReq.valueUBA).sub(toBN(rdReq.feeUBA))));
    });

    it("Should reject redemption if handshake is enabled - sanctioned underlying address, redeemer default", async () => {
        await enableHandshake();
        redeemer = await createTestRedeemer(context, redeemerAddress, sanctionedUnderlyingAddress);
        const startBalance = await chain.getBalance(agentBot.agent.underlyingAddress);
        // perform minting
        await minter.reserveCollateralHandshake(agentBot.agent.vaultAddress, 2);
        await agentBot.runStep(orm.em);
        const blockNumberBeforeHandshake = await web3.eth.getBlockNumber();
        // update handshake status and create minting request
        await agentBot.runStep(orm.em);
        // the handshake status should now be 'APPROVED'
        const allEvents = await readEventsFrom(context.assetManager, blockNumberBeforeHandshake);
        const events = filterEventList(allEvents, context.assetManager, "CollateralReserved");
        assert.equal(events.length, 1);
        const crt = events[0].args;
        const txHash = await minter.performMintingPayment(crt);
        chain.mine(chain.finalizationBlocks + 1);
        await minter.executeMinting(crt, txHash);
        await agentBot.runStep(orm.em);
        // transfer FAssets
        const fBalance = await context.fAsset.balanceOf(minter.address);
        await context.fAsset.transfer(redeemer.address, fBalance, { from: minter.address });
        // update underlying block
        await proveAndUpdateUnderlyingBlock(context.attestationProvider, context.assetManager, ownerAddress);
        // request redemption
        const [rdReqs] = await redeemer.requestRedemption(2);
        assert.equal(rdReqs.length, 1);
        const rdReq = rdReqs[0];
        // run agent's steps until redemption process is finished
        for (let i = 0; ; i++) {
            await updateAgentBotUnderlyingBlockProof(context, agentBot);
            await time.advanceBlock();
            chain.mine();
            await agentBot.runStep(orm.em);
            // check if redemption is rejected
            orm.em.clear();
            const redemption = await agentBot.redemption.findRedemption(orm.em, { requestId: rdReq.requestId });
            console.log(`Agent step ${i}, state = ${redemption.state}`);
            if (redemption.state === AgentRedemptionState.REJECTED) break;
            assert.isBelow(i, 50);  // prevent infinite loops
        }
        // agent should still have all funds on the underlying chain
        const balance = await chain.getBalance(agentBot.agent.underlyingAddress);
        assert.equal(String(balance), String(toBN(crt.valueUBA).add(toBN(crt.feeUBA)).add(startBalance)));

        // redeemer cannot default immediately
        await expectRevert(redeemer.executeRejectedPaymentDefault(rdReq.requestId, ZERO_ADDRESS), "rejected redemption default too early");

        // skip time so the redemption can be defaulted
        await time.increase(settings.takeOverRedemptionRequestWindowSeconds);
        const res = await redeemer.executeRejectedPaymentDefault(rdReq.requestId, ZERO_ADDRESS);

        // vaultCollateralToken
        const vaultCollateralType = await agentBot.agent.getVaultCollateral();
        const vaultCollateralToken = await IERC20.at(vaultCollateralType.token);

        // redeemer balance of vault collateral should be > 0
        const redBalance = await vaultCollateralToken.balanceOf(redeemer.address);
        expect(redBalance.eq(res.redeemedVaultCollateralWei)).to.be.true;
        expect(redBalance.gt(BN_ZERO)).to.be.true;

        // skip time so the proof will expire in indexer
        const queryWindow = QUERY_WINDOW_SECONDS * 2;
        const queryBlock = Math.round(queryWindow / chain.secondsPerBlock);
        chain.skipTimeTo(Number(crt.lastUnderlyingTimestamp) + queryWindow);
        chain.mine(Number(crt.lastUnderlyingBlock) + queryBlock);
        await updateAgentBotUnderlyingBlockProof(context, agentBot);
        // step should expire
        await agentBot.runStep(orm.em);
        // check redemption
        orm.em.clear();
        const redemptionDone = await agentBot.redemption.findRedemption(orm.em, { requestId: rdReq.requestId });
        assert.equal(redemptionDone.state, AgentRedemptionState.DONE);
        assert.equal(redemptionDone.finalState, AgentRedemptionFinalState.HANDSHAKE_REJECTED);
    });

    it("Should reject redemption if handshake is enabled - sanctioned underlying address - other agents take over", async () => {
        await enableHandshake();
        redeemer = await createTestRedeemer(context, redeemerAddress, sanctionedUnderlyingAddress);
        const startBalance = await chain.getBalance(agentBot.agent.underlyingAddress);

        // perform minting
        await minter.reserveCollateralHandshake(agentBot.agent.vaultAddress, 2);
        await agentBot.runStep(orm.em);
        const blockNumberBeforeHandshake = await web3.eth.getBlockNumber();
        // update handshake status and create minting request
        await agentBot.runStep(orm.em);
        // the handshake status should now be 'APPROVED' and minting should start
        const allEvents = await readEventsFrom(context.assetManager, blockNumberBeforeHandshake);
        const events = filterEventList(allEvents, context.assetManager, "CollateralReserved");
        assert.equal(events.length, 1);
        const crt = events[0].args;
        const txHash = await minter.performMintingPayment(crt);
        chain.mine(chain.finalizationBlocks + 1);
        await minter.executeMinting(crt, txHash);
        await agentBot.runStep(orm.em);

        // create second agent that will take over the redemption and mint the funds
        const agentBot2 = await createTestAgentBotAndMakeAvailable(context, orm, ownerManagementAddress, undefined, false);
        const minter2 = await createTestMinter(context, minterAddress, chain, "REDEEMER2_UNDERLYING_ADDRESS");
        const crt2 = await minter2.reserveCollateral(agentBot2.agent.vaultAddress, 2);
        await agentBot2.runStep(orm.em);
        const txHash2 = await minter2.performMintingPayment(crt2);
        chain.mine(chain.finalizationBlocks + 1);
        await minter2.executeMinting(crt2, txHash2);
        await agentBot2.runStep(orm.em);

        // transfer FAssets
        const fBalance = await context.fAsset.balanceOf(minter.address);
        await context.fAsset.transfer(redeemer.address, fBalance, { from: minter.address });
        // update underlying block
        await proveAndUpdateUnderlyingBlock(context.attestationProvider, context.assetManager, ownerAddress);
        // request redemption
        const [rdReqs] = await redeemer.requestRedemption(2);
        assert.equal(rdReqs.length, 1);
        const rdReq = rdReqs[0];
        // run agent's steps until redemption process is finished
        for (let i = 0; ; i++) {
            await updateAgentBotUnderlyingBlockProof(context, agentBot);
            await time.advanceBlock();
            chain.mine();
            await agentBot.runStep(orm.em);
            // check if redemption is rejected
            orm.em.clear();
            const redemption = await agentBot.redemption.findRedemption(orm.em, { requestId: rdReq.requestId });
            console.log(`Agent step ${i}, state = ${redemption.state}`);
            if (redemption.state === AgentRedemptionState.REJECTED) break;
            assert.isBelow(i, 50);  // prevent infinite loops
        }
        // agent should still have all funds on the underlying chain
        const balance = await chain.getBalance(agentBot.agent.underlyingAddress);
        assert.equal(String(balance), String(toBN(crt.valueUBA).add(toBN(crt.feeUBA)).add(startBalance)));

        // agent 2 with disabled handshake should take over the redemption
        await agentBot2.runStep(orm.em); // first take over
        await agentBot.runStep(orm.em);
        // check if rejected redemption stored in both bots
        orm.em.clear();
        const rejectedRedemption = await agentBot.redemption.findRejectedRedemptionRequest(orm.em, { requestId: rdReq.requestId });
        assertNotNull(rejectedRedemption);
        assert.equal(rejectedRedemption.state, RejectedRedemptionRequestState.DONE);
        assert.equal(rejectedRedemption.agentAddress, agentBot.agent.vaultAddress);
        assert.equal(rejectedRedemption.redeemerAddress, redeemer.address);
        assert.equal(rejectedRedemption.valueUBA.toString(), rdReq.valueUBA.toString());
        assert.equal(rejectedRedemption.paymentAddress, rdReq.paymentAddress);
        assert.equal(rejectedRedemption.valueTakenOverUBA.toString(), rdReq.valueUBA.toString());
        const rejectedRedemption2 = await agentBot2.redemption.findRejectedRedemptionRequest(orm.em, { requestId: rdReq.requestId });
        assertNotNull(rejectedRedemption2);
        assert.equal(rejectedRedemption2.state, RejectedRedemptionRequestState.DONE);
        assert.equal(rejectedRedemption2.agentAddress, agentBot2.agent.vaultAddress);
        assert.equal(rejectedRedemption2.redeemerAddress, redeemer.address);
        assert.equal(rejectedRedemption2.valueUBA.toString(), rdReq.valueUBA.toString());
        assert.equal(rejectedRedemption2.paymentAddress, rdReq.paymentAddress);
        assert.equal(rejectedRedemption2.valueTakenOverUBA.toString(), BN_ZERO.toString());

        const redemption = await agentBot.redemption.findRedemption(orm.em, { requestId: toBN(rdReq.requestId) });
        assert.equal(redemption.state, AgentRedemptionState.DONE);
        assert.equal(redemption.finalState, AgentRedemptionFinalState.HANDSHAKE_REJECTED);
        assert.equal(redemption.rejectedRedemptionRequest?.id, rejectedRedemption.id);

        // update rejected redemption
        await agentBot2.runStep(orm.em);
        orm.em.clear();
        const rejectedRedemption3 = await agentBot2.redemption.findRejectedRedemptionRequest(orm.em, { requestId: rdReq.requestId });
        assertNotNull(rejectedRedemption3);
        assert.equal(rejectedRedemption3.valueTakenOverUBA.toString(), rdReq.valueUBA.toString());

        const redemptions = await agentBot2.redemption.redemptionsInState(orm.em, AgentRedemptionState.PAID, 1000);
        assert.equal(redemptions.length, 1);
        const redemption2 = redemptions[0];
        assert.equal(redemption2.rejectedRedemptionRequest?.id, rejectedRedemption2.id);

        // run agent2's steps until redemption process is finished
        for (let i = 0; ; i++) {
            await updateAgentBotUnderlyingBlockProof(context, agentBot2);
            await time.advanceBlock();
            chain.mine();
            await agentBot2.runStep(orm.em);
            // check if redemption is done
            orm.em.clear();
            const redemption3 = await agentBot2.redemption.findRedemption(orm.em, { requestId: redemption2.requestId });
            console.log(`Agent step ${i}, state = ${redemption3.state}`);
            if (redemption3.state === AgentRedemptionState.DONE) break;
            assert.isBelow(i, 50);  // prevent infinite loops
        }
        // redeemer should now have some funds on the underlying chain
        const balance2 = await chain.getBalance(redeemer.underlyingAddress);
        assert.equal(String(balance2), String(toBN(rdReq.valueUBA).sub(toBN(rdReq.feeUBA))));
    });

    it("Should reject redemption if handshake is enabled - sanctioned underlying address - other agents take over only part of it, other part is defaulted", async () => {
        await enableHandshake();
        redeemer = await createTestRedeemer(context, redeemerAddress, sanctionedUnderlyingAddress);
        const startBalance = await chain.getBalance(agentBot.agent.underlyingAddress);

        // perform minting
        await minter.reserveCollateralHandshake(agentBot.agent.vaultAddress, 2);
        await agentBot.runStep(orm.em);
        const blockNumberBeforeHandshake = await web3.eth.getBlockNumber();
        // update handshake status and create minting request
        await agentBot.runStep(orm.em);
        // the handshake status should now be 'APPROVED' and minting should start
        const allEvents = await readEventsFrom(context.assetManager, blockNumberBeforeHandshake);
        const events = filterEventList(allEvents, context.assetManager, "CollateralReserved");
        assert.equal(events.length, 1);
        const crt = events[0].args;
        const txHash = await minter.performMintingPayment(crt);
        chain.mine(chain.finalizationBlocks + 1);
        await minter.executeMinting(crt, txHash);
        await agentBot.runStep(orm.em);

        // create second agent that will take over the redemption and mint the funds
        const agentBot2 = await createTestAgentBotAndMakeAvailable(context, orm, ownerManagementAddress, undefined, false);
        const minter2 = await createTestMinter(context, minterAddress, chain, "REDEEMER2_UNDERLYING_ADDRESS");
        const crt2 = await minter2.reserveCollateral(agentBot2.agent.vaultAddress, 1);
        await agentBot2.runStep(orm.em);
        const txHash2 = await minter2.performMintingPayment(crt2);
        chain.mine(chain.finalizationBlocks + 1);
        await minter2.executeMinting(crt2, txHash2);
        await agentBot2.runStep(orm.em);

        // transfer FAssets
        const fBalance = await context.fAsset.balanceOf(minter.address);
        await context.fAsset.transfer(redeemer.address, fBalance, { from: minter.address });
        // update underlying block
        await proveAndUpdateUnderlyingBlock(context.attestationProvider, context.assetManager, ownerAddress);
        // request redemption
        const [rdReqs] = await redeemer.requestRedemption(2);
        assert.equal(rdReqs.length, 1);
        const rdReq = rdReqs[0];
        // run agent's steps until redemption process is finished
        for (let i = 0; ; i++) {
            await updateAgentBotUnderlyingBlockProof(context, agentBot);
            await time.advanceBlock();
            chain.mine();
            await agentBot.runStep(orm.em);
            // check if redemption is rejected
            orm.em.clear();
            const redemption = await agentBot.redemption.findRedemption(orm.em, { requestId: rdReq.requestId });
            console.log(`Agent step ${i}, state = ${redemption.state}`);
            if (redemption.state === AgentRedemptionState.REJECTED) break;
            assert.isBelow(i, 50);  // prevent infinite loops
        }
        // agent should still have all funds on the underlying chain
        const balance = await chain.getBalance(agentBot.agent.underlyingAddress);
        assert.equal(String(balance), String(toBN(crt.valueUBA).add(toBN(crt.feeUBA)).add(startBalance)));

        // agent 2 with disabled handshake should take over the redemption
        await agentBot2.runStep(orm.em); // first take over
        await agentBot.runStep(orm.em);
        // check if rejected redemption stored in both bots
        orm.em.clear();
        const rejectedRedemption = await agentBot.redemption.findRejectedRedemptionRequest(orm.em, { requestId: rdReq.requestId });
        assertNotNull(rejectedRedemption);
        assert.equal(rejectedRedemption.state, RejectedRedemptionRequestState.DONE);
        assert.equal(rejectedRedemption.agentAddress, agentBot.agent.vaultAddress);
        assert.equal(rejectedRedemption.redeemerAddress, redeemer.address);
        assert.equal(rejectedRedemption.valueUBA.toString(), rdReq.valueUBA.toString());
        assert.equal(rejectedRedemption.paymentAddress, rdReq.paymentAddress);
        assert.equal(rejectedRedemption.valueTakenOverUBA.toString(), toBN(rdReq.valueUBA).divn(2).toString());
        const rejectedRedemption2 = await agentBot2.redemption.findRejectedRedemptionRequest(orm.em, { requestId: rdReq.requestId });
        assertNotNull(rejectedRedemption2);
        assert.equal(rejectedRedemption2.state, RejectedRedemptionRequestState.DONE);
        assert.equal(rejectedRedemption2.agentAddress, agentBot2.agent.vaultAddress);
        assert.equal(rejectedRedemption2.redeemerAddress, redeemer.address);
        assert.equal(rejectedRedemption2.valueUBA.toString(), rdReq.valueUBA.toString());
        assert.equal(rejectedRedemption2.paymentAddress, rdReq.paymentAddress);
        assert.equal(rejectedRedemption2.valueTakenOverUBA.toString(), BN_ZERO.toString());

        const redemption = await agentBot.redemption.findRedemption(orm.em, { requestId: toBN(rdReq.requestId) });
        assert.equal(redemption.state, AgentRedemptionState.REJECTED);
        assert.isNull(redemption.finalState);
        assert.equal(redemption.rejectedRedemptionRequest?.id, rejectedRedemption.id);

        // update rejected redemption
        await agentBot2.runStep(orm.em);
        orm.em.clear();
        const rejectedRedemption3 = await agentBot2.redemption.findRejectedRedemptionRequest(orm.em, { requestId: rdReq.requestId });
        assertNotNull(rejectedRedemption3);
        assert.equal(rejectedRedemption3.valueTakenOverUBA.toString(), toBN(rdReq.valueUBA).divn(2).toString());

        const redemptions = await agentBot2.redemption.redemptionsInState(orm.em, AgentRedemptionState.PAID, 1000);
        assert.equal(redemptions.length, 1);
        const redemption2 = redemptions[0];
        assert.equal(redemption2.rejectedRedemptionRequest?.id, rejectedRedemption2.id);

        // run agent2's steps until redemption process is finished
        for (let i = 0; ; i++) {
            await updateAgentBotUnderlyingBlockProof(context, agentBot2);
            await time.advanceBlock();
            chain.mine();
            await agentBot2.runStep(orm.em);
            // check if redemption is done
            orm.em.clear();
            const redemption3 = await agentBot2.redemption.findRedemption(orm.em, { requestId: redemption2.requestId });
            console.log(`Agent step ${i}, state = ${redemption3.state}`);
            if (redemption3.state === AgentRedemptionState.DONE) break;
            assert.isBelow(i, 50);  // prevent infinite loops
        }
        // redeemer should now have some funds on the underlying chain
        const balance2 = await chain.getBalance(redeemer.underlyingAddress);
        assert.equal(String(balance2), String(toBN(rdReq.valueUBA).sub(toBN(rdReq.feeUBA)).divn(2)));

        // skip time so the redemption can be defaulted
        await time.increase(settings.takeOverRedemptionRequestWindowSeconds);

        // skip time so the proof will expire in indexer
        const queryWindow = QUERY_WINDOW_SECONDS * 2;
        const queryBlock = Math.round(queryWindow / chain.secondsPerBlock);
        chain.skipTimeTo(Number(crt.lastUnderlyingTimestamp) + queryWindow);
        chain.mine(Number(crt.lastUnderlyingBlock) + queryBlock);
        await updateAgentBotUnderlyingBlockProof(context, agentBot);
        // step should expire
        await agentBot.runStep(orm.em);
        // check redemption
        orm.em.clear();
        const redemptionDone = await agentBot.redemption.findRedemption(orm.em, { requestId: rdReq.requestId });
        assert.equal(redemptionDone.state, AgentRedemptionState.DONE);
        assert.equal(redemptionDone.finalState, AgentRedemptionFinalState.HANDSHAKE_REJECTED);

        // vaultCollateralToken
        const vaultCollateralType = await agentBot.agent.getVaultCollateral();
        const vaultCollateralToken = await IERC20.at(vaultCollateralType.token);

        // redeemer balance of vault collateral should be > 0
        const redBalance = await vaultCollateralToken.balanceOf(redeemer.address);
        expect(redBalance.gt(BN_ZERO)).to.be.true;
    });

    it("Should not perform redemption - agent does not pay, time expires on underlying", async () => {
        // perform minting
        const crt = await minter.reserveCollateral(agentBot.agent.vaultAddress, 2);
        const txHash = await minter.performMintingPayment(crt);
        context.blockchainIndexer.chain.mine(chain.finalizationBlocks + 1);
        await minter.executeMinting(crt, txHash);
        // transfer FAssets
        const fBalance = await context.fAsset.balanceOf(minter.address);
        await context.fAsset.transfer(redeemer.address, fBalance, { from: minter.address });
        await agentBot.agent.claimAndSendTransferFee(redeemer.address);
        // request redemption
        const [rdReqs] = await redeemer.requestRedemption(2);
        assert.equal(rdReqs.length, 1);
        const rdReq = rdReqs[0];
        // skip time so the payment will expire on underlying chain
        chain.skipTimeTo(Number(rdReq.lastUnderlyingTimestamp));
        chain.mine(Number(rdReq.lastUnderlyingBlock));
        // agentBot stores redemption
        await agentBot.runStep(orm.em);
        const redemptionStarted = await agentBot.redemption.findRedemption(orm.em, { requestId: rdReq.requestId });
        assert.equal(redemptionStarted.state, AgentRedemptionState.UNPAID);
        // agentBot doesn't pay for redemption - expired on underlying
        await agentBot.runStep(orm.em);
        const redemptionNotPaid = await agentBot.redemption.findRedemption(orm.em, { requestId: rdReq.requestId });
        assert.equal(redemptionNotPaid.state, AgentRedemptionState.UNPAID);
        // skip time so the redemption will expire
        const queryWindow = QUERY_WINDOW_SECONDS * 2;
        const queryBlock = Math.round(queryWindow / chain.secondsPerBlock);
        chain.skipTimeTo(Number(crt.lastUnderlyingTimestamp) + queryWindow);
        chain.mine(Number(crt.lastUnderlyingBlock) + queryBlock);
        await updateAgentBotUnderlyingBlockProof(context, agentBot);
        await agentBot.runStep(orm.em);
        // redemption should be expired
        const redemptionExpired = await agentBot.redemption.findRedemption(orm.em, { requestId: rdReq.requestId });
        assert.equal(redemptionExpired.state, AgentRedemptionState.DONE);
        assert.equal(redemptionExpired.finalState, AgentRedemptionFinalState.EXPIRED_UNPAID);
    });

    it("Should not perform redemption - agent does not pay, time expires in indexer", async () => {
        // perform minting
        const crt = await minter.reserveCollateral(agentBot.agent.vaultAddress, 2);
        const txHash = await minter.performMintingPayment(crt);
        chain.mine(chain.finalizationBlocks + 1);
        await minter.executeMinting(crt, txHash);
        // transfer FAssets
        const fBalance = await context.fAsset.balanceOf(minter.address);
        await context.fAsset.transfer(redeemer.address, fBalance, { from: minter.address });
        // claim and send transfer fee to redeemer address
        await agentBot.agent.claimAndSendTransferFee(redeemer.address);
        // request redemption
        const [rdReqs] = await redeemer.requestRedemption(2);
        assert.equal(rdReqs.length, 1);
        const rdReq = rdReqs[0];
        // redemption started
        await agentBot.handleEvents(orm.em);
        // skip time so the it will be too late for payment
        chain.skipTimeTo(Number(rdReq.lastUnderlyingTimestamp) + 10);
        chain.mine(Number(rdReq.lastUnderlyingBlock) + 10);
        await updateAgentBotUnderlyingBlockProof(context, agentBot);
        const blockHeight = await agentBot.context.blockchainIndexer.getBlockHeight();
        const lastBlock = await agentBot.context.blockchainIndexer.getBlockAt(blockHeight);
        // first step wil set state to UNPAID
        await agentBot.runStep(orm.em);
        orm.em.clear();
        const redemptionUnpaid = await agentBot.redemption.findRedemption(orm.em, { requestId: rdReq.requestId });
        assert.equal(redemptionUnpaid.state, AgentRedemptionState.UNPAID);
        // skip time so the proof will expire in indexer
        const queryWindow = QUERY_WINDOW_SECONDS * 2;
        const queryBlock = Math.round(queryWindow / chain.secondsPerBlock);
        chain.skipTimeTo(Number(crt.lastUnderlyingTimestamp) + queryWindow);
        chain.mine(Number(crt.lastUnderlyingBlock) + queryBlock);
        await updateAgentBotUnderlyingBlockProof(context, agentBot);
        // second step should expire
        await agentBot.runStep(orm.em);
        // check redemption
        orm.em.clear();
        const redemptionDone = await agentBot.redemption.findRedemption(orm.em, { requestId: rdReq.requestId });
        assert.equal(redemptionDone.state, AgentRedemptionState.DONE);
        assert.equal(redemptionDone.finalState, AgentRedemptionFinalState.EXPIRED_UNPAID);
    });

    it("Should perform redemption - agent pays, time expires in indexer: DELETE/REWRITE", async () => {
        // perform minting
        const crt = await minter.reserveCollateral(agentBot.agent.vaultAddress, 2);
        await agentBot.runStep(orm.em);
        const txHash = await minter.performMintingPayment(crt);
        chain.mine(chain.finalizationBlocks + 1);
        await minter.executeMinting(crt, txHash);
        await agentBot.runStep(orm.em);
        // transfer FAssets
        const fBalance = await context.fAsset.balanceOf(minter.address);
        await context.fAsset.transfer(redeemer.address, fBalance, { from: minter.address });
        // claim and send transfer fee to redeemer address
        await agentBot.agent.claimAndSendTransferFee(redeemer.address);
        // update underlying block
        await proveAndUpdateUnderlyingBlock(context.attestationProvider, context.assetManager, ownerAddress);
        // request redemption
        const [rdReqs] = await redeemer.requestRedemption(2);
        assert.equal(rdReqs.length, 1);
        const rdReq = rdReqs[0];
        // agent pays
        await updateAgentBotUnderlyingBlockProof(context, agentBot);
        await agentBot.runStep(orm.em);
        const redemptionPaid = await agentBot.redemption.findRedemption(orm.em, { requestId: rdReq.requestId });
        assert.equal(redemptionPaid.state, AgentRedemptionState.PAID);
        // skip time so the proof will expire in indexer
        const queryWindow = QUERY_WINDOW_SECONDS * 2;
        const queryBlock = Math.round(queryWindow / chain.secondsPerBlock);
        chain.skipTimeTo(Number(crt.lastUnderlyingTimestamp) + queryWindow);
        chain.mine(Number(crt.lastUnderlyingBlock) + queryBlock);
        // check if redemption is done
        for (let i = 0; ; i++) {
            await updateAgentBotUnderlyingBlockProof(context, agentBot);
            await time.advanceBlock();
            chain.mine();
            await agentBot.runStep(orm.em);
            // check if redemption is done
            orm.em.clear();
            const redemption = await agentBot.redemption.findRedemption(orm.em, { requestId: rdReq.requestId });
            console.log(`Agent step ${i}, state = ${redemption.state}`);
            if (redemption.state === AgentRedemptionState.DONE) break;
            assert.isBelow(i, 50);  // prevent infinite loops
        }
        const redemptionDone = await agentBot.redemption.findRedemption(orm.em, { requestId: rdReq.requestId });
        assert.equal(redemptionDone.state, AgentRedemptionState.DONE);
        await agentBot.runStep(orm.em);
        assert.equal(redemptionDone.finalState, AgentRedemptionFinalState.PERFORMED);
    });

    it("Should not perform redemption - agent does not confirm, anyone can confirm time expired on underlying", async () => {
        // vaultCollateralToken
        const vaultCollateralType = await agentBot.agent.getVaultCollateral();
        const vaultCollateralToken = await IERC20.at(vaultCollateralType.token);
        // perform minting
        const crt = await minter.reserveCollateral(agentBot.agent.vaultAddress, 2);
        await agentBot.runStep(orm.em);
        const txHash = await minter.performMintingPayment(crt);
        chain.mine(chain.finalizationBlocks + 1);
        await minter.executeMinting(crt, txHash);
        await agentBot.runStep(orm.em);
        // transfer FAssets
        const fBalance = await context.fAsset.balanceOf(minter.address);
        await context.fAsset.transfer(redeemer.address, fBalance, { from: minter.address });
        // claim and send transfer fee to redeemer address
        await agentBot.agent.claimAndSendTransferFee(redeemer.address);
        // update underlying block
        await proveAndUpdateUnderlyingBlock(context.attestationProvider, context.assetManager, ownerAddress);
        // request redemption
        const [rdReqs] = await redeemer.requestRedemption(2);
        assert.equal(rdReqs.length, 1);
        const rdReq = rdReqs[0];
        // redemption has started and is paid
        await updateAgentBotUnderlyingBlockProof(context, agentBot);
        await agentBot.runStep(orm.em);
        orm.em.clear();
        const redemptionPaid = await agentBot.redemption.findRedemption(orm.em, { requestId: rdReq.requestId });
        assert.equal(redemptionPaid.state, AgentRedemptionState.PAID);
        // agent does not confirm payment
        // others can confirm redemption payment after some time
        await time.increase(settings.confirmationByOthersAfterSeconds);
        chain.mine(chain.finalizationBlocks + 1);
        const someAddress = accounts[10];
        const startBalance = await vaultCollateralToken.balanceOf(someAddress);
        const startAgentBalance = await vaultCollateralToken.balanceOf(agentBot.agent.vaultAddress);
        const proof = await context.attestationProvider.provePayment(redemptionPaid.txHash!, agentBot.agent.underlyingAddress, rdReq.paymentAddress);
        await context.assetManager.confirmRedemptionPayment(proof, rdReq.requestId, { from: someAddress });
        const endBalance = await vaultCollateralToken.balanceOf(someAddress);
        const reward = await convertFromUSD5(settings.confirmationByOthersRewardUSD5, vaultCollateralType, settings);
        const rewardPaid = BN.min(reward, startAgentBalance);
        assert.equal(endBalance.sub(startBalance).toString(), rewardPaid.toString());
        await agentBot.runStep(orm.em);
        assert.equal(redemptionPaid.finalState, AgentRedemptionFinalState.PERFORMED);
    });

    it("Should not perform redemption - invalid address", async () => {
        const crt = await minter.reserveCollateral(agentBot.agent.vaultAddress, 2);
        const txHash = await minter.performMintingPayment(crt);
        context.blockchainIndexer.chain.mine(chain.finalizationBlocks + 1);
        await minter.executeMinting(crt, txHash);
        const invalidRedeemerAddress = accounts[111];
        const invalidUnderlyingAddress = "INVALID";   // breaks checkBeforeRedemptionPayment
        const invalidRedeemer = await createTestRedeemer(context, invalidRedeemerAddress, invalidUnderlyingAddress);
        await proveAndUpdateUnderlyingBlock(context.attestationProvider, context.assetManager, ownerAddress);
        // transfer FAssets
        const fBalance = await context.fAsset.balanceOf(minter.address);
        await context.fAsset.transfer(invalidRedeemer.address, fBalance, { from: minter.address });
        // claim and send transfer fee to redeemer address
        await agentBot.agent.claimAndSendTransferFee(invalidRedeemer.address);
        // request redemption with invalid address
        const [rdReqs] = await invalidRedeemer.requestRedemption(2);
        assert.equal(rdReqs.length, 1);
        // update underlying block
        const rdReq = rdReqs[0];
        await updateAgentBotUnderlyingBlockProof(context, agentBot);
        await agentBot.runStep(orm.em);
        const redemption = await agentBot.redemption.findRedemption(orm.em, { requestId: rdReq.requestId });
        assert.equal(redemption.state, AgentRedemptionState.DONE);
        assert.equal(redemption.finalState, AgentRedemptionFinalState.REJECTED);
        // redeemer should not have received any funds
        const balance = await chain.getBalance(invalidRedeemer.underlyingAddress);
        assert.equal(String(balance), String(toBN(0)));
    });

    it("Should perform minting and change status from NORMAL to LIQUIDATION", async () => {
        // create collateral reservation
        const crt = await minter.reserveCollateral(agentBot.agent.vaultAddress, 2000);
        await agentBot.runStep(orm.em);
        // should have an open minting
        orm.em.clear();
        const mintings = await agentBot.minting.openMintings(orm.em, false);
        assert.equal(mintings.length, 1);
        const minting = mintings[0];
        assert.equal(minting.state, AgentMintingState.STARTED);
        // pay for and execute minting
        const txHash = await minter.performMintingPayment(crt);
        chain.mine(chain.finalizationBlocks + 1);
        await minter.executeMinting(crt, txHash);
        await agentBot.runStep(orm.em);
        // the minting status should now be 'done'
        orm.em.clear();
        const openMintingsAfter = await agentBot.minting.openMintings(orm.em, false);
        assert.equal(openMintingsAfter.length, 0);
        const mintingAfter = await agentBot.minting.findMinting(orm.em, { requestId: minting.requestId });
        assert.equal(mintingAfter.state, AgentMintingState.DONE);
        // check agent status
        const status1 = Number((await agentBot.agent.getAgentInfo()).status);
        assert.equal(status1, AgentStatus.NORMAL);
        await context.priceStore.setCurrentPrice(context.chainInfo.symbol, toBNExp(10, 7), 0);
        await context.priceStore.setCurrentPriceFromTrustedProviders(context.chainInfo.symbol, toBNExp(10, 7), 0);
        await context.assetManager.startLiquidation(agentBot.agent.vaultAddress);
        await agentBot.runStep(orm.em);
        // check agent status
        const status2 = Number((await agentBot.agent.getAgentInfo()).status);
        assert.equal(status2, AgentStatus.LIQUIDATION);
    });

    it("Should perform minting and change status from NORMAL via LIQUIDATION to NORMAL", async () => {
        // create collateral reservation
        const crt = await minter.reserveCollateral(agentBot.agent.vaultAddress, 2000);
        await agentBot.runStep(orm.em);
        // should have an open minting
        orm.em.clear();
        const mintings = await agentBot.minting.openMintings(orm.em, false);
        assert.equal(mintings.length, 1);
        const minting = mintings[0];
        assert.equal(minting.state, AgentMintingState.STARTED);
        // pay for and execute minting
        const txHash = await minter.performMintingPayment(crt);
        chain.mine(chain.finalizationBlocks + 1);
        await minter.executeMinting(crt, txHash);
        await agentBot.runStep(orm.em);
        // the minting status should now be 'done'
        orm.em.clear();
        const openMintingsAfter = await agentBot.minting.openMintings(orm.em, false);
        assert.equal(openMintingsAfter.length, 0);
        const mintingAfter = await agentBot.minting.findMinting(orm.em, { requestId: minting.requestId });
        assert.equal(mintingAfter.state, AgentMintingState.DONE);
        // check agent status
        const status1 = Number((await agentBot.agent.getAgentInfo()).status);
        assert.equal(status1, AgentStatus.NORMAL);
        // change price
        const { 0: assetPrice } = await context.priceStore.getPrice(context.chainInfo.symbol);
        await context.priceStore.setCurrentPrice(context.chainInfo.symbol, assetPrice.muln(10000), 0);
        await context.priceStore.setCurrentPriceFromTrustedProviders(context.chainInfo.symbol, assetPrice.muln(10000), 0);
        // start liquidation
        await context.assetManager.startLiquidation(agentBot.agent.vaultAddress);
        // check agent status
        const status2 = Number((await agentBot.agent.getAgentInfo()).status);
        assert.equal(status2, AgentStatus.LIQUIDATION);
        // change price back
        const { 0: assetPrice2 } = await context.priceStore.getPrice(context.chainInfo.symbol);
        await context.priceStore.setCurrentPrice(context.chainInfo.symbol, assetPrice2.divn(10000), 0);
        await context.priceStore.setCurrentPriceFromTrustedProviders(context.chainInfo.symbol, assetPrice2.divn(10000), 0);
        // agent ends liquidation
        await context.assetManager.endLiquidation(agentBot.agent.vaultAddress, { from: agentBot.agent.owner.workAddress });
        // check agent status
        const status3 = Number((await agentBot.agent.getAgentInfo()).status);
        assert.equal(status3, AgentStatus.NORMAL);
    });

    it("Should check collateral ratio after price changes", async () => {
        const spyTop = spy.on(agentBot.collateralManagement, "checkAgentForCollateralRatiosAndTopUp");
        // reset transientStorage to force priceEvent check
        agentBot.transientStorage.lastPriceReaderEventBlock = -1;
        agentBot.transientStorage.waitingForLatestBlockProofSince = BN_ZERO;
        await updateAgentBotUnderlyingBlockProof(context, agentBot);
        await agentBot.runStep(orm.em);
        expect(spyTop).to.have.been.called.exactly(1);
        // afterwards, price change shouldn't happen until next price finalization event
        await agentBot.runStep(orm.em);
        expect(spyTop).to.have.been.called.exactly(1);
        // mock price changes
        await context.priceStore.finalizePrices();
        // now the collateral ratio check must happen again
        await agentBot.runStep(orm.em);
        expect(spyTop).to.have.been.called.exactly(2);
    });

    it("Should announce agent destruction, change status from NORMAL via DESTROYING, destruct agent and set active to false", async () => {
        const agentBotEnt = await orm.em.findOneOrFail(AgentEntity, { vaultAddress: agentBot.agent.vaultAddress } as FilterQuery<AgentEntity>);
        // check agent status
        const status = Number((await agentBot.agent.getAgentInfo()).status);
        assert.equal(status, AgentStatus.NORMAL);
        // redeem pool
        const agentInfo = await agentBot.agent.getAgentInfo();
        const amount = await context.wNat.balanceOf(agentInfo.collateralPool);
        const withdrawAllowedAt = await agentBot.agent.announcePoolTokenRedemption(amount);
        await time.increaseTo(withdrawAllowedAt);
        await agentBot.agent.redeemCollateralPoolTokens(amount);

        // exit available
        const exitAllowedAt = await agentBot.agent.announceExitAvailable();
        await time.increaseTo(exitAllowedAt);
        await agentBot.agent.exitAvailable();
        // announce agent destruction
        await agentBot.agent.announceDestroy();
        // check agent status
        const status2 = Number((await agentBot.agent.getAgentInfo()).status);
        assert.equal(status2, AgentStatus.DESTROYING);
        // increase time
        await time.increase(Number(settings.withdrawalWaitMinSeconds) * 2);
        // agent destruction
        await agentBot.agent.destroy();
        // handle destruction
        await agentBot.runStep(orm.em);
        assert.equal(agentBotEnt.active, false);
    });

    it("Should announce to close vault only if no tickets are open for that agent", async () => {
        const agentEnt = await orm.em.findOneOrFail(AgentEntity, { vaultAddress: agentBot.agent.vaultAddress } as FilterQuery<AgentEntity>);
        // perform minting
        const lots = 2;
        const crt = await minter.reserveCollateral(agentBot.agent.vaultAddress, lots);
        await updateAgentBotUnderlyingBlockProof(context, agentBot);
        await agentBot.runStep(orm.em);
        const txHash = await minter.performMintingPayment(crt);
        chain.mine(chain.finalizationBlocks + 1);
        await minter.executeMinting(crt, txHash);
        await agentBot.runStep(orm.em);
        // transfer FAssets
        const fBalance = await context.fAsset.balanceOf(minter.address);
        await context.fAsset.transfer(redeemer.address, fBalance, { from: minter.address });
        // claim and send transfer fee to redeemer address
        await agentBot.agent.claimAndSendTransferFee(redeemer.address);
        // exit available
        const exitAllowedAt = await agentBot.agent.announceExitAvailable();
        await time.increaseTo(exitAllowedAt);
        await agentBot.agent.exitAvailable();
        // close vault
        agentEnt.waitingForDestructionCleanUp = true;
        await agentBot.runStep(orm.em);
        expect(agentEnt.waitingForDestructionCleanUp).to.be.true;
        // request redemption
        const [rdReqs] = await redeemer.requestRedemption(lots);
        assert.equal(rdReqs.length, 1);
        const rdReq = rdReqs[0];
        // run agent's steps until redemption process is finished
        for (let i = 0; ; i++) {
            await updateAgentBotUnderlyingBlockProof(context, agentBot);
            await time.advanceBlock();
            chain.mine();
            await agentBot.runStep(orm.em);
            // check if redemption is done
            orm.em.clear();
            const redemption = await agentBot.redemption.findRedemption(orm.em, { requestId: rdReq.requestId });
            console.log(`Agent step ${i}, state = ${redemption.state}`);
            if (redemption.state === AgentRedemptionState.DONE) break;
            assert.isBelow(i, 50);  // prevent infinite loops
        }
        const info = await agentBot.agent.getAgentInfo();
        // clear dust
        const workAddress = agentBot.agent.owner.workAddress;
        const balanceBefore = await context.fAsset.balanceOf(workAddress);
        let balanceAfter: BN = toBN(0);
        if (!toBN(info.dustUBA).eqn(0)) {
            // agent needs to claim and withdraw fees to have enough fAssets to self close dust
            while (balanceAfter < balanceBefore.add(toBN(info.dustUBA))) {
                const transferFeeEpoch = await agentBot.agent.assetManager.currentTransferFeeEpoch();
                // get epoch duration
                const settings = await agentBot.agent.assetManager.transferFeeSettings();
                const epochDuration = settings.epochDuration;
                // move to next epoch
                await time.increase(epochDuration);
                // agent claims fee to redeemer address
                const args = await agentBot.agent.claimTransferFees(workAddress, transferFeeEpoch);
                await agentBot.agent.withdrawPoolFees(args.poolClaimedUBA, workAddress);
                balanceAfter = await context.fAsset.balanceOf(workAddress);
            }
            await agentBot.agent.selfClose(info.dustUBA);
        }
        // run agent's steps until destroy is announced
        for (let i = 0; ; i++) {
            await updateAgentBotUnderlyingBlockProof(context, agentBot);
            await time.increase(30);
            await time.advanceBlock();
            chain.mine();
            await agentBot.runStep(orm.em);
            // check if destroy is announced
            orm.em.clear();
            const agentEnt = await orm.em.findOneOrFail(AgentEntity, { vaultAddress: agentBot.agent.vaultAddress } as FilterQuery<AgentEntity>);
            console.log(`Agent step ${i}, waitingForDestructionCleanUp = ${agentEnt.waitingForDestructionCleanUp}`);
            if (agentEnt.waitingForDestructionCleanUp === false) break;
            assert.isBelow(i, 50);  // prevent infinite loops
        }
        // await agentBot.runStep(orm.em);
        const info2 = await agentBot.agent.getAgentInfo();
        assert.equal(String(info2.totalVaultCollateralWei), "0");
        assert.equal(String(info2.totalPoolCollateralNATWei), "0");
        const status = Number(info2.status);
        assert.equal(status, AgentStatus.DESTROYING);
    });

    it("Should announce to close vault only if no tickets are open for that agent - auto claim transfer fees", async () => {
        const agentEnt = await orm.em.findOneOrFail(AgentEntity, { vaultAddress: agentBot.agent.vaultAddress } as FilterQuery<AgentEntity>);
        // perform minting
        const lots = 2;
        const crt = await minter.reserveCollateral(agentBot.agent.vaultAddress, lots);
        await updateAgentBotUnderlyingBlockProof(context, agentBot);
        await agentBot.runStep(orm.em);
        const txHash = await minter.performMintingPayment(crt);
        chain.mine(chain.finalizationBlocks + 1);
        await minter.executeMinting(crt, txHash);
        await agentBot.runStep(orm.em);
        // transfer FAssets
        const fBalance = await context.fAsset.balanceOf(minter.address);
        await context.fAsset.transfer(redeemer.address, fBalance, { from: minter.address });
        // claim and send transfer fee to redeemer address
        await agentBot.agent.claimAndSendTransferFee(redeemer.address);
        // exit available
        const exitAllowedAt = await agentBot.agent.announceExitAvailable();
        await time.increaseTo(exitAllowedAt);
        await agentBot.agent.exitAvailable();
        // close vault
        agentEnt.waitingForDestructionCleanUp = true;
        await agentBot.runStep(orm.em);
        expect(agentEnt.waitingForDestructionCleanUp).to.be.true;
        // request redemption
        const [rdReqs] = await redeemer.requestRedemption(lots);
        assert.equal(rdReqs.length, 1);
        const rdReq = rdReqs[0];
        // run agent's steps until redemption process is finished
        for (let i = 0; ; i++) {
            await updateAgentBotUnderlyingBlockProof(context, agentBot);
            await time.advanceBlock();
            chain.mine();
            await agentBot.runStep(orm.em);
            // check if redemption is done
            orm.em.clear();
            const redemption = await agentBot.redemption.findRedemption(orm.em, { requestId: rdReq.requestId });
            console.log(`Agent step ${i}, state = ${redemption.state}`);
            if (redemption.state === AgentRedemptionState.DONE) break;
            assert.isBelow(i, 50);  // prevent infinite loops
        }
        const info = await agentBot.agent.getAgentInfo();
        if (!toBN(info.dustUBA).eqn(0)) {
            // move to next epoch so transfer fees will be available for claiming
            const settings = await agentBot.agent.assetManager.transferFeeSettings();
            const epochDuration = settings.epochDuration;
            await time.increase(epochDuration);
            chain.skipTime(Number(epochDuration));
        }
        // run agent's steps until destroy is announced
        for (let i = 0; ; i++) {
            await updateAgentBotUnderlyingBlockProof(context, agentBot);
            await time.increase(30);
            await time.advanceBlock();
            chain.mine();
            await agentBot.runStep(orm.em);
            // check if destroy is announced
            orm.em.clear();
            const agentEnt = await orm.em.findOneOrFail(AgentEntity, { vaultAddress: agentBot.agent.vaultAddress } as FilterQuery<AgentEntity>);
            console.log(`Agent step ${i}, waitingForDestructionCleanUp = ${agentEnt.waitingForDestructionCleanUp}`);
            if (agentEnt.waitingForDestructionCleanUp === false) break;
            assert.isBelow(i, 50);  // prevent infinite loops
        }
        // await agentBot.runStep(orm.em);
        const info2 = await agentBot.agent.getAgentInfo();
        assert.equal(String(info2.totalVaultCollateralWei), "0");
        assert.equal(String(info2.totalPoolCollateralNATWei), "0");
        const status = Number(info2.status);
        assert.equal(status, AgentStatus.DESTROYING);
    });

    it("Should announce to close vault only if no tickets are open for that agent - buy missing FAssets", async () => {
        const agentEnt = await orm.em.findOneOrFail(AgentEntity, { vaultAddress: agentBot.agent.vaultAddress } as FilterQuery<AgentEntity>);
        // perform minting
        const lots = 2;
        const crt = await minter.reserveCollateral(agentBot.agent.vaultAddress, lots);
        await updateAgentBotUnderlyingBlockProof(context, agentBot);
        await agentBot.runStep(orm.em);
        const txHash = await minter.performMintingPayment(crt);
        chain.mine(chain.finalizationBlocks + 1);
        await minter.executeMinting(crt, txHash);
        await agentBot.runStep(orm.em);
        // transfer FAssets
        const fBalance = await context.fAsset.balanceOf(minter.address);
        await context.fAsset.transfer(redeemer.address, fBalance, { from: minter.address });
        // claim and send transfer fee to redeemer address
        await agentBot.agent.claimAndSendTransferFee(redeemer.address);
        // exit available
        const exitAllowedAt = await agentBot.agent.announceExitAvailable();
        await time.increaseTo(exitAllowedAt);
        await agentBot.agent.exitAvailable();
        // close vault
        agentEnt.waitingForDestructionCleanUp = true;
        await agentBot.runStep(orm.em);
        expect(agentEnt.waitingForDestructionCleanUp).to.be.true;
        // request redemption
        const [rdReqs] = await redeemer.requestRedemption(lots);
        assert.equal(rdReqs.length, 1);
        const rdReq = rdReqs[0];
        // run agent's steps until redemption process is finished
        for (let i = 0; ; i++) {
            await updateAgentBotUnderlyingBlockProof(context, agentBot);
            await time.advanceBlock();
            chain.mine();
            await agentBot.runStep(orm.em);
            // check if redemption is done
            orm.em.clear();
            const redemption = await agentBot.redemption.findRedemption(orm.em, { requestId: rdReq.requestId });
            console.log(`Agent step ${i}, state = ${redemption.state}`);
            if (redemption.state === AgentRedemptionState.DONE) break;
            assert.isBelow(i, 50);  // prevent infinite loops
        }
        const info = await agentBot.agent.getAgentInfo();
        // create another agent and mint some FAssets
        const agent2 = await createTestAgentAndMakeAvailable(context, accounts[321], "UNDERLYING_ADDRESS_1");
        // execute minting
        const minter2 = await createTestMinter(context, minterAddress, chain);
        const crt1 = await minter2.reserveCollateral(agent2.vaultAddress, 2);
        const txHash1 = await minter2.performMintingPayment(crt1);
        chain.mine(chain.finalizationBlocks + 1);
        await minter2.executeMinting(crt1, txHash1);
        // agent buys missing fAssets
        const missingFAssets = info.mintedUBA;
        const transferFeeMillionths = await agentBot.agent.assetManager.transferFeeMillionths();
        const amount = toBN(missingFAssets).muln(1e6).div(toBN(1e6).sub(transferFeeMillionths));
        await context.fAsset.transfer(agentBot.agent.owner.workAddress, amount, { from: minter.address });

        // run agent's steps until destroy is announced
        for (let i = 0; ; i++) {
            await updateAgentBotUnderlyingBlockProof(context, agentBot);
            await time.increase(30);
            await time.advanceBlock();
            chain.mine();
            await agentBot.runStep(orm.em);
            // check if destroy is announced
            orm.em.clear();
            const agentEnt = await orm.em.findOneOrFail(AgentEntity, { vaultAddress: agentBot.agent.vaultAddress } as FilterQuery<AgentEntity>);
            console.log(`Agent step ${i}, waitingForDestructionCleanUp = ${agentEnt.waitingForDestructionCleanUp}`);
            if (agentEnt.waitingForDestructionCleanUp === false) break;
            assert.isBelow(i, 50);  // prevent infinite loops
        }
        // await agentBot.runStep(orm.em);
        const info2 = await agentBot.agent.getAgentInfo();
        assert.equal(String(info2.totalVaultCollateralWei), "0");
        assert.equal(String(info2.totalPoolCollateralNATWei), "0");
        const status = Number(info2.status);
        assert.equal(status, AgentStatus.DESTROYING);
    });

    it("Should fail to send notification - faulty notifier", async () => {
        const agentBot = await createTestAgentBotAndMakeAvailable(context, orm, ownerManagementAddress, undefined, false, [new FaultyNotifierTransport()]);
        const spyConsole = spy.on(console, "error");
        // create collateral reservation and perform minting
        await createCRAndPerformMinting(minter, agentBot.agent.vaultAddress, 2000, chain);
        // check agent status
        const status1 = await getAgentStatus(agentBot);
        assert.equal(status1, AgentStatus.NORMAL);
        // change prices
        await context.priceStore.setCurrentPrice(context.chainInfo.symbol, toBNExp(10, 5), 0);
        await context.priceStore.setCurrentPriceFromTrustedProviders(context.chainInfo.symbol, toBNExp(10, 5), 0);
        // mock price changes and run liquidation trigger
        await context.priceStore.finalizePrices();
        await context.assetManager.startLiquidation(agentBot.agent.vaultAddress, { from: minter.address });
        // check agent status
        const status2 = await getAgentStatus(agentBot);
        assert.equal(status2, AgentStatus.CCB);
        // run bot
        await agentBot.handleEvents(orm.em);
        expect(spyConsole).to.have.been.called.above(5);
    });

    it("Should not top up collateral - fails on owner side due to no vault collateral", async () => {
        const agentBot = await createTestAgentBotAndMakeAvailable(context, orm, ownerManagementAddress, undefined, false);
        const spyTopUpFailed = spy.on(agentBot.notifier, "sendVaultCollateralTopUpFailedAlert");
        const spyLowOwnerBalance = spy.on(agentBot.notifier, "sendLowBalanceOnOwnersAddress");
        const spyVaultTopUp = spy.on(agentBot.notifier, "sendVaultCollateralTopUpAlert");
        const spyPoolTopUp = spy.on(agentBot.notifier, "sendPoolCollateralTopUpAlert");
        const minter = await createTestMinter(context, minterAddress, chain);
        // create collateral reservation, perform minting and run
        await createCRAndPerformMintingAndRunSteps(minter, agentBot, 2000, orm, chain);
        // change prices
        await context.priceStore.setCurrentPrice(context.chainInfo.symbol, toBNExp(14, 6), 0);
        await context.priceStore.setCurrentPriceFromTrustedProviders(context.chainInfo.symbol, toBNExp(14, 6), 0);
        // mock price changes and run
        await context.priceStore.finalizePrices();
        // send notifications: top up failed and low balance on ownerAddress
        await agentBot.runStep(orm.em);
        expect(spyTopUpFailed).to.have.been.called.once;
        expect(spyLowOwnerBalance).to.have.been.called.exactly(2);
        // top up ownerAddress
        const deposit = toBNExp(5_000_000, 6).toString();
        const agentInfo = await agentBot.agent.getAgentInfo();
        await mintVaultCollateralToOwner(deposit, agentInfo.vaultCollateralToken, ownerAddress);
        // mock price changes and run liquidation trigger
        await context.priceStore.finalizePrices();
        // send notifications: top up successful
        await agentBot.runStep(orm.em);
        expect(spyVaultTopUp).to.have.been.called.once;
        expect(spyPoolTopUp).to.have.been.called.once;
    });

    it("Should not top up collateral - fails on owner side due to no NAT", async () => {
        const agentBot = await createTestAgentBotAndMakeAvailable(context, orm, ownerManagementAddress, undefined, false);
        const ownerBalance = toBN(await web3.eth.getBalance(ownerAddress));
        const agentB = await createTestAgent(context, ownerManagementAddress, undefined, false);
        // calculate minimum amount of native currency to hold by agent owner
        const spyVaultTopUpFailed = spy.on(agentBot.notifier, "sendVaultCollateralTopUpFailedAlert");
        const spyPoolTopUpFailed = spy.on(agentBot.notifier, "sendPoolCollateralTopUpFailedAlert");
        const spyLowOwnerBalance = spy.on(agentBot.notifier, "sendLowBalanceOnOwnersAddress");
        const spyCriticalLowOwnerBalance = spy.on(agentBot.notifier, "sendCriticalLowBalanceOnOwnersAddress");
        const minter = await createTestMinter(context, minterAddress, chain);
        // create collateral reservation, perform minting and run
        await createCRAndPerformMintingAndRunSteps(minter, agentBot, 2000, orm, chain);
        // change prices
        await context.priceStore.setCurrentPrice(context.chainInfo.symbol, toBNExp(14, 6), 0);
        await context.priceStore.setCurrentPriceFromTrustedProviders(context.chainInfo.symbol, toBNExp(14, 6), 0);
        // mock price changes and run
        await context.priceStore.finalizePrices();
        // make an agent hold less than minimum amount of NAT reserves
        const agentInfo = await agentBot.agent.getAgentInfo()
        const minNative = toBNExp(199, 18);
        const deposit = ownerBalance.sub(minNative)
        await agentB.buyCollateralPoolTokens(deposit);
        // send notifications: top up failed and low balance on ownerAddress
        await agentBot.runStep(orm.em);
        expect(spyVaultTopUpFailed).to.have.been.called.once;
        expect(spyPoolTopUpFailed).to.have.been.called.once;
        expect(spyLowOwnerBalance).to.have.been.called.exactly(2);
        expect(spyCriticalLowOwnerBalance).to.have.been.called.exactly(1);
        // redeem pool tokens
        const redeemAt = await agentB.announcePoolTokenRedemption(deposit);
        await time.increaseTo(redeemAt);
        await agentB.redeemCollateralPoolTokens(deposit);
        const ownerBalanceAfter = toBN(await web3.eth.getBalance(ownerAddress));
        expect(ownerBalanceAfter.gte(deposit)).to.be.true;
    });

    it("Should not top up collateral - fails on owner side due to no NAT", async () => {
        const agentBot = await createTestAgentBotAndMakeAvailable(context, orm, ownerManagementAddress, undefined, false);
        const minter = await createTestMinter(context, minterAddress, chain);
        // create collateral reservation, perform minting and run
        await createCRAndPerformMintingAndRunSteps(minter, agentBot, 2, orm, chain);
        await context.priceStore.finalizePrices();
        await agentBot.runStep(orm.em);
        // change prices
        await context.priceStore.setCurrentPrice(context.chainInfo.symbol, toBNExp(10, 7), 0);
        await context.priceStore.setCurrentPriceFromTrustedProviders(context.chainInfo.symbol, toBNExp(10, 7), 0);
        await context.priceStore.finalizePrices();
        // create another agent and buy pool tokens
        const agent = await createTestAgent(context, ownerManagementAddress, undefined, false);
        const ownerBalance = toBN(await web3.eth.getBalance(ownerAddress));
        const forDeposit = ownerBalance.sub(ownerBalance.divn(1000000));
        await agent.buyCollateralPoolTokens(forDeposit);
        // check for top up collateral
        await agentBot.runStep(orm.em);
        // redeem pool tokens
        const redeemAt = await agent.announcePoolTokenRedemption(forDeposit);
        await time.increaseTo(redeemAt);
        await agent.redeemCollateralPoolTokens(forDeposit);
        const ownerBalanceAfter = toBN(await web3.eth.getBalance(ownerAddress));
        expect(ownerBalanceAfter.gte(forDeposit)).to.be.true;
    });

    it("Should not destroy agent if some collateral is reserved", async () => {
        const agentBotEnt = await orm.em.findOneOrFail(AgentEntity, { vaultAddress: agentBot.agent.vaultAddress } as FilterQuery<AgentEntity>);
        // check agent status
        const status = Number((await agentBot.agent.getAgentInfo()).status);
        assert.equal(status, AgentStatus.NORMAL);
        // exit available
        const exitAllowedAt = await agentBot.agent.announceExitAvailable();
        await time.increaseTo(exitAllowedAt);
        // create collateral reservation
        await minter.reserveCollateral(agentBot.agent.vaultAddress, 2);
        await agentBot.runStep(orm.em);
        //exit available
        await agentBot.agent.exitAvailable();
        agentBotEnt.waitingForDestructionCleanUp = true;
        await agentBot.runStep(orm.em);
        //Expect agent destruction announcement not to be active
        expect(agentBotEnt.waitingForDestructionCleanUp).to.be.true;
        expect(toBN(agentBotEnt.waitingForDestructionTimestamp).eqn(0)).to.be.true;
    });

    it("Should not destroy agent if the agent is redeeming", async () => {
        const agentBotEnt = await orm.em.findOneOrFail(AgentEntity, { vaultAddress: agentBot.agent.vaultAddress } as FilterQuery<AgentEntity>);
        // check agent status
        const status = Number((await agentBot.agent.getAgentInfo()).status);
        assert.equal(status, AgentStatus.NORMAL);
        // exit available
        const exitAllowedAt = await agentBot.agent.announceExitAvailable();
        await time.increaseTo(exitAllowedAt);
        // create collateral reservation
        const crt = await minter.reserveCollateral(agentBot.agent.vaultAddress, 2);
        const txHash = await minter.performMintingPayment(crt);
        chain.mine(chain.finalizationBlocks + 1);
        await minter.executeMinting(crt, txHash);
        await agentBot.runStep(orm.em);
        // transfer FAssets
        const fBalance = await context.fAsset.balanceOf(minter.address);
        await context.fAsset.transfer(redeemer.address, fBalance, { from: minter.address });
        // withdraw pool fees to have enough fAssets for redemption
        const transferFeeMillionths = await agentBot.agent.assetManager.transferFeeMillionths();
        if (transferFeeMillionths.gt(toBN(0))) {
            const feePaid = fBalance.mul(transferFeeMillionths).divn(1e6);
            const withdrawAmount = feePaid.muln(1e6).div(toBN(1e6).sub(transferFeeMillionths));
            await agentBot.agent.withdrawPoolFees(withdrawAmount, redeemerAddress);
        }
        // request redemption
        await redeemer.requestRedemption(2);
        await agentBot.runStep(orm.em);
        //exit available
        await agentBot.agent.exitAvailable();
        agentBotEnt.waitingForDestructionCleanUp = true;
        await agentBot.runStep(orm.em);
        //Expect agent destruction announcement not to be active
        expect(agentBotEnt.waitingForDestructionCleanUp).to.be.true;
        expect(toBN(agentBotEnt.waitingForDestructionTimestamp).eqn(0)).to.be.true;
    });

    it("Should mint all available lots, agent bot is turned off until redemption default is called", async () => {
        // vaultCollateralToken
        const vaultCollateralType = await agentBot.agent.getVaultCollateral();
        const vaultCollateralToken = await IERC20.at(vaultCollateralType.token);
        // mint
        const freeLots = toBN((await agentBot.agent.getAgentInfo()).freeCollateralLots);
        await createCRAndPerformMintingAndRunSteps(minter, agentBot, freeLots.toNumber(), orm, chain);
        // pool share of collateral reservation fee arrived into pool, so now there are again a few free lots
        const freeLotsAfter = toBN((await agentBot.agent.getAgentInfo()).freeCollateralLots);
        expect(toBN(freeLotsAfter).gtn(0)).to.be.true;
        // mint agin to spend the rest
        await createCRAndPerformMintingAndRunSteps(minter, agentBot, freeLotsAfter.toNumber(), orm, chain);
        // check all lots are minted
        const freeLotsAfter2 = toBN((await agentBot.agent.getAgentInfo()).freeCollateralLots);
        // trace({ freeLots, freeLotsAfter, freeLotsAfter2 });
        expect(toBN(freeLotsAfter2).eqn(0)).to.be.true;
        // transfer FAssets
        const fBalance = await context.fAsset.balanceOf(minter.address);
        const transferFeeMillionths = await context.assetManager.transferFeeMillionths();
        const transferFee = fBalance.mul(transferFeeMillionths).divn(1e6);
        await context.fAsset.transfer(redeemer.address, fBalance, { from: minter.address });
        const balanceBefore = await context.fAsset.balanceOf(redeemer.address);
        await agentBot.agent.claimAndSendTransferFee(redeemer.address);
        const balanceAfter = await context.fAsset.balanceOf(redeemer.address);
        assertWeb3DeepEqual(balanceAfter, balanceBefore.add(transferFee));
        // update underlying block
        await proveAndUpdateUnderlyingBlock(context.attestationProvider, context.assetManager, ownerAddress);
        // redeemer balance of vault collateral should be 0
        const redBal0 = await vaultCollateralToken.balanceOf(redeemer.address);
        expect(redBal0.eqn(0)).to.be.true;
        //request redemption
        const [rdReqs] = await redeemer.requestRedemption(freeLots.add(freeLotsAfter));
        assert.equal(rdReqs.length, 1);
        const rdReq = rdReqs[0];
        // skip time so the payment will expire on underlying chain and execute redemption default
        chain.skipTimeTo(Number(rdReq.lastUnderlyingTimestamp));
        chain.mine(Number(rdReq.lastUnderlyingBlock));
        const paymentAmount = toBN(rdReq.valueUBA).sub(toBN(rdReq.feeUBA));
        const proof = await redeemer.proveNonPayment(redeemer.underlyingAddress, rdReq.paymentReference, paymentAmount,
            rdReq.firstUnderlyingBlock, rdReq.lastUnderlyingBlock, rdReq.lastUnderlyingTimestamp);
        const res = await redeemer.executePaymentDefault(PaymentReference.decodeId(rdReq.paymentReference), proof, ZERO_ADDRESS);
        // redeemer balance of vault collateral should be > 0
        const redBal1 = await vaultCollateralToken.balanceOf(redeemer.address);
        expect(redBal1.eq(res.redeemedVaultCollateralWei)).to.be.true;
        // close agent (first exit available)
        const exitAllowedAt = await agentBot.agent.announceExitAvailable();
        await time.increaseTo(exitAllowedAt);
        await agentBot.agent.exitAvailable();
        // close
        await agentBot.updateAgentEntity(orm.em, async (agentEnt) => {
            agentEnt.waitingForDestructionCleanUp = true;
        });
        for (let i = 0; ; i++) {
            await updateAgentBotUnderlyingBlockProof(context, agentBot);
            await time.advanceBlock();
            chain.mine();
<<<<<<< HEAD
            await runWithManualSCFinalization(context, true, () => agentBot.runStep(orm.em));
            try {
                const info = await agentBot.agent.getAgentInfo();
                // claim fee and withdraw pool fees to have enough fAssets to self close dust
                if (!toBN(info.dustUBA).eqn(0)) {
                    const workAddress = agentBot.agent.owner.workAddress;
                    const balanceBefore = await context.fAsset.balanceOf(workAddress);
                    let balanceAfter: BN = toBN(0);
                    while (balanceAfter < balanceBefore.add(toBN(info.dustUBA))) {
                        const transferFeeEpoch = await agentBot.agent.assetManager.currentTransferFeeEpoch();
                        // get epoch duration
                        const settings = await agentBot.agent.assetManager.transferFeeSettings();
                        const epochDuration = settings.epochDuration;
                        // move to next epoch
                        await time.increase(epochDuration);
                        // agent claims fee to redeemer address
                        const args = await agentBot.agent.claimTransferFees(workAddress, transferFeeEpoch);
                        await agentBot.agent.withdrawPoolFees(args.poolClaimedUBA, workAddress);
                        balanceAfter = await context.fAsset.balanceOf(workAddress);
                    }
                    await agentBot.agent.selfClose(info.dustUBA);
                }
            } catch (e) {
                // agent destroyed, vault doesn't exist anymore
            }
            // check if agent is not active
            orm.em.clear();
            const agentEnt = await agentBot.fetchAgentEntity(orm.em)
            console.log(`Agent step ${i}, active = ${agentEnt.active}`);
            if (agentEnt.active === false) break;
            assert.isBelow(i, 50);  // prevent infinite loops
        }
    });

    it("Should mint all available lots, agent bot is turned off until redemption default is called - auto claim transfer fees", async () => {
        // vaultCollateralToken
        const vaultCollateralType = await agentBot.agent.getVaultCollateral();
        const vaultCollateralToken = await IERC20.at(vaultCollateralType.token);
        // mint
        const freeLots = toBN((await agentBot.agent.getAgentInfo()).freeCollateralLots);
        await createCRAndPerformMintingAndRunSteps(minter, agentBot, freeLots.toNumber(), orm, chain);
        // pool share of collateral reservation fee arrived into pool, so now there are again a few free lots
        const freeLotsAfter = toBN((await agentBot.agent.getAgentInfo()).freeCollateralLots);
        expect(toBN(freeLotsAfter).gtn(0)).to.be.true;
        // mint agin to spend the rest
        await createCRAndPerformMintingAndRunSteps(minter, agentBot, freeLotsAfter.toNumber(), orm, chain);
        // check all lots are minted
        const freeLotsAfter2 = toBN((await agentBot.agent.getAgentInfo()).freeCollateralLots);
        // trace({ freeLots, freeLotsAfter, freeLotsAfter2 });
        expect(toBN(freeLotsAfter2).eqn(0)).to.be.true;
        // transfer FAssets
        const fBalance = await context.fAsset.balanceOf(minter.address);
        const transferFeeMillionths = await context.assetManager.transferFeeMillionths();
        const transferFee = fBalance.mul(transferFeeMillionths).divn(1e6);
        await context.fAsset.transfer(redeemer.address, fBalance, { from: minter.address });
        const balanceBefore = await context.fAsset.balanceOf(redeemer.address);
        await agentBot.agent.claimAndSendTransferFee(redeemer.address);
        const balanceAfter = await context.fAsset.balanceOf(redeemer.address);
        assertWeb3DeepEqual(balanceAfter, balanceBefore.add(transferFee));
        // update underlying block
        await proveAndUpdateUnderlyingBlock(context.attestationProvider, context.assetManager, ownerAddress);
        // redeemer balance of vault collateral should be 0
        const redBal0 = await vaultCollateralToken.balanceOf(redeemer.address);
        expect(redBal0.eqn(0)).to.be.true;
        //request redemption
        const [rdReqs] = await redeemer.requestRedemption(freeLots.add(freeLotsAfter));
        assert.equal(rdReqs.length, 1);
        const rdReq = rdReqs[0];
        // skip time so the payment will expire on underlying chain and execute redemption default
        chain.skipTimeTo(Number(rdReq.lastUnderlyingTimestamp));
        chain.mine(Number(rdReq.lastUnderlyingBlock));
        const paymentAmount = toBN(rdReq.valueUBA).sub(toBN(rdReq.feeUBA));
        const proof = await redeemer.proveNonPayment(redeemer.underlyingAddress, rdReq.paymentReference, paymentAmount,
            rdReq.firstUnderlyingBlock, rdReq.lastUnderlyingBlock, rdReq.lastUnderlyingTimestamp);
        const res = await redeemer.executePaymentDefault(PaymentReference.decodeId(rdReq.paymentReference), proof, ZERO_ADDRESS);
        // redeemer balance of vault collateral should be > 0
        const redBal1 = await vaultCollateralToken.balanceOf(redeemer.address);
        expect(redBal1.eq(res.redeemedVaultCollateralWei)).to.be.true;
        // close agent (first exit available)
        const exitAllowedAt = await agentBot.agent.announceExitAvailable();
        await time.increaseTo(exitAllowedAt);
        await agentBot.agent.exitAvailable();
        // close
        await agentBot.updateAgentEntity(orm.em, async (agentEnt) => {
            agentEnt.waitingForDestructionCleanUp = true;
        });
        for (let i = 0; ; i++) {
            const info = await agentBot.agent.getAgentInfo();
            if (!toBN(info.dustUBA).eqn(0)) {
                // move to next epoch so transfer fees will be available for claiming
                const settings = await agentBot.agent.assetManager.transferFeeSettings();
                const epochDuration = settings.epochDuration;
                await time.increase(epochDuration);
                chain.skipTime(Number(epochDuration));
            }
            await updateAgentBotUnderlyingBlockProof(context, agentBot);
            await time.advanceBlock();
            chain.mine();
            await runWithManualSCFinalization(context, true, () => agentBot.runStep(orm.em));

=======
            await runWithManualFDCFinalization(context, true, () => agentBot.runStep(orm.em));
>>>>>>> cfcfa5c1
            // check if agent is not active
            orm.em.clear();
            const agentEnt = await agentBot.fetchAgentEntity(orm.em)
            console.log(`Agent step ${i}, active = ${agentEnt.active}`);
            if (agentEnt.active === false) break;
            assert.isBelow(i, 50);  // prevent infinite loops
        }
    });

    async function readEventsFrom(contract: Truffle.ContractInstance, fromBlock: BlockNumber) {
        const toBlock = await web3.eth.getBlockNumber();
        const eventDecoder = new Web3ContractEventDecoder({ contract });
        const rawEvents = await web3.eth.getPastLogs({ address: contract.address, fromBlock, toBlock });
        return eventDecoder.decodeEvents(rawEvents);
    }

    it("Should respond to agent ping", async () => {
        const trustedPingSenders = [accounts[5]];
        agentBot.agentBotSettings.trustedPingSenders = new Set(trustedPingSenders.map(a => a.toLowerCase()));
        const fromBlock = await web3.eth.getBlockNumber();
        await context.assetManager.agentPing(agentBot.agent.vaultAddress, 0, { from: accounts[5] });
        await agentBot.runStep(orm.em);
        const allEvents = await readEventsFrom(context.assetManager, fromBlock);
        const events = filterEventList(allEvents, context.assetManager, "AgentPingResponse");
        assert.equal(events.length, 1);
        const response = JSON.stringify({ name: "flarelabs/fasset-bots", version: programVersion() });
        assert.equal(events[0].args.response, response);
    });

    it("Should not respond to ping from untrusted providers", async () => {
        const trustedPingSenders = [accounts[5]];
        agentBot.agentBotSettings.trustedPingSenders = new Set(trustedPingSenders.map(a => a.toLowerCase()));
        const fromBlock = await web3.eth.getBlockNumber();
        await context.assetManager.agentPing(agentBot.agent.vaultAddress, 0, { from: accounts[1] });
        await agentBot.runStep(orm.em);
        const allEvents = await readEventsFrom(context.assetManager, fromBlock);
        const events = filterEventList(allEvents, context.assetManager, "AgentPingResponse");
        assert.equal(events.length, 0);
    });

    it("Should claim transfer fees", async () => {
        const agentEnt = await orm.em.findOneOrFail(AgentEntity, { vaultAddress: agentBot.agent.vaultAddress } as FilterQuery<AgentEntity>);
        // perform minting
        const lots = 2;
        const crt = await minter.reserveCollateral(agentBot.agent.vaultAddress, lots);
        await updateAgentBotUnderlyingBlockProof(context, agentBot);
        await agentBot.runStep(orm.em);
        const txHash = await minter.performMintingPayment(crt);
        chain.mine(chain.finalizationBlocks + 1);
        await minter.executeMinting(crt, txHash);
        await agentBot.runStep(orm.em);
        // transfer FAssets
        const fBalance = await context.fAsset.balanceOf(minter.address);
        await context.fAsset.transfer(redeemer.address, fBalance, { from: minter.address });

        // move to the next transfer fee epoch
        const settings = await agentBot.agent.assetManager.transferFeeSettings();
        const epochDuration = settings.epochDuration;
        // move to next epoch
        await time.increase(epochDuration);

        // run step
        // it should claim transfer fees
        const info = await agentBot.agent.getAgentInfo();
        const poolFeeShareBIPS = info.poolFeeShareBIPS;
        const { 1: count } = await agentBot.agent.assetManager.agentUnclaimedTransferFeeEpochs(agentBot.agent.vaultAddress);
        const agentTransferFeeShare = await agentBot.agent.assetManager.agentTransferFeeShare(agentBot.agent.vaultAddress, count);
        const agentClaimed = agentTransferFeeShare.mul(toBN(1e4).sub(toBN(poolFeeShareBIPS))).div(toBN(1e4));
        const balanceBefore = await context.fAsset.balanceOf(agentBot.agent.owner.workAddress);
        await agentBot.runStep(orm.em);
        const balanceAfter = await context.fAsset.balanceOf(agentBot.agent.owner.workAddress);
        assertWeb3DeepEqual(balanceAfter, balanceBefore.add(agentClaimed));
    });

    it("Should not claim all transfer fees", async () => {
        const agentEnt = await orm.em.findOneOrFail(AgentEntity, { vaultAddress: agentBot.agent.vaultAddress } as FilterQuery<AgentEntity>);
        // perform minting
        const lots = 2;
        const crt = await minter.reserveCollateral(agentBot.agent.vaultAddress, lots);
        await updateAgentBotUnderlyingBlockProof(context, agentBot);
        await agentBot.runStep(orm.em);
        const txHash = await minter.performMintingPayment(crt);
        chain.mine(chain.finalizationBlocks + 1);
        await minter.executeMinting(crt, txHash);
        await agentBot.runStep(orm.em);

        // move to the next transfer fee epoch and transfer fAssets
        const fBalance = await context.fAsset.balanceOf(minter.address);
        const settings = await agentBot.agent.assetManager.transferFeeSettings();
        const epochDuration = settings.epochDuration;
        const amount = 1000000;
        assert.isBelow(amount * 13, Number(fBalance));
        for (let i = 0; i < 13; i++) {
            // move to next epoch
            await context.fAsset.transfer(redeemer.address, amount, { from: minter.address });
            await time.increase(epochDuration);
        }

        const info = await agentBot.agent.getAgentInfo();
        const poolFeeShareBIPS = info.poolFeeShareBIPS;
        // it should claim transfer fees for the first 10 epochs
        const { 1: count } = await agentBot.agent.assetManager.agentUnclaimedTransferFeeEpochs(agentBot.agent.vaultAddress);
        assertWeb3DeepEqual(count, 13);
        let agentTransferFeeShare = await agentBot.agent.assetManager.agentTransferFeeShare(agentBot.agent.vaultAddress, count);
        const feeShare10Epochs = agentTransferFeeShare.mul(toBN(10)).div(toBN(13));
        let agentClaimed = feeShare10Epochs.mul(toBN(1e4).sub(toBN(poolFeeShareBIPS))).div(toBN(1e4));
        const balance1 = await context.fAsset.balanceOf(agentBot.agent.owner.workAddress);
        await agentBot.runStep(orm.em);
        const balance2 = await context.fAsset.balanceOf(agentBot.agent.owner.workAddress);
        assertWeb3DeepEqual(balance2, balance1.add(agentClaimed));
        // it should not claim for the next 2 epochs
        const { 1: count1 } = await agentBot.agent.assetManager.agentUnclaimedTransferFeeEpochs(agentBot.agent.vaultAddress);
        agentTransferFeeShare = await agentBot.agent.assetManager.agentTransferFeeShare(agentBot.agent.vaultAddress, count1);
        agentClaimed = agentTransferFeeShare.mul(toBN(1e4).sub(toBN(poolFeeShareBIPS))).div(toBN(1e4));
        await agentBot.runStep(orm.em);
        const balance3 = await context.fAsset.balanceOf(agentBot.agent.owner.workAddress);
        assertWeb3DeepEqual(balance3, balance2);
        // it should move to the next day and claim the last 2 epochs
        await time.increase(24 * 60 * 60);
        await agentBot.runStep(orm.em);
        const balance4 = await context.fAsset.balanceOf(agentBot.agent.owner.workAddress);
        assertWeb3DeepEqual(balance4, balance3.add(agentClaimed));
    });

    // it.only("Should close after transfer even without redemption", async () => {
    //     const agentEnt = await orm.em.findOneOrFail(AgentEntity, { vaultAddress: agentBot.agent.vaultAddress } as FilterQuery<AgentEntity>);
    //     // perform minting
    //     const lots = 2;
    //     const crt = await minter.reserveCollateral(agentBot.agent.vaultAddress, lots);
    //     await updateAgentBotUnderlyingBlockProof(context, agentBot);
    //     await agentBot.runStep(orm.em);
    //     const txHash = await minter.performMintingPayment(crt);
    //     chain.mine(chain.finalizationBlocks + 1);
    //     await minter.executeMinting(crt, txHash);
    //     await agentBot.runStep(orm.em);
    //     // transfer FAssets
    //     const fBalance = await context.fAsset.balanceOf(minter.address);
    //     await context.fAsset.transfer(redeemer.address, fBalance, { from: minter.address });
    //     // exit available
    //     const exitAllowedAt = await agentBot.agent.announceExitAvailable();
    //     await time.increaseTo(exitAllowedAt);
    //     await agentBot.agent.exitAvailable();
    //     // close vault
    //     agentEnt.waitingForDestructionCleanUp = true;
    //     await agentBot.runStep(orm.em);
    //     expect(agentEnt.waitingForDestructionCleanUp).to.be.true;
    //     // transfer underlying assets manually
    //     console.log("transferring manually");
    //     const toReturn = await context.wallet.getBalance(agentEnt.underlyingAddress);
    //     console.log(toReturn.toString());
    //     // await context.fAsset.transfer(redeemer.underlyingAddress, toReturn, { from: agentEnt.vaultAddress });
    //     await context.wallet.addTransaction(agentEnt.underlyingAddress, redeemer.underlyingAddress, toReturn, "redemption");
    //     // assert.equal(await context.fAsset.balanceOf(redeemer.address),
    //     await updateAgentBotUnderlyingBlockProof(context, agentBot);
    //     await time.advanceBlock();
    //     chain.mine();
    //     await agentBot.runStep(orm.em);
    //     orm.em.clear();
    //     console.log("clearing dust");
    //     // clear dust
    //     const info = await agentBot.agent.getAgentInfo();
    //     if (!toBN(info.dustUBA).eqn(0)) {
    //         await agentBot.agent.selfClose((await agentBot.agent.getAgentInfo()).dustUBA);
    //     }
    //     // run agent's steps until destroy is announced
    //     for (let i = 0; ; i++) {
    //         await updateAgentBotUnderlyingBlockProof(context, agentBot);
    //         await time.increase(30);
    //         await time.advanceBlock();
    //         chain.mine();
    //         await agentBot.runStep(orm.em);
    //         // check if destroy is announced
    //         orm.em.clear();
    //         const agentEnt = await orm.em.findOneOrFail(AgentEntity, { vaultAddress: agentBot.agent.vaultAddress } as FilterQuery<AgentEntity>);
    //         console.log(`Agent step ${i}, waitingForDestructionCleanUp = ${agentEnt.waitingForDestructionCleanUp}`);
    //         if (agentEnt.waitingForDestructionCleanUp === false) break;
    //         assert.isBelow(i, 50);  // prevent infinite loops
    //     }
    //     const info2 = await agentBot.agent.getAgentInfo();
    //     assert.equal(String(info2.totalVaultCollateralWei), "0");
    //     assert.equal(String(info2.totalPoolCollateralNATWei), "0");
    //     const status = Number(info2.status);
    //     assert.equal(status, AgentStatus.DESTROYING);
    // });
});<|MERGE_RESOLUTION|>--- conflicted
+++ resolved
@@ -26,11 +26,7 @@
 import { FaultyNotifierTransport } from "../test-utils/FaultyNotifierTransport";
 import { TestAssetBotContext, createTestAssetContext } from "../test-utils/create-test-asset-context";
 import { loadFixtureCopyVars } from "../test-utils/hardhat-test-helpers";
-<<<<<<< HEAD
-import { QUERY_WINDOW_SECONDS, assertWeb3DeepEqual, convertFromUSD5, createCRAndPerformMinting, createCRAndPerformMintingAndRunSteps, createTestAgent, createTestAgentAndMakeAvailable, createTestAgentBotAndMakeAvailable, createTestMinter, createTestRedeemer, getAgentStatus, mintVaultCollateralToOwner, runWithManualSCFinalization, updateAgentBotUnderlyingBlockProof } from "../test-utils/helpers";
-=======
-import { QUERY_WINDOW_SECONDS, convertFromUSD5, createCRAndPerformMinting, createCRAndPerformMintingAndRunSteps, createTestAgent, createTestAgentBotAndMakeAvailable, createTestMinter, createTestRedeemer, getAgentStatus, mintVaultCollateralToOwner, runWithManualFDCFinalization, updateAgentBotUnderlyingBlockProof } from "../test-utils/helpers";
->>>>>>> cfcfa5c1
+import { QUERY_WINDOW_SECONDS, assertWeb3DeepEqual, convertFromUSD5, createCRAndPerformMinting, createCRAndPerformMintingAndRunSteps, createTestAgent, createTestAgentAndMakeAvailable, createTestAgentBotAndMakeAvailable, createTestMinter, createTestRedeemer, getAgentStatus, mintVaultCollateralToOwner, runWithManualFDCFinalization, updateAgentBotUnderlyingBlockProof } from "../test-utils/helpers";
 use(spies);
 
 const IERC20 = artifacts.require("IERC20");
@@ -1736,8 +1732,7 @@
             await updateAgentBotUnderlyingBlockProof(context, agentBot);
             await time.advanceBlock();
             chain.mine();
-<<<<<<< HEAD
-            await runWithManualSCFinalization(context, true, () => agentBot.runStep(orm.em));
+            await runWithManualFDCFinalization(context, true, () => agentBot.runStep(orm.em));
             try {
                 const info = await agentBot.agent.getAgentInfo();
                 // claim fee and withdraw pool fees to have enough fAssets to self close dust
@@ -1835,11 +1830,8 @@
             await updateAgentBotUnderlyingBlockProof(context, agentBot);
             await time.advanceBlock();
             chain.mine();
-            await runWithManualSCFinalization(context, true, () => agentBot.runStep(orm.em));
-
-=======
             await runWithManualFDCFinalization(context, true, () => agentBot.runStep(orm.em));
->>>>>>> cfcfa5c1
+
             // check if agent is not active
             orm.em.clear();
             const agentEnt = await agentBot.fetchAgentEntity(orm.em)
