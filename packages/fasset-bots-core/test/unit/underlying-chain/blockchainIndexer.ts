import BN from "bn.js";
import { expect, use } from "chai";
import chaiAsPromised from "chai-as-promised";
import rewire from "rewire";
import { Secrets, indexerApiKey } from "../../../src/config";
import { createBlockchainIndexerHelper } from "../../../src/config/BotConfig";
import { BlockchainIndexerHelper } from "../../../src/underlying-chain/BlockchainIndexerHelper";
import { ChainId } from "../../../src/underlying-chain/ChainId";
import { IBlockChain, ITransaction, TX_BLOCKED, TX_FAILED, TX_SUCCESS } from "../../../src/underlying-chain/interfaces/IBlockChain";
import { web3DeepNormalize } from "../../../src/utils";
import { BN_ZERO, toBN } from "../../../src/utils/helpers";
import { TEST_SECRETS } from "../../test-utils/test-bot-config";
import { receiveBlockAndTransaction } from "../../test-utils/test-helpers";
const rewiredBlockchainIndexerHelper = rewire("../../../src/underlying-chain/BlockchainIndexerHelper");
const rewiredBlockchainIndexerHelperClass = rewiredBlockchainIndexerHelper.__get__("BlockchainIndexerHelper");
use(chaiAsPromised);

const UTXOResponseData = {
    blockhash: "000000000000477220a2eb2d74cf9840cf6b9f720cd706cca4b9c272aaa455df",
    blocktime: 1688214011,
    confirmations: 5,
    fee: 0.00000481,
    hash: "72072e1315e525b23060dfac7947692083755c8dd4b36b552a6c0cbe8442c0db",
    hex: "02000000000102b27f3ad90280a31dea366efc8c97ed1e94d4ba36ad1721c7b9c0817971a8fbb80100000017160014bb6f51d0e9ca4971c3f996c389586145f083533dfefffffff89901d026f3eb73ae65424417a92dd840ab0c3c8870e09f2f2270c974978e2c030000006a473044022036792532c9f26e6127bd88c2b416d56f014abd8ee9537066bc49ef0a7f7d7bbb022044b2837a7f5f8ece17fcae6e3773842e069c8a5598cad0dcf548042f2ef9aeb9012103eab162df45c5354ade110d764e2e06d25e0b67c5e24afe0b21b15e00c268ba0bfeffffff0740a301000000000017a914b5dcdebc745f68e93e344cad411383389b15f42b870d9f0100000000001976a914573a49bc303b276996af9247dabbda0a80836ada88accb9d0100000000001976a91457905ca9e3602de7cae446f51d6f336141c5868388ac12a601000000000017a914565289c10f4d5a6f91a5170eebefd177150da87b87fcec10000000000017a914c848a3ccf94e1fe3ce820c27435b0aa61a13fc96875a960100000000001976a91426a4e12633c2c53e9f6bacfe94f33f5dc6a77e3588ac48870100000000001976a914d603ba8fbb0e12fb8f5d241ec8a75dd52db54cd788ac02473044022024d7ce738b190c3d6f81cb3fb88794d7c21707ffdf06083abfa76b28e03a83b302205751ce4861f581fe1666eeb9c9647aef63bd9a614424c7da418e10153fdb26ef0121033c257c008301aeb614d69d5bd3aa0bef528705d3e22c7fc628d74e54abac537300dd3a2500",
    locktime: 2439901,
    size: 563,
    time: 1688214011,
    txid: "31000edd8759f5ea13c98870170439c650c6927e0d1d30a7dfb880bad9447039",
    version: 2,
    vin: [
        {
            scriptSig: {
                asm: "0014bb6f51d0e9ca4971c3f996c389586145f083533d",
                hex: "160014bb6f51d0e9ca4971c3f996c389586145f083533d",
            },
            sequence: 4294967294,
            txid: "b8fba8717981c0b9c72117ad36bad4941eed978cfc6e36ea1da38002d93a7fb2",
            txinwitness: [
                "3044022024d7ce738b190c3d6f81cb3fb88794d7c21707ffdf06083abfa76b28e03a83b302205751ce4861f581fe1666eeb9c9647aef63bd9a614424c7da418e10153fdb26ef01",
                "033c257c008301aeb614d69d5bd3aa0bef528705d3e22c7fc628d74e54abac5373",
            ],
            vout: 1,
        },
        {
            scriptSig: {
                asm: "3044022036792532c9f26e6127bd88c2b416d56f014abd8ee9537066bc49ef0a7f7d7bbb022044b2837a7f5f8ece17fcae6e3773842e069c8a5598cad0dcf548042f2ef9aeb9[ALL] 03eab162df45c5354ade110d764e2e06d25e0b67c5e24afe0b21b15e00c268ba0b",
                hex: "473044022036792532c9f26e6127bd88c2b416d56f014abd8ee9537066bc49ef0a7f7d7bbb022044b2837a7f5f8ece17fcae6e3773842e069c8a5598cad0dcf548042f2ef9aeb9012103eab162df45c5354ade110d764e2e06d25e0b67c5e24afe0b21b15e00c268ba0b",
            },
            sequence: 4294967294,
            txid: "2c8e9774c970222f9fe070883c0cab40d82da917444265ae73ebf326d00199f8",
            vout: 3,
        },
    ],
    vout: [
        {
            n: 0,
            scriptPubKey: {
                address: "2N9pptKsrwwgxbEF58Wxekf2FSitKe45wVV",
                asm: "OP_HASH160 b5dcdebc745f68e93e344cad411383389b15f42b OP_EQUAL",
                desc: "addr(2N9pptKsrwwgxbEF58Wxekf2FSitKe45wVV)#gmzrh8n8",
                hex: "a914b5dcdebc745f68e93e344cad411383389b15f42b87",
                type: "scripthash",
            },
            value: 0.00107328,
        },
        {
            n: 1,
            scriptPubKey: {
                address: "moUAufc9bcXg1LseNo8W9kARD8qyn9nSkq",
                asm: "OP_DUP OP_HASH160 573a49bc303b276996af9247dabbda0a80836ada OP_EQUALVERIFY OP_CHECKSIG",
                desc: "addr(moUAufc9bcXg1LseNo8W9kARD8qyn9nSkq)#hd23jv9y",
                hex: "76a914573a49bc303b276996af9247dabbda0a80836ada88ac",
                type: "pubkeyhash",
            },
            value: 0.00106253,
        },
        {
            n: 2,
            scriptPubKey: {
                address: "moVx2BthpyVEsd4cfjgmq184UUrRJP5kzD",
                asm: "OP_DUP OP_HASH160 57905ca9e3602de7cae446f51d6f336141c58683 OP_EQUALVERIFY OP_CHECKSIG",
                desc: "addr(moVx2BthpyVEsd4cfjgmq184UUrRJP5kzD)#m67l4v7u",
                hex: "76a91457905ca9e3602de7cae446f51d6f336141c5868388ac",
                type: "pubkeyhash",
            },
            value: 0.00105931,
        },
        {
            n: 3,
            scriptPubKey: {
                address: "2N17eydT2ENxcwYoMys6har4RBc8Fa5JGe3",
                asm: "OP_HASH160 565289c10f4d5a6f91a5170eebefd177150da87b OP_EQUAL",
                desc: "addr(2N17eydT2ENxcwYoMys6har4RBc8Fa5JGe3)#fgmddf3y",
                hex: "a914565289c10f4d5a6f91a5170eebefd177150da87b87",
                type: "scripthash",
            },
            value: 0.0010805,
        },
        {
            n: 4,
            scriptPubKey: {
                address: "2NBWE9kkEC8YK537Xv6RzUtipR1kX2MXKs1",
                asm: "OP_HASH160 c848a3ccf94e1fe3ce820c27435b0aa61a13fc96 OP_EQUAL",
                desc: "addr(2NBWE9kkEC8YK537Xv6RzUtipR1kX2MXKs1)#le9k9psu",
                hex: "a914c848a3ccf94e1fe3ce820c27435b0aa61a13fc9687",
                type: "scripthash",
            },
            value: 0.01109244,
        },
        {
            n: 5,
            scriptPubKey: {
                address: "mj3HVNVP4Q8uKtCrVPGfJFUoKMQ5GG8saJ",
                asm: "OP_DUP OP_HASH160 26a4e12633c2c53e9f6bacfe94f33f5dc6a77e35 OP_EQUALVERIFY OP_CHECKSIG",
                desc: "addr(mj3HVNVP4Q8uKtCrVPGfJFUoKMQ5GG8saJ)#ps5f6hgh",
                hex: "76a91426a4e12633c2c53e9f6bacfe94f33f5dc6a77e3588ac",
                type: "pubkeyhash",
            },
            value: 0.00104026,
        },
        {
            n: 6,
            scriptPubKey: {
                address: "n12ZNBdxNL8Jo6533midaXviJ3n9EXqjAP",
                asm: "OP_DUP OP_HASH160 d603ba8fbb0e12fb8f5d241ec8a75dd52db54cd7 OP_EQUALVERIFY OP_CHECKSIG",
                desc: "addr(n12ZNBdxNL8Jo6533midaXviJ3n9EXqjAP)#0z3j988m",
                hex: "76a914d603ba8fbb0e12fb8f5d241ec8a75dd52db54cd788ac",
                type: "pubkeyhash",
            },
            value: 0.00100168,
        },
    ],
    vsize: 481,
    weight: 1922,
};

describe("testXRP blockchain tests via indexer", () => {
    let secrets: Secrets;
    const chainId: ChainId = ChainId.testXRP;
<<<<<<< HEAD
    const indexerUrl: string = "https://testnet-verifier-fdc-test.aflabs.org/verifier/xrp";
=======
    const indexerUrls: string[] = ["https://attestation-coston.aflabs.net/verifier/xrp"];
>>>>>>> eb505930
    let rewiredBlockChainIndexerClient: typeof rewiredBlockchainIndexerHelperClass;
    let blockchainIndexerClient: BlockchainIndexerHelper;
    let blockId: number;
    let blockHash: string;
    let txHash: string;

    before(async () => {
        secrets = await Secrets.load(TEST_SECRETS);
        rewiredBlockChainIndexerClient = new rewiredBlockchainIndexerHelperClass([""], chainId, "");
        blockchainIndexerClient = createBlockchainIndexerHelper(chainId, indexerUrls, indexerApiKey(secrets, indexerUrls));
        const info = await receiveBlockAndTransaction(chainId, blockchainIndexerClient, indexerUrls, indexerApiKey(secrets, indexerUrls));
        if (info) {
            blockId = info?.blockNumber;
            blockHash = info?.blockHash;
            txHash = info!.txHash!;
        }
    });

    it.skip("find a transaction", async () => {
        // const txs = await blockchainIndexerClient.getTransactionsByReference("0x4642505266410001000000000000000000000000000000000000000000000e63");
        // console.log(JSON.stringify(txs, null, 4));
        // const txs2 = await blockchainIndexerClient.getTransactionsByReference("0x464250526641000100000000000000000000000000000000000000000000072f");
        // console.log(JSON.stringify(txs2, null, 4));
        const txs = await blockchainIndexerClient.getTransactionsByReference("0x464250526641000100000000000000000000000000000000000000000000b35d");
        console.log(JSON.stringify(web3DeepNormalize(txs), null, 4));
        const minting = { agentUnderlyingAddress: "rpnVrn2xZwTppv8xuy6hCjwaRP2QsY3fZo", valueUBA: toBN("40000000"), feeUBA: toBN("200000"), paymentReference: "0x464250526641000100000000000000000000000000000000000000000000b35d" };
        console.log(isSuccessfulPayment(minting, txs[0]));
    });

    function isSuccessfulPayment(minting: { agentUnderlyingAddress: string, valueUBA: BN, feeUBA: BN, paymentReference: string }, tx: ITransaction) {
        const targetAmount = tx.outputs
            .filter(([dst, amount]) => dst === minting.agentUnderlyingAddress)
            .reduce((x, [dst, amount]) => x.add(toBN(amount)), BN_ZERO);
        console.log(tx.status, TX_SUCCESS);
        console.log("" + targetAmount, "" + minting.valueUBA.add(minting.feeUBA));
        console.log(tx.reference, minting.paymentReference);
        return tx.status === TX_SUCCESS
            && targetAmount.gte(minting.valueUBA.add(minting.feeUBA))
            && tx.reference?.toLowerCase() === minting.paymentReference?.toLowerCase();
    }

    it("Should retrieve transaction", async () => {
        const retrievedTransaction = await blockchainIndexerClient.getTransaction(txHash);
        expect(txHash.toUpperCase()).to.be.eq(retrievedTransaction?.hash.toUpperCase());
    });

    it("Should retrieve block (hash)", async () => {
        const retrievedBlock = await blockchainIndexerClient.getBlock(blockHash);
        expect(blockId).to.be.eq(retrievedBlock?.number);
    });

    it("Should not retrieve block (hash)", async () => {
        const blHash = "50DD4ED48D22EB7232C836FBC25B33DB5A7345E139DB7E967717D76606103E1C";
        const retrievedBlock = await blockchainIndexerClient.getBlock(blHash);
        expect(retrievedBlock).to.be.null;
    });

    it("Should retrieve block (number)", async () => {
        const retrievedBlock = await blockchainIndexerClient.getBlockAt(blockId);
        expect(blockId).to.be.eq(retrievedBlock?.number);
    });

    it("Should not retrieve block (number)", async () => {
        const blockNumber = 38760363;
        const retrievedBlock = await blockchainIndexerClient.getBlockAt(blockNumber);
        expect(retrievedBlock).to.be.null;
    });

    it("Should retrieve block height", async () => {
        const retrievedHeight = await blockchainIndexerClient.getBlockHeight();
        expect(retrievedHeight).to.be.greaterThanOrEqual(blockId);
    });

    it("Should retrieve transaction block", async () => {
        const transactionBlock = await blockchainIndexerClient.getTransactionBlock(txHash);
        expect(transactionBlock?.number).to.be.eq(blockId);
        expect(transactionBlock?.hash.toLocaleUpperCase()).to.be.eq(blockHash.toUpperCase());
    });

    it("Should not retrieve transaction block", async () => {
        const transactionHash = "236DDA439C92DE126B549F5DFD1B813C8F1E68A94B27BFBD3B830B16B26C83DA";
        const transactionBlock = await blockchainIndexerClient.getTransactionBlock(transactionHash);
        expect(transactionBlock).to.be.null;
    });

    it("Should find last block in indexer", async () => {
        const chain: IBlockChain = blockchainIndexerClient;
        let overflowBlockNum = await chain.getBlockHeight();
        while (true) {
            const overflowBlock = await chain.getBlockAt(overflowBlockNum);
            console.log("Overflow block:", overflowBlock);
            if (overflowBlock != null) break;
            --overflowBlockNum;
        }
    });

    it("Should return appropriate status", async () => {
        const data = {
            response: {
                result: {
                    meta: {
                        AffectedNodes: [{ ModifiedNode: [Object] }, { ModifiedNode: [Object] }],
                        TransactionIndex: 1,
                        TransactionResult: "tesSUCCESS",
                        delivered_amount: "1000000",
                    },
                },
            },
        };
        expect(rewiredBlockChainIndexerClient.successStatus(data)).to.eq(TX_SUCCESS);
        data.response.result.meta.TransactionResult = "tec";
        expect(rewiredBlockChainIndexerClient.successStatus(data)).to.eq(TX_FAILED);
        data.response.result.meta.TransactionResult = "tem";
        expect(rewiredBlockChainIndexerClient.successStatus(data)).to.eq(TX_FAILED);
        data.response.result.meta.TransactionResult = "tecDST_TAG_NEEDED";
        expect(rewiredBlockChainIndexerClient.successStatus(data)).to.eq(TX_BLOCKED);
        data.response.result.meta.TransactionResult = "tecNO_DST";
        expect(rewiredBlockChainIndexerClient.successStatus(data)).to.eq(TX_BLOCKED);
        data.response.result.meta.TransactionResult = "tecNO_DST_INSUF_XRP";
        expect(rewiredBlockChainIndexerClient.successStatus(data)).to.eq(TX_BLOCKED);
        data.response.result.meta.TransactionResult = "tecNO_PERMISSION";
        expect(rewiredBlockChainIndexerClient.successStatus(data)).to.eq(TX_BLOCKED);
    });

    it("Should return inputs/outputs accordingly", async () => {
        const data = {
            isNativePayment: true,
            response: {
                result: {
                    Account: "rQ3fNyLjbvcDaPNS4EAJY8aT9zR3uGk17c",
                    Amount: 100,
                    Destination: "rQ3fNyLjbvcDaPNS4EAJY8aT9zR3uGk17c",
                    meta: {
                        delivered_amount: "100",
                        TransactionResult: "tesSUCCESS",
                    },
                },
            },
        };
        const dataWithFee = {
            isNativePayment: true,
            response: {
                result: {
                    Account: "rQ3fNyLjbvcDaPNS4EAJY8aT9zR3uGk17c",
                    Amount: 100,
                    Fee: 15,
                    meta: {
                        delivered_amount: "100",
                        TransactionResult: "tesSUCCESS",
                    },
                },
            },
        };
        const inputs = rewiredBlockChainIndexerClient.XRPInputsOutputs(data, true);
        expect(inputs[0][0]).to.eq(data.response.result.Account);
        expect(inputs[0][1].eqn(data.response.result.Amount)).to.be.true;

        const inputsWithFee = rewiredBlockChainIndexerClient.XRPInputsOutputs(dataWithFee, true);
        expect(inputsWithFee[0][0]).to.eq(dataWithFee.response.result.Account);
        expect(inputsWithFee[0][1].eqn(dataWithFee.response.result.Amount + dataWithFee.response.result.Fee)).to.be.true;

        const outputs = rewiredBlockChainIndexerClient.XRPInputsOutputs(data, false);
        expect(outputs[0][0]).to.eq(data.response.result.Account);
        expect(outputs[0][1].eq(toBN(data.response.result.meta.delivered_amount))).to.be.true;

        data.isNativePayment = false;
        const inputsNotNativePayment = rewiredBlockChainIndexerClient.XRPInputsOutputs(data, true);
        expect(inputsNotNativePayment[0][0]).to.eq(data.response.result.Account);
        expect(inputsNotNativePayment[0][1].eqn(0)).to.be.true;

        dataWithFee.isNativePayment = false;
        const inputsWithFeeNotNativePayment = rewiredBlockChainIndexerClient.XRPInputsOutputs(dataWithFee, true);
        expect(inputsWithFeeNotNativePayment[0][0]).to.eq(data.response.result.Account);
        expect(inputsWithFeeNotNativePayment[0][1].eqn(dataWithFee.response.result.Fee)).to.be.true;

        const outputsNotNativePayment = rewiredBlockChainIndexerClient.XRPInputsOutputs(data, false);
        expect(outputsNotNativePayment[0][0]).to.eq("");
        expect(outputsNotNativePayment[0][1].eqn(0)).to.be.true;
    });

    it("Should wait for underlying transaction finalization", async () => {
        if (txHash) {
            const retrievedTransaction = await blockchainIndexerClient.waitForUnderlyingTransactionFinalization(txHash, 3);
            expect(txHash).to.be.eq(retrievedTransaction?.hash);
        }
    });

    it("Should wait for underlying transaction finalization 2", async () => {
        const retrievedTransaction = await blockchainIndexerClient.waitForUnderlyingTransactionFinalization("txHash", 0);
        expect(retrievedTransaction).to.be.null;
    });

    it("Should not get balance - not implemented", async () => {
        await expect(blockchainIndexerClient.getBalance())
            .to.eventually.be.rejectedWith("Method not implemented on indexer. Use wallet.")
            .and.be.an.instanceOf(Error);
    });

    it("Should get transaction by reference - invalid reference", async () => {
        await expect(blockchainIndexerClient.getTransactionsByReference("txHash"))
            .to.eventually.be.rejectedWith(`Cannot retrieve transaction by reference txHash: ERROR: Invalid payment reference`)
            .and.be.an.instanceOf(Error);
    });

    it("Should get transaction by reference - empty array", async () => {
        const note = "0x1eeeeeeeeeeeeeeeeeeeeeeeeeeeeeeeeeeeeeeeebeefbeaddeafdeaddeedcab";
        const retrievedTransaction1 = await blockchainIndexerClient.getTransactionsByReference(note);
        expect(retrievedTransaction1.length).to.be.eq(0);
    });

    it("Should get transactions within block range", async () => {
        const offset = 10;
        const retrievedTransaction1 = await blockchainIndexerClient.getTransactionsWithinBlockRange(blockId - offset, blockId);
        expect(retrievedTransaction1.length).to.be.gte(1);
    });

    it("Should return BN_ZERO if input is undefined", async () => {
        const output = rewiredBlockChainIndexerClient.toBnValue(undefined);
        expect(output.eq(BN_ZERO)).to.be.true;
    });
});

describe("testDOGE blockchain tests via indexer", () => {
    let secrets: Secrets;
    const chainId: ChainId = ChainId.testDOGE;
<<<<<<< HEAD
    const indexerUrl: string = "https://testnet-verifier-fdc-test.aflabs.org/verifier/doge/";
=======
    const indexerUrls: string[] = ["https://attestation-coston.aflabs.net/verifier/doge/"];
>>>>>>> eb505930
    let rewiredBlockChainIndexerClient: typeof rewiredBlockchainIndexerHelperClass;
    let blockChainIndexerClient: BlockchainIndexerHelper;
    let blockId: number;
    let blockHash: string;
    let txHash: string;

    before(async () => {
        secrets = await Secrets.load(TEST_SECRETS);
        rewiredBlockChainIndexerClient = new rewiredBlockchainIndexerHelperClass([""], chainId, "");
        blockChainIndexerClient = createBlockchainIndexerHelper(chainId, indexerUrls, indexerApiKey(secrets, indexerUrls));
        const info = await receiveBlockAndTransaction(chainId, blockChainIndexerClient, indexerUrls, indexerApiKey(secrets, indexerUrls));
        if (info) {
            blockId = info?.blockNumber;
            blockHash = info?.blockHash;
            txHash = info!.txHash!;
        }
    });

    // skip until indexer is fixed
    it("Should retrieve transaction", async () => {
        const retrievedTransaction = await blockChainIndexerClient.getTransaction(txHash);
        expect(txHash.toUpperCase()).to.be.eq(retrievedTransaction?.hash.toUpperCase());
    });

    it("Should retrieve block (hash)", async () => {
        const retrievedBlock = await blockChainIndexerClient.getBlock(blockHash);
        expect(blockId).to.be.eq(retrievedBlock?.number);
    });

    it("Should retrieve block (number)", async () => {
        const retrievedBlock = await blockChainIndexerClient.getBlockAt(blockId);
        expect(blockId).to.be.eq(retrievedBlock?.number);
    });

    it("Should retrieve block height", async () => {
        const retrievedHeight = await blockChainIndexerClient.getBlockHeight();
        expect(retrievedHeight).to.be.greaterThanOrEqual(blockId);
    });

    it("Should retrieve transaction block", async () => {
        const transactionBlock = await blockChainIndexerClient.getTransactionBlock(txHash);
        expect(transactionBlock?.number).to.be.eq(blockId);
        expect(transactionBlock?.hash.toLocaleUpperCase()).to.be.eq(blockHash.toUpperCase());
    });

    it("Should return appropriate status", async () => {
        expect(rewiredBlockChainIndexerClient.successStatus({ data: "data" })).to.eq(TX_SUCCESS);
    });
});

describe("testBTC blockchain tests via indexer", () => {
    let secrets: Secrets;
    const chainId: ChainId = ChainId.testBTC;
<<<<<<< HEAD
    const indexerUrl: string = "https://testnet-verifier-fdc-test.aflabs.org/verifier/btc/";
=======
    const indexerUrls: string[] = ["https://attestation-coston.aflabs.net/verifier/btc/"];
>>>>>>> eb505930
    let rewiredBlockChainIndexerClient: typeof rewiredBlockchainIndexerHelperClass;
    let blockChainIndexerClient: BlockchainIndexerHelper;
    let blockId: number;
    let blockHash: string;
    let txHash: string;

    before(async () => {
        secrets = await Secrets.load(TEST_SECRETS);
        rewiredBlockChainIndexerClient = new rewiredBlockchainIndexerHelperClass(indexerUrls, chainId, indexerApiKey(secrets, indexerUrls));
        blockChainIndexerClient = createBlockchainIndexerHelper(chainId, indexerUrls, indexerApiKey(secrets, indexerUrls));
        const info = await receiveBlockAndTransaction(chainId, blockChainIndexerClient, indexerUrls, indexerApiKey(secrets, indexerUrls));
        if (info) {
            blockId = info?.blockNumber;
            blockHash = info?.blockHash;
            txHash = info!.txHash!;
        }
    });

    it("Should retrieve transaction", async () => {
        const retrievedTransaction = await blockChainIndexerClient.getTransaction(txHash);
        expect(txHash.toUpperCase()).to.be.eq(retrievedTransaction?.hash.toUpperCase());
    });

    it("Should retrieve block (hash)", async () => {
        const retrievedBlock = await blockChainIndexerClient.getBlock(blockHash);
        expect(blockId).to.be.eq(retrievedBlock?.number);
    });

    it("Should retrieve block (number)", async () => {
        const retrievedBlock = await blockChainIndexerClient.getBlockAt(blockId);
        expect(blockId).to.be.eq(retrievedBlock?.number);
    });

    it("Should retrieve block height", async () => {
        const retrievedHeight = await blockChainIndexerClient.getBlockHeight();
        // add finalizationBlocks due to temporary "hack" (testBTC indexer returns last seen block on chain and not last confirm as other indexers)
        expect(retrievedHeight + blockChainIndexerClient.finalizationBlocks).to.be.greaterThanOrEqual(blockId);
    });

    it("Should retrieve transaction block", async () => {
        const transactionBlock = await blockChainIndexerClient.getTransactionBlock(txHash);
        expect(transactionBlock?.number).to.be.eq(blockId);
        expect(transactionBlock?.hash.toLocaleUpperCase()).to.be.eq(blockHash.toUpperCase());
    });

    it("Should return inputs/outputs accordingly", async () => {
        const resInput = await rewiredBlockChainIndexerClient.UTXOInputsOutputs("payment", UTXOResponseData, true);
        expect(resInput[0][0]).to.eq("");
        expect(resInput[0][1].eq(toBN(0))).to.be.true;
        const resInputCoinbase = await rewiredBlockChainIndexerClient.UTXOInputsOutputs("coinbase", UTXOResponseData, true);
        expect(resInputCoinbase[0][0]).to.eq("");
        expect(resInputCoinbase[0][1].eq(toBN(0))).to.be.true;
        // delete inputs
        UTXOResponseData.vin = [];
        const resInputEmpty = await rewiredBlockChainIndexerClient.UTXOInputsOutputs("payment", UTXOResponseData, true);
        expect(resInputEmpty[0][0]).to.eq("");
        expect(resInputEmpty[0][1].eq(toBN(0))).to.be.true;
        const resOutput = await rewiredBlockChainIndexerClient.UTXOInputsOutputs("payment", UTXOResponseData, false);
        expect(resOutput.length).to.eq(UTXOResponseData.vout.length);
        // delete outputs
        UTXOResponseData.vout = [];
        const resOutputEmpty = await rewiredBlockChainIndexerClient.UTXOInputsOutputs("payment", UTXOResponseData, false);
        expect(resOutputEmpty[0][0]).to.eq("");
        expect(resOutputEmpty[0][1].eq(toBN(0))).to.be.true;
    });
});

describe("other blockchain tests via indexer", () => {
    const sourceIdBTC: ChainId = ChainId.BTC;
    const sourceIdDOGE: ChainId = ChainId.DOGE;
    const sourceIdXRP: ChainId = ChainId.XRP;

    it("Should not handle inputs and outputs - not supported chain id", async () => {
        const rewiredBTCIndexerClient = new rewiredBlockchainIndexerHelperClass([""], sourceIdBTC, [""]);
        const resultBTC = await rewiredBTCIndexerClient.handleInputsOutputs({ transactionType: "coinbase", response: { data: UTXOResponseData } }, true);
        expect(resultBTC[0][0]).to.eq("");

        const rewiredDOGEIndexerClient = new rewiredBlockchainIndexerHelperClass([""], sourceIdDOGE, [""]);
        const resultDOGE = await rewiredDOGEIndexerClient.handleInputsOutputs({ transactionType: "coinbase", response: { data: UTXOResponseData } }, true);
        expect(resultDOGE[0][0]).to.eq("");

        const data = {
            isNativePayment: true,
            response: {
                result: {
                    Account: "rQ3fNyLjbvcDaPNS4EAJY8aT9zR3uGk17c",
                    Amount: 100,
                    Destination: "rQ3fNyLjbvcDaPNS4EAJY8aT9zR3uGk17c",
                    meta: {
                        delivered_amount: "100",
                        TransactionResult: "tesSUCCESS",
                    },
                },
            },
        };
        const rewiredXRPIndexerClient = new rewiredBlockchainIndexerHelperClass([""], sourceIdXRP, [""]);
        const resultXRP = await rewiredXRPIndexerClient.handleInputsOutputs(data, true);
        expect(resultXRP[0][0]).to.eq(data.response.result.Account);
    });
});<|MERGE_RESOLUTION|>--- conflicted
+++ resolved
@@ -137,11 +137,7 @@
 describe("testXRP blockchain tests via indexer", () => {
     let secrets: Secrets;
     const chainId: ChainId = ChainId.testXRP;
-<<<<<<< HEAD
-    const indexerUrl: string = "https://testnet-verifier-fdc-test.aflabs.org/verifier/xrp";
-=======
-    const indexerUrls: string[] = ["https://attestation-coston.aflabs.net/verifier/xrp"];
->>>>>>> eb505930
+    const indexerUrls: string[] = ["https://testnet-verifier-fdc-test.aflabs.org/verifier/xrp"];
     let rewiredBlockChainIndexerClient: typeof rewiredBlockchainIndexerHelperClass;
     let blockchainIndexerClient: BlockchainIndexerHelper;
     let blockId: number;
@@ -367,11 +363,7 @@
 describe("testDOGE blockchain tests via indexer", () => {
     let secrets: Secrets;
     const chainId: ChainId = ChainId.testDOGE;
-<<<<<<< HEAD
-    const indexerUrl: string = "https://testnet-verifier-fdc-test.aflabs.org/verifier/doge/";
-=======
-    const indexerUrls: string[] = ["https://attestation-coston.aflabs.net/verifier/doge/"];
->>>>>>> eb505930
+    const indexerUrls: string[] = ["https://testnet-verifier-fdc-test.aflabs.org/verifier/doge/"];
     let rewiredBlockChainIndexerClient: typeof rewiredBlockchainIndexerHelperClass;
     let blockChainIndexerClient: BlockchainIndexerHelper;
     let blockId: number;
@@ -425,11 +417,7 @@
 describe("testBTC blockchain tests via indexer", () => {
     let secrets: Secrets;
     const chainId: ChainId = ChainId.testBTC;
-<<<<<<< HEAD
-    const indexerUrl: string = "https://testnet-verifier-fdc-test.aflabs.org/verifier/btc/";
-=======
-    const indexerUrls: string[] = ["https://attestation-coston.aflabs.net/verifier/btc/"];
->>>>>>> eb505930
+    const indexerUrls: string[] = ["https://testnet-verifier-fdc-test.aflabs.org/verifier/btc/"];
     let rewiredBlockChainIndexerClient: typeof rewiredBlockchainIndexerHelperClass;
     let blockChainIndexerClient: BlockchainIndexerHelper;
     let blockId: number;
