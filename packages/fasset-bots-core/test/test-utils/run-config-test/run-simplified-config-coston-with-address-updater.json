--- conflicted
+++ resolved
@@ -14,12 +14,8 @@
             "tokenName": "Test XRP",
             "tokenSymbol": "testXRP",
             "tokenDecimals": 6,
-<<<<<<< HEAD
-            "indexerUrls": ["https://attestation-coston.aflabs.net/verifier/xrp"]
-=======
-            "indexerUrl": "https://attestation-coston.aflabs.net/verifier/xrp",
+            "indexerUrls": ["https://attestation-coston.aflabs.net/verifier/xrp"],
             "priceChangeEmitter": "FtsoManager"
->>>>>>> 1b853dda
         }
     },
     "agentBotSettings": {
