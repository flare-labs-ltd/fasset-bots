import { expect } from "chai";
import { Secrets, indexerApiKey } from "../../src/config";
import { createBlockchainIndexerHelper, createBlockchainWalletHelper } from "../../src/config/BotConfig";
import { ORM } from "../../src/config/orm";
import { BlockchainIndexerHelper } from "../../src/underlying-chain/BlockchainIndexerHelper";
import { BlockchainWalletHelper } from "../../src/underlying-chain/BlockchainWalletHelper";
import { ChainId } from "../../src/underlying-chain/ChainId";
import { prefix0x } from "../../src/utils/helpers";
import { createTestOrm } from "../test-utils/create-test-orm";
import { TEST_SECRETS } from "../test-utils/test-bot-config";
import { removeWalletAddressFromDB } from "../test-utils/test-helpers";
import { ITransactionMonitor, TransactionStatus } from "@flarelabs/simple-wallet";

let orm: ORM;
let walletHelper: BlockchainWalletHelper;
let blockChainIndexerHelper: BlockchainIndexerHelper;

export const fundedAddressXRP = "rpZ1bX5RqATDiB7iskGLmspKLrPbg5X3y8";
export const fundedPrivateKeyXRP = "0058C2435FB3951ACC29F4D7396632713063F9DB3C49B320167F193CDA0E3A1622";
export const targetAddressXRP = "r4CrUeY9zcd4TpndxU5Qw9pVXfobAXFWqq";
export const targetPrivateKeyXRP = "00AF22D6EB35EFFC065BC7DBA21068DB400F1EC127A3F4A3744B676092AAF04187";

describe("XRP transaction integration tests", () => {
    let secrets: Secrets;
    const chainId: ChainId = ChainId.testXRP;
<<<<<<< HEAD
    const indexerUrl: string = "https://testnet-verifier-fdc-test.aflabs.org/verifier/xrp";
    const walletUrl: string = "https://s.altnet.rippletest.net:51234";
=======
    const indexerUrls: string[] = ["https://attestation-coston.aflabs.net/verifier/xrp"];
    const walletUrls: string[] = ["https://s.altnet.rippletest.net:51234"];
>>>>>>> eb505930
    const amountToSendDrops = 1000000;
    let monitor: ITransactionMonitor;

    before(async () => {
        secrets = await Secrets.load(TEST_SECRETS);
        orm = await createTestOrm();
        blockChainIndexerHelper = createBlockchainIndexerHelper(chainId, indexerUrls, indexerApiKey(secrets, indexerUrls));
        walletHelper = await createBlockchainWalletHelper(secrets, chainId, orm.em, walletUrls);
        monitor = await walletHelper.createMonitor();
        await monitor.startMonitoring();
    });

    after(async () => {
        await monitor.stopMonitoring();
    });

    it("Should send funds and retrieve transaction", async () => {
        await walletHelper.addExistingAccount(fundedAddressXRP, fundedPrivateKeyXRP);
        const balanceBefore = await walletHelper.getBalance(targetAddressXRP);
        const options = { maxFee: 12 }; // maxFee in Drops
        const dbId = await walletHelper.addTransaction(fundedAddressXRP, targetAddressXRP, amountToSendDrops, null, options);
        while(1) {
            const info = await walletHelper.walletClient.getTransactionInfo(dbId);
            if (info.status == TransactionStatus.TX_SUCCESS) break;
            if (info.status == TransactionStatus.TX_FAILED) throw new Error("Test failed");
        }
        const txInfo = await walletHelper.walletClient.getTransactionInfo(dbId);
        const balanceAfter = await walletHelper.getBalance(targetAddressXRP);
        expect(balanceAfter.gt(balanceBefore)).to.be.true;
        // wait for transaction
        const retrievedTransaction = await blockChainIndexerHelper.waitForUnderlyingTransactionFinalization(txInfo.transactionHash!);
        expect(txInfo.transactionHash).to.equal(retrievedTransaction?.hash);
        await removeWalletAddressFromDB(walletHelper, fundedAddressXRP);
    });

    it("Should send funds and retrieve transaction by reference", async () => {
        await walletHelper.addExistingAccount(fundedAddressXRP, fundedPrivateKeyXRP);
        const note = "10000000000000000000000000000000000000000beefbeaddeafdeaddeedcab";
        const dbId = await walletHelper.addTransaction(fundedAddressXRP, targetAddressXRP, amountToSendDrops, note, undefined);
        const startTime = Date.now();
        const maxDuration = 1.5 * 60 * 1000;
        while(1) {
            const elapsedTime = Date.now() - startTime;
            const info = await walletHelper.walletClient.getTransactionInfo(dbId);
            if (info.status == TransactionStatus.TX_SUCCESS) break;
            if (info.status == TransactionStatus.TX_FAILED) throw new Error("Test failed");
            if (elapsedTime > maxDuration) throw new Error("Test failed");
        }
        const txInfo = await walletHelper.walletClient.getTransactionInfo(dbId);
        // wait for transaction
        const waitBlocks = 20;
        const retrievedTransaction = await blockChainIndexerHelper.waitForUnderlyingTransactionFinalization(txInfo.transactionHash!, waitBlocks);
        expect(txInfo.transactionHash!).to.equal(retrievedTransaction?.hash);
        const retrievedTransactionsByRef = await blockChainIndexerHelper.getTransactionsByReference(prefix0x(note));
        expect(retrievedTransactionsByRef.length).to.be.gt(0);
        await removeWalletAddressFromDB(walletHelper, fundedAddressXRP);
    });
});<|MERGE_RESOLUTION|>--- conflicted
+++ resolved
@@ -23,13 +23,8 @@
 describe("XRP transaction integration tests", () => {
     let secrets: Secrets;
     const chainId: ChainId = ChainId.testXRP;
-<<<<<<< HEAD
-    const indexerUrl: string = "https://testnet-verifier-fdc-test.aflabs.org/verifier/xrp";
-    const walletUrl: string = "https://s.altnet.rippletest.net:51234";
-=======
-    const indexerUrls: string[] = ["https://attestation-coston.aflabs.net/verifier/xrp"];
+    const indexerUrls: string[] = ["https://testnet-verifier-fdc-test.aflabs.org/verifier/xrp"];
     const walletUrls: string[] = ["https://s.altnet.rippletest.net:51234"];
->>>>>>> eb505930
     const amountToSendDrops = 1000000;
     let monitor: ITransactionMonitor;
 
