import { expect, use } from "chai";
import chaiAsPromised from "chai-as-promised";
import { readFileSync } from "fs";
import { Secrets, indexerApiKey } from "../../../src/config";
import { createBlockchainIndexerHelper, createBlockchainWalletHelper, createBotConfig, createBotFAssetConfig, createStateConnectorClient } from "../../../src/config/BotConfig";
import { loadConfigFile } from "../../../src/config/config-file-loader";
import { BotConfigFile } from "../../../src/config/config-files/BotConfigFile";
import { createWalletClient, supportedChainId } from "../../../src/config/create-wallet-client";
import { ChainId } from "../../../src/underlying-chain/ChainId";
import { initWeb3 } from "../../../src/utils/web3";
import { ATTESTATION_PROVIDER_URLS, COSTON_CONTRACTS_MISSING_SC, COSTON_RPC, COSTON_RUN_CONFIG_CONTRACTS, COSTON_SIMPLIFIED_RUN_CONFIG_CONTRACTS, OWNER_ADDRESS, STATE_CONNECTOR_ADDRESS, STATE_CONNECTOR_PROOF_VERIFIER_ADDRESS, TEST_SECRETS } from "../../test-utils/test-bot-config";
import { getNativeAccounts } from "../../test-utils/test-helpers";
use(chaiAsPromised);

const indexerTestBTCUrls = ["https://attestation-coston.aflabs.net/verifier/btc/"];
const indexerTestDOGEUrls = ["https://attestation-coston.aflabs.net/verifier/doge/"];
const indexerTestXRPUrls = ["https://attestation-coston.aflabs.net/verifier/xrp"];
const walletTestBTCUrls = ["https://api.bitcore.io/api/BTC/testnet/"];
const walletTestDOGEUrls = ["https://api.bitcore.io/api/DOGE/testnet/"];
const walletBTCUrls = ["https://api.bitcore.io/api/BTC/mainnet/"];
const walletDOGEUrls = ["https://api.bitcore.io/api/DOGE/mainnet/"];
const walletTestXRPUrls = ["https://s.altnet.rippletest.net:51234"];
const walletXRPUrls = ["https://s1.ripple.com:51234/"];

describe("Bot config tests", () => {
    let secrets: Secrets;
    let runConfig: BotConfigFile;
    let actorRunConfig: BotConfigFile;
    let accounts: string[];

    before(async () => {
        secrets = await Secrets.load(TEST_SECRETS);
        runConfig = loadConfigFile(COSTON_RUN_CONFIG_CONTRACTS);
        actorRunConfig = loadConfigFile(COSTON_SIMPLIFIED_RUN_CONFIG_CONTRACTS);
        accounts = await initWeb3(COSTON_RPC, getNativeAccounts(secrets), null);
    });

    it("Should create bot config", async () => {
        const botConfig = await createBotConfig("agent", secrets, runConfig, accounts[0]);
        expect(botConfig.loopDelay).to.eq(runConfig.loopDelay);
        expect(botConfig.contractRetriever.contracts).to.not.be.null;
        expect(botConfig.orm).to.not.be.null;
    });

    it("Should create tracked state config", async () => {
        const trackedStateConfig = await createBotConfig("keeper", secrets, actorRunConfig, accounts[0]);
        expect(trackedStateConfig.contractRetriever.contracts).to.not.be.null;
    });

    it("Should create wallet clients", async () => {
        const botConfig = await createBotConfig("agent", secrets, runConfig, accounts[0]);
        const orm = botConfig.orm!;
        const testBTC = await createWalletClient(secrets, ChainId.testBTC, walletTestBTCUrls, orm.em);
        expect(testBTC.chainType).to.eq(ChainId.testBTC.chainName);
        const testDOGE = await createWalletClient(secrets, ChainId.testDOGE, walletTestDOGEUrls, orm.em);
        expect(testDOGE.chainType).to.eq(ChainId.testDOGE.chainName);
        const testXRP = await createWalletClient(secrets, ChainId.testXRP, walletTestXRPUrls, orm.em);
        expect(testXRP.chainType).to.eq(ChainId.testXRP.chainName);
        const btc = await createWalletClient(secrets, ChainId.BTC, walletBTCUrls, orm.em);
        expect(btc.chainType).to.eq(ChainId.BTC.chainName);
        const doge = await createWalletClient(secrets, ChainId.DOGE, walletDOGEUrls, orm.em);
        expect(doge.chainType).to.eq(ChainId.DOGE.chainName);
        const xrp = await createWalletClient(secrets, ChainId.XRP, walletXRPUrls, orm.em);
        expect(xrp.chainType).to.eq(ChainId.XRP.chainName);
        const invalidSourceId = ChainId.ALGO;
        await expect(createWalletClient(secrets, invalidSourceId, [""], orm.em))
        .to.eventually.be.rejectedWith(`SourceId ${invalidSourceId} not supported.`)
        .and.be.an.instanceOf(Error);
    });

    it("Should create block chain indexer", async () => {
<<<<<<< HEAD
        const btc = createBlockchainIndexerHelper(ChainId.testBTC, indexerTestBTCUrls, indexerApiKey(secrets));
        expect(btc.chainId).to.eq(ChainId.testBTC);
        const doge = createBlockchainIndexerHelper(ChainId.testDOGE, indexerTestDOGEUrls, indexerApiKey(secrets));
        expect(doge.chainId).to.eq(ChainId.testDOGE);
        const xrp = createBlockchainIndexerHelper(ChainId.testXRP, indexerTestXRPUrls, indexerApiKey(secrets));
        expect(xrp.chainId).to.eq(ChainId.testXRP);
        const chainId = ChainId.LTC;
        const fn = () => {
            return createBlockchainIndexerHelper(chainId, [""], indexerApiKey(secrets));
=======
        const btc = createBlockchainIndexerHelper(ChainId.testBTC, indexerTestBTCUrls, indexerApiKey(secrets, indexerTestBTCUrls));
        expect(btc.chainId).to.eq(ChainId.testBTC);
        const doge = createBlockchainIndexerHelper(ChainId.testDOGE, indexerTestDOGEUrls, indexerApiKey(secrets, indexerTestBTCUrls));
        expect(doge.chainId).to.eq(ChainId.testDOGE);
        const xrp = createBlockchainIndexerHelper(ChainId.testXRP, indexerTestXRPUrls, indexerApiKey(secrets, indexerTestBTCUrls));
        expect(xrp.chainId).to.eq(ChainId.testXRP);
        const chainId = ChainId.LTC;
        const fn = () => {
            return createBlockchainIndexerHelper(chainId, [""], indexerApiKey(secrets, [""]));
>>>>>>> 02ffa47d
        };
        expect(fn).to.throw(`SourceId ${chainId.chainName} not supported.`);
    });

    it("Should create block chain wallet helper", async () => {
        const botConfig = await createBotConfig("agent", secrets, runConfig, accounts[0]);
        const btc = await createBlockchainWalletHelper(secrets, ChainId.testBTC, botConfig.orm.em, walletTestBTCUrls);
        expect(btc.walletClient.chainType).to.eq(ChainId.testBTC.chainName);
        const doge = await createBlockchainWalletHelper(secrets, ChainId.testDOGE, botConfig.orm.em, walletTestDOGEUrls);
        expect(doge.walletClient.chainType).to.eq(ChainId.testDOGE.chainName);
        const xrp = await createBlockchainWalletHelper(secrets, ChainId.testXRP, botConfig.orm.em, walletTestXRPUrls);
        expect(xrp.walletClient.chainType).to.eq(ChainId.testXRP.chainName);
        const invalidSourceId = ChainId.ALGO;
        await expect(createBlockchainWalletHelper(secrets, invalidSourceId, botConfig.orm.em, [""]))
        .to.eventually.be.rejectedWith(`SourceId ${invalidSourceId.chainName} not supported.`)
        .and.be.an.instanceOf(Error);
    });

    it("Should create state connector helper", async () => {
        const stateConnector = await createStateConnectorClient(
            indexerTestXRPUrls,
<<<<<<< HEAD
            indexerApiKey(secrets),
=======
            indexerApiKey(secrets, indexerTestXRPUrls),
>>>>>>> 02ffa47d
            ATTESTATION_PROVIDER_URLS,
            STATE_CONNECTOR_PROOF_VERIFIER_ADDRESS,
            STATE_CONNECTOR_ADDRESS,
            OWNER_ADDRESS
        );
        expect(stateConnector.account).to.eq(OWNER_ADDRESS);
    });

    it("Should create agent bot config chain", async () => {
        const botConfig = await createBotConfig("agent", secrets, runConfig, accounts[0]);
        const [symbol, chainInfo] = Object.entries(runConfig.fAssets)[0];
        const agentBotConfigChain = await createBotFAssetConfig(
            "agent",
            secrets,
            botConfig.contractRetriever,
            symbol,
            chainInfo,
            runConfig.agentBotSettings,
            botConfig.orm!.em,
            ATTESTATION_PROVIDER_URLS,
            OWNER_ADDRESS
        );
        expect(agentBotConfigChain.stateConnector).not.be.null;
    });

    it("Should return supported source id", () => {
        expect(supportedChainId(ChainId.ALGO)).to.be.false;
        expect(supportedChainId(ChainId.LTC)).to.be.false;
        expect(supportedChainId(ChainId.XRP)).to.be.true;
        expect(supportedChainId(ChainId.DOGE)).to.be.true;
        expect(supportedChainId(ChainId.BTC)).to.be.true;
        expect(supportedChainId(ChainId.testXRP)).to.be.true;
        expect(supportedChainId(ChainId.testDOGE)).to.be.true;
        expect(supportedChainId(ChainId.testBTC)).to.be.true;
    });

    it("Should not create config - assetManager or fAssetSymbol must be defined", async () => {
        const runConfigFile1 = "./test-hardhat/test-utils/run-config-tests/run-config-missing-contracts-and-addressUpdater.json";
        runConfig = JSON.parse(readFileSync(runConfigFile1).toString()) as BotConfigFile;
        await expect(createBotConfig("common", secrets, runConfig, accounts[0]))
            .to.eventually.be.rejectedWith("At least one of contractsJsonFile or assetManagerController must be defined")
            .and.be.an.instanceOf(Error);
    });

    it("Should not create config missing StateConnector contract", async () => {
        runConfig = loadConfigFile(COSTON_RUN_CONFIG_CONTRACTS);
        runConfig.contractsJsonFile = COSTON_CONTRACTS_MISSING_SC;
        await expect(createBotConfig("keeper", secrets, runConfig, accounts[0]))
            .to.eventually.be.rejectedWith("Cannot find address for contract StateConnector")
            .and.be.an.instanceOf(Error);
        // should be fine for common
        await createBotConfig("common", secrets, runConfig, accounts[0]);
    });
});<|MERGE_RESOLUTION|>--- conflicted
+++ resolved
@@ -69,17 +69,6 @@
     });
 
     it("Should create block chain indexer", async () => {
-<<<<<<< HEAD
-        const btc = createBlockchainIndexerHelper(ChainId.testBTC, indexerTestBTCUrls, indexerApiKey(secrets));
-        expect(btc.chainId).to.eq(ChainId.testBTC);
-        const doge = createBlockchainIndexerHelper(ChainId.testDOGE, indexerTestDOGEUrls, indexerApiKey(secrets));
-        expect(doge.chainId).to.eq(ChainId.testDOGE);
-        const xrp = createBlockchainIndexerHelper(ChainId.testXRP, indexerTestXRPUrls, indexerApiKey(secrets));
-        expect(xrp.chainId).to.eq(ChainId.testXRP);
-        const chainId = ChainId.LTC;
-        const fn = () => {
-            return createBlockchainIndexerHelper(chainId, [""], indexerApiKey(secrets));
-=======
         const btc = createBlockchainIndexerHelper(ChainId.testBTC, indexerTestBTCUrls, indexerApiKey(secrets, indexerTestBTCUrls));
         expect(btc.chainId).to.eq(ChainId.testBTC);
         const doge = createBlockchainIndexerHelper(ChainId.testDOGE, indexerTestDOGEUrls, indexerApiKey(secrets, indexerTestBTCUrls));
@@ -89,7 +78,6 @@
         const chainId = ChainId.LTC;
         const fn = () => {
             return createBlockchainIndexerHelper(chainId, [""], indexerApiKey(secrets, [""]));
->>>>>>> 02ffa47d
         };
         expect(fn).to.throw(`SourceId ${chainId.chainName} not supported.`);
     });
@@ -111,11 +99,7 @@
     it("Should create state connector helper", async () => {
         const stateConnector = await createStateConnectorClient(
             indexerTestXRPUrls,
-<<<<<<< HEAD
-            indexerApiKey(secrets),
-=======
             indexerApiKey(secrets, indexerTestXRPUrls),
->>>>>>> 02ffa47d
             ATTESTATION_PROVIDER_URLS,
             STATE_CONNECTOR_PROOF_VERIFIER_ADDRESS,
             STATE_CONNECTOR_ADDRESS,
