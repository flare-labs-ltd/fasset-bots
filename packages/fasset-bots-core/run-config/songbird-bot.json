--- conflicted
+++ resolved
@@ -62,11 +62,7 @@
             "FDOGE": {
                 "recommendedOwnerBalance": "50",
                 "minimumFreeUnderlyingBalance": "20",
-<<<<<<< HEAD
-                "feeSafetyFactorPerKB": 1
-=======
                 "feeSafetyFactorPerKB": 2
->>>>>>> bf0b93b1
             }
         }
     },
