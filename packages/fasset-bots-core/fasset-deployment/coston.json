--- conflicted
+++ resolved
@@ -387,9 +387,6 @@
   {
     "name": "SystemStateManagementFacet",
     "contractName": "SystemStateManagementFacet.sol",
-<<<<<<< HEAD
-    "address": "0x7F9918B5c7A7914748Ceb6174Ffc71bAC46E6346"
-=======
     "address": "0x686B876DcE947A2410413dCe18065d511b9E2AF4"
   },
   {
@@ -416,6 +413,5 @@
     "name": "FtsoV2PriceStore",
     "contractName": "FtsoV2PriceStore.sol",
     "address": "0x14150aEeced5c1b318b0a78b0bBd8ca73ac891e4"
->>>>>>> 64c78e27
   }
 ]