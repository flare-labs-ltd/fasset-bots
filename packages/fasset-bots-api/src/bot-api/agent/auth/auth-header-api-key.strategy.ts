import { Injectable } from "@nestjs/common";
import { PassportStrategy } from "@nestjs/passport";
<<<<<<< HEAD
import { requireEnv } from "@flarelabs/fasset-bots-core/utils";
import { Secrets } from "@flarelabs/fasset-bots-core/config";
import { ExtractJwt, Strategy } from "passport-jwt";

const FASSET_BOT_SECRETS: string = requireEnv("FASSET_BOT_SECRETS");

=======
import { ConfigService } from "@nestjs/config";
import Strategy from "passport-headerapikey";
import { cachedSecrets } from "../agentServer";
>>>>>>> efb826e3
@Injectable()
export class JwtStrategy extends PassportStrategy(Strategy) {
    constructor() {
        const secrets = Secrets.load(FASSET_BOT_SECRETS);
        const apiKey = secrets.required("apiKey.agent_bot");
        super({
            jwtFromRequest: ExtractJwt.fromAuthHeaderAsBearerToken(),
            ignoreExpiration: false,
            secretOrKey: apiKey,
          });
    }

<<<<<<< HEAD
    async validate(payload: any){
        return {};
    }
=======
    public validate = (apiKey: string, done: (error: Error | null, data: any) => object) => {
        const apiKeyHash = cachedSecrets.required("apiKey.agent_bot")
        if (apiKeyHash === apiKey) {
            done(null, true);
        }
        done(new UnauthorizedException(), null);
    };
>>>>>>> efb826e3
}<|MERGE_RESOLUTION|>--- conflicted
+++ resolved
@@ -1,22 +1,13 @@
 import { Injectable } from "@nestjs/common";
 import { PassportStrategy } from "@nestjs/passport";
-<<<<<<< HEAD
-import { requireEnv } from "@flarelabs/fasset-bots-core/utils";
-import { Secrets } from "@flarelabs/fasset-bots-core/config";
+import { cachedSecrets } from "../agentServer";
 import { ExtractJwt, Strategy } from "passport-jwt";
 
-const FASSET_BOT_SECRETS: string = requireEnv("FASSET_BOT_SECRETS");
 
-=======
-import { ConfigService } from "@nestjs/config";
-import Strategy from "passport-headerapikey";
-import { cachedSecrets } from "../agentServer";
->>>>>>> efb826e3
 @Injectable()
 export class JwtStrategy extends PassportStrategy(Strategy) {
     constructor() {
-        const secrets = Secrets.load(FASSET_BOT_SECRETS);
-        const apiKey = secrets.required("apiKey.agent_bot");
+        const apiKey = cachedSecrets.required("apiKey.agent_bot")
         super({
             jwtFromRequest: ExtractJwt.fromAuthHeaderAsBearerToken(),
             ignoreExpiration: false,
@@ -24,17 +15,7 @@
           });
     }
 
-<<<<<<< HEAD
     async validate(payload: any){
         return {};
     }
-=======
-    public validate = (apiKey: string, done: (error: Error | null, data: any) => object) => {
-        const apiKeyHash = cachedSecrets.required("apiKey.agent_bot")
-        if (apiKeyHash === apiKey) {
-            done(null, true);
-        }
-        done(new UnauthorizedException(), null);
-    };
->>>>>>> efb826e3
 }